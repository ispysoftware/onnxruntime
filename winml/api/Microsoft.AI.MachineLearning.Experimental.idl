--- conflicted
+++ resolved
@@ -103,7 +103,6 @@
     void Save(String file_name);
   }
 
-<<<<<<< HEAD
   [threading(both)]
   [marshaling_behavior(agile)]
   [dualapipartition(1)]
@@ -121,7 +120,7 @@
     static ROOT_NS.AI.MachineLearning.LearningModelDevice CreateCUDADevice();
 #endif
   }
-=======
+
   //! \class LearningModelJoinOptions
   //! \brief This class defines Join Options to be used with the JoinModels method
   [dualapipartition(1)]
@@ -162,5 +161,4 @@
     ROOT_NS.AI.MachineLearning.LearningModel JoinModel(ROOT_NS.AI.MachineLearning.LearningModel other, LearningModelJoinOptions options);
   }
 
->>>>>>> 1aa21df1
 }  // namespace Microsoft.AI.MachineLearning.Experimental