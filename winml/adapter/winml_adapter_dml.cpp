--- conflicted
+++ resolved
@@ -72,16 +72,8 @@
   onnxruntime::IExecutionProviderFactory* factory, AllocatorRoundingMode rounding_mode
 );
 void DmlConfigureProviderFactoryMetacommandsEnabled(IExecutionProviderFactory* factory, bool metacommandsEnabled);
-<<<<<<< HEAD
 void DmlConfigureProviderFactoryBfcAllocatorEnabled(IExecutionProviderFactory* factory, bool bfc_allocator_enabled);
 }
-
-#endif  // USE_DML
-
-ORT_API_STATUS_IMPL(winmla::OrtSessionOptionsAppendExecutionProviderEx_DML, _In_ OrtSessionOptions* options,
-                    _In_ ID3D12Device* d3d_device, _In_ ID3D12CommandQueue* queue, bool metacommands_enabled, bool bfc_allocator_enabled) {
-=======
-}// namespace onnxruntime
 
 #endif  // USE_DML
 
@@ -90,9 +82,9 @@
   _In_ OrtSessionOptions* options,
   _In_ ID3D12Device* d3d_device,
   _In_ ID3D12CommandQueue* queue,
-  bool metacommands_enabled
+  bool metacommands_enabled,
+  bool bfc_allocator_enabled
 ) {
->>>>>>> 92b6e10d
   API_IMPL_BEGIN
 #ifdef USE_DML
   auto dml_device = CreateDmlDevice(d3d_device);
