--- conflicted
+++ resolved
@@ -41,13 +41,10 @@
   XNNPACK("XnnpackExecutionProvider"),
   /** The Azure remote endpoint execution provider. */
   AZURE("AzureExecutionProvider"),
-<<<<<<< HEAD
+  /** The QNN execution provider. */
+  QNN("QNNExecutionProvider");
   /** The WebGPU execution provider */
   WEBGPU("WebGpuExecutionProvider");
-=======
-  /** The QNN execution provider. */
-  QNN("QNNExecutionProvider");
->>>>>>> 14d1bfc3
 
   private static final Map<String, OrtProvider> valueMap = new HashMap<>(values().length);
 
