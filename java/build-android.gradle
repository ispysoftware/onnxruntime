apply plugin: 'com.android.library'
apply plugin: 'maven-publish'

def jniLibsDir = System.properties['jniLibsDir']
def buildDir = System.properties['buildDir']
def headersDir = System.properties['headersDir']
def publishDir = System.properties['publishDir']
def minSdkVer = System.properties['minSdkVer']
def targetSdkVer = System.properties['targetSdkVer']
boolean enableTrainingApis = (System.properties['ENABLE_TRAINING_APIS'] ?: "0") == "1"
def releaseVersionSuffix = System.properties['releaseVersionSuffix'] ?: ""
// Expected format for qnnVersion: major.minor.patch (e.g., 2.26.0)
// QNN package version does not follow Semantic Versioning (SemVer) format.
// For non qnn builds, qnnVersion will be null
def qnnVersion = System.properties['qnnVersion']

// Since Android requires higher numbers indicating more recent versions
// This function assumes ORT version number will be in the format of A.B.C[-rc/beta/alpha.D] such as 1.20.0 or 1.20.0-rc.1
// We generate version code A[0{0,1}]B[0{0,1}]C[0{0,1}]{1,2,3,4}D[01-99]
// for example '1.20.0' -> 12000400, '1.20.0-rc.1 ' -> 12000301
// '1.20.0-beta.1' -> 12000201, '1.20.0-alpha.1' -> 12000101
def getVersionCode(String version) {
	String[] versionAndRelSufx = version.split('-')
	String[] codes = versionAndRelSufx[0].split('\\.')
	// This will have problem if we have 3 digit [sub]version number, such as 1.7.199
	// but it is highly unlikely to happen
	String versionCodeStr  = String.format("%d%02d%02d", codes[0] as int, codes[1] as int, codes[2] as int)

	if (versionAndRelSufx.length > 1) {
		String suffixType = versionAndRelSufx[1].split('\\.')[0]
		String suffixNumber = versionAndRelSufx[1].split('\\.')[1]
		def suffixMap = ['alpha': '1', 'beta': '2', 'rc': '3']
		versionCodeStr += suffixMap[suffixType] + String.format("%02d", suffixNumber as int)
	} else {
		versionCodeStr += "400" // For a normal release version without suffix, get the highest version code
	}
	println "Version code for $version is $versionCodeStr"
	return versionCodeStr as int
}

project.buildDir = buildDir
def project_version = rootProject.file('../VERSION_NUMBER').text.trim()
project.version = releaseVersionSuffix ? "${project_version}${releaseVersionSuffix}" : project_version
project.group = "com.microsoft.onnxruntime"

def tmpArtifactId = enableTrainingApis ? project.name + "-training" : project.name
def mavenArtifactId = tmpArtifactId + '-android' + (qnnVersion != null ? '-qnn' : '')

//should the mavenArtifactId be read from the packageName variable as
//that's how it's used in the build_aar_copy_artifacts.sh while copying the artifacts

def defaultDescription = 'ONNX Runtime is a performance-focused inference engine for ONNX (Open Neural Network ' +
	'Exchange) models. This package contains the Android (aar) build of ONNX Runtime. It includes support for all ' +
	'types and operators, for ONNX format models. All standard ONNX models can be executed with this package.'
def trainingDescription = 'The onnxruntime-training android package is designed to efficiently train and infer a ' +
	'wide range of ONNX models on edge devices, such as mobile phones, tablets, and other portable devices with ' +
	'a focus on minimizing resource usage and maximizing accuracy.' +
	'See https://github.com/microsoft/onnxruntime-training-examples/tree/master/on_device_training for more details.'
def qnnDescription = 'ONNX Runtime is a performance-focused inference engine for ONNX (Open Neural Network ' +
	'Exchange) models. This package contains the Android (aar) build of ONNX Runtime with the QNN Execution Provider.' +
	'It includes support for all types and operators, for ONNX format models. All standard ONNX models can be executed' +
	'with this package.'

buildscript {
	repositories {
		google()
		mavenCentral()
	}
	dependencies {
		classpath 'com.android.tools.build:gradle:7.4.2'

		// NOTE: Do not place your application dependencies here; they belong
		// in the individual module build.gradle files
	}
}

allprojects {
	repositories {
		google()
		mavenCentral()
	}
}

android {
<<<<<<< HEAD
	compileSdkVersion 33
=======
	compileSdkVersion 34
>>>>>>> 632a36a2

	defaultConfig {
		minSdkVersion minSdkVer
		targetSdkVersion targetSdkVer
		versionCode = getVersionCode(project.version)
		versionName = project.version

		testInstrumentationRunner "androidx.test.runner.AndroidJUnitRunner"
	}

	android {
		lintOptions {
			abortOnError false
		}
	}

	buildTypes {
		release {
			minifyEnabled false
			debuggable false
			proguardFiles getDefaultProguardFile('proguard-android-optimize.txt'), 'proguard-rules.pro'
		}
	}

	compileOptions {
		sourceCompatibility = JavaVersion.VERSION_17
		targetCompatibility = JavaVersion.VERSION_17
	}

	sourceSets {
		main {
			jniLibs.srcDirs = [jniLibsDir]
			java {
				srcDirs = ['src/main/java', 'src/main/android']
			}
		}
	}

	namespace 'ai.onnxruntime'
}

task sourcesJar(type: Jar) {
	archiveClassifier = "sources"
	from android.sourceSets.main.java.srcDirs
}

task javadoc(type: Javadoc) {
	source = android.sourceSets.main.java.srcDirs
	classpath += project.files(android.getBootClasspath())
}

task javadocJar(type: Jar, dependsOn: javadoc) {
	archiveClassifier = 'javadoc'
	from javadoc.destinationDir
}

artifacts {
	archives javadocJar
	archives sourcesJar
}

dependencies {
	testImplementation 'org.junit.jupiter:junit-jupiter-api:5.7.0'
	testRuntimeOnly 'org.junit.jupiter:junit-jupiter-engine:5.7.0'
	testImplementation 'com.google.protobuf:protobuf-java:3.21.7'
}

publishing {
	publications {
		maven(MavenPublication) {
			groupId = project.group
			artifactId = mavenArtifactId
			version = project.version

			// Three artifacts, the `aar`, the sources and the javadoc
			artifact("$buildDir/outputs/aar/${project.name}-release.aar")
			artifact javadocJar
			artifact sourcesJar

			pom {
				name = qnnVersion != null ? 'onnxruntime-qnn' : (enableTrainingApis ? 'onnxruntime-training' : 'onnx-runtime')
				description = qnnVersion != null ? qnnDescription : (enableTrainingApis ? trainingDescription : defaultDescription)

				url = 'https://microsoft.github.io/onnxruntime/'
				licenses {
					license {
						name = 'MIT License'
						url = 'https://opensource.org/licenses/MIT'
					}
				}
				organization {
					name = 'Microsoft'
					url = 'http://www.microsoft.com'
				}
				scm {
					connection = 'scm:git:git://github.com:microsoft/onnxruntime.git'
					developerConnection = 'scm:git:ssh://github.com/microsoft/onnxruntime.git'
					url = 'http://github.com/microsoft/onnxruntime'
				}
				developers {
					developer {
						id = 'onnxruntime'
						name = 'ONNX Runtime'
						email = 'onnxruntime@microsoft.com'
					}
				}

				if (qnnVersion != null) {
					println "Modifying the POM XML to include QNN dependency"
					withXml {
						def dependencynode = asNode().appendNode('dependencies').appendNode('dependency')
						dependencynode.appendNode('groupId', 'com.qualcomm.qti')
						dependencynode.appendNode('artifactId', 'qnn-runtime')
						dependencynode.appendNode('version', qnnVersion)
					}
				}
			}
		}
	}

	//publish to filesystem repo
	repositories{
		maven {
			url "$publishDir"
		}
	}
}

// Add ORT C and C++ API headers to the AAR package, after task bundleDebugAar or bundleReleaseAar
// Such that developers using ORT native API can extract libraries and headers from AAR package without building ORT
tasks.whenTaskAdded { task ->
	if (task.name.startsWith("bundle") && task.name.endsWith("Aar")) {
		doLast {
			addFolderToAar("addHeadersTo" + task.name, task.archivePath, headersDir, 'headers')
		}
	}
}

def addFolderToAar(taskName, aarPath, folderPath, folderPathInAar) {
	def tmpDir = file("${buildDir}/${taskName}")
	tmpDir.mkdir()
	def tmpDirFolder = file("${tmpDir.path}/${folderPathInAar}")
	tmpDirFolder.mkdir()
	copy {
		from zipTree(aarPath)
		into tmpDir
	}
	copy {
		from fileTree(folderPath)
		into tmpDirFolder
	}
	ant.zip(destfile: aarPath) {
		fileset(dir: tmpDir.path)
	}
	delete tmpDir
}<|MERGE_RESOLUTION|>--- conflicted
+++ resolved
@@ -82,11 +82,7 @@
 }
 
 android {
-<<<<<<< HEAD
-	compileSdkVersion 33
-=======
 	compileSdkVersion 34
->>>>>>> 632a36a2
 
 	defaultConfig {
 		minSdkVersion minSdkVer
