// Copyright (c) Microsoft Corporation. All rights reserved.
// Licensed under the MIT License.

#include <cmath>
#include <memory>
#include <sstream>
#include <unordered_map>

#include "common.h"
#include "tensor_helper.h"

// make sure consistent with origin definition
static_assert(ONNX_TENSOR_ELEMENT_DATA_TYPE_UNDEFINED == 0, "definition not consistent with OnnxRuntime");
static_assert(ONNX_TENSOR_ELEMENT_DATA_TYPE_FLOAT == 1, "definition not consistent with OnnxRuntime");
static_assert(ONNX_TENSOR_ELEMENT_DATA_TYPE_UINT8 == 2, "definition not consistent with OnnxRuntime");
static_assert(ONNX_TENSOR_ELEMENT_DATA_TYPE_INT8 == 3, "definition not consistent with OnnxRuntime");
static_assert(ONNX_TENSOR_ELEMENT_DATA_TYPE_UINT16 == 4, "definition not consistent with OnnxRuntime");
static_assert(ONNX_TENSOR_ELEMENT_DATA_TYPE_INT16 == 5, "definition not consistent with OnnxRuntime");
static_assert(ONNX_TENSOR_ELEMENT_DATA_TYPE_INT32 == 6, "definition not consistent with OnnxRuntime");
static_assert(ONNX_TENSOR_ELEMENT_DATA_TYPE_INT64 == 7, "definition not consistent with OnnxRuntime");
static_assert(ONNX_TENSOR_ELEMENT_DATA_TYPE_STRING == 8, "definition not consistent with OnnxRuntime");
static_assert(ONNX_TENSOR_ELEMENT_DATA_TYPE_BOOL == 9, "definition not consistent with OnnxRuntime");
static_assert(ONNX_TENSOR_ELEMENT_DATA_TYPE_FLOAT16 == 10, "definition not consistent with OnnxRuntime");
static_assert(ONNX_TENSOR_ELEMENT_DATA_TYPE_DOUBLE == 11, "definition not consistent with OnnxRuntime");
static_assert(ONNX_TENSOR_ELEMENT_DATA_TYPE_UINT32 == 12, "definition not consistent with OnnxRuntime");
static_assert(ONNX_TENSOR_ELEMENT_DATA_TYPE_UINT64 == 13, "definition not consistent with OnnxRuntime");
static_assert(ONNX_TENSOR_ELEMENT_DATA_TYPE_COMPLEX64 == 14, "definition not consistent with OnnxRuntime");
static_assert(ONNX_TENSOR_ELEMENT_DATA_TYPE_COMPLEX128 == 15, "definition not consistent with OnnxRuntime");
static_assert(ONNX_TENSOR_ELEMENT_DATA_TYPE_BFLOAT16 == 16, "definition not consistent with OnnxRuntime");
static_assert(ONNX_TENSOR_ELEMENT_DATA_TYPE_UINT4X2 == 17, "definition not consistent with OnnxRuntime");
static_assert(ONNX_TENSOR_ELEMENT_DATA_TYPE_INT4X2 == 18, "definition not consistent with OnnxRuntime");

constexpr size_t ONNX_TENSOR_ELEMENT_DATA_TYPE_COUNT = 19;

// size of element in bytes for each data type. 0 indicates not supported.
constexpr size_t DATA_TYPE_ELEMENT_SIZE_MAP[] = {
<<<<<<< HEAD
    0, // ONNX_TENSOR_ELEMENT_DATA_TYPE_UNDEFINED     not supported
    4, // ONNX_TENSOR_ELEMENT_DATA_TYPE_FLOAT
    1, // ONNX_TENSOR_ELEMENT_DATA_TYPE_UINT8
    1, // ONNX_TENSOR_ELEMENT_DATA_TYPE_INT8
    2, // ONNX_TENSOR_ELEMENT_DATA_TYPE_UINT16
    2, // ONNX_TENSOR_ELEMENT_DATA_TYPE_INT16
    4, // ONNX_TENSOR_ELEMENT_DATA_TYPE_INT32
    8, // ONNX_TENSOR_ELEMENT_DATA_TYPE_INT64
    0, // ONNX_TENSOR_ELEMENT_DATA_TYPE_STRING        N/A
    1, // ONNX_TENSOR_ELEMENT_DATA_TYPE_BOOL
    2, // ONNX_TENSOR_ELEMENT_DATA_TYPE_FLOAT16
    8, // ONNX_TENSOR_ELEMENT_DATA_TYPE_DOUBLE
    4, // ONNX_TENSOR_ELEMENT_DATA_TYPE_UINT32
    8, // ONNX_TENSOR_ELEMENT_DATA_TYPE_UINT64
    0, // ONNX_TENSOR_ELEMENT_DATA_TYPE_COMPLEX64     not supported
    0, // ONNX_TENSOR_ELEMENT_DATA_TYPE_COMPLEX128    not supported
    0, // ONNX_TENSOR_ELEMENT_DATA_TYPE_BFLOAT16      not supported
    1, // ONNX_TENSOR_ELEMENT_DATA_TYPE_UINT4X2
    1, // ONNX_TENSOR_ELEMENT_DATA_TYPE_INT4X2
=======
    0,  // ONNX_TENSOR_ELEMENT_DATA_TYPE_UNDEFINED     not supported
    4,  // ONNX_TENSOR_ELEMENT_DATA_TYPE_FLOAT
    1,  // ONNX_TENSOR_ELEMENT_DATA_TYPE_UINT8
    1,  // ONNX_TENSOR_ELEMENT_DATA_TYPE_INT8
    2,  // ONNX_TENSOR_ELEMENT_DATA_TYPE_UINT16
    2,  // ONNX_TENSOR_ELEMENT_DATA_TYPE_INT16
    4,  // ONNX_TENSOR_ELEMENT_DATA_TYPE_INT32
    8,  // ONNX_TENSOR_ELEMENT_DATA_TYPE_INT64
    0,  // ONNX_TENSOR_ELEMENT_DATA_TYPE_STRING        N/A
    1,  // ONNX_TENSOR_ELEMENT_DATA_TYPE_BOOL
    2,  // ONNX_TENSOR_ELEMENT_DATA_TYPE_FLOAT16
    8,  // ONNX_TENSOR_ELEMENT_DATA_TYPE_DOUBLE
    4,  // ONNX_TENSOR_ELEMENT_DATA_TYPE_UINT32
    8,  // ONNX_TENSOR_ELEMENT_DATA_TYPE_UINT64
    0,  // ONNX_TENSOR_ELEMENT_DATA_TYPE_COMPLEX64     not supported
    0,  // ONNX_TENSOR_ELEMENT_DATA_TYPE_COMPLEX128    not supported
    0   // ONNX_TENSOR_ELEMENT_DATA_TYPE_BFLOAT16      not supported
>>>>>>> abdc31de
};
static_assert(sizeof(DATA_TYPE_ELEMENT_SIZE_MAP) == sizeof(size_t) * ONNX_TENSOR_ELEMENT_DATA_TYPE_COUNT,
              "definition not matching");

constexpr napi_typedarray_type DATA_TYPE_TYPEDARRAY_MAP[] = {
    (napi_typedarray_type)(-1),  // ONNX_TENSOR_ELEMENT_DATA_TYPE_UNDEFINED     not supported
    napi_float32_array,          // ONNX_TENSOR_ELEMENT_DATA_TYPE_FLOAT
    napi_uint8_array,            // ONNX_TENSOR_ELEMENT_DATA_TYPE_UINT8
    napi_int8_array,             // ONNX_TENSOR_ELEMENT_DATA_TYPE_INT8
    napi_uint16_array,           // ONNX_TENSOR_ELEMENT_DATA_TYPE_UINT16
    napi_int16_array,            // ONNX_TENSOR_ELEMENT_DATA_TYPE_INT16
    napi_int32_array,            // ONNX_TENSOR_ELEMENT_DATA_TYPE_INT32
    napi_bigint64_array,         // ONNX_TENSOR_ELEMENT_DATA_TYPE_INT64
    (napi_typedarray_type)(-1),  // ONNX_TENSOR_ELEMENT_DATA_TYPE_STRING        not supported
    napi_uint8_array,            // ONNX_TENSOR_ELEMENT_DATA_TYPE_BOOL
    napi_uint16_array,           // ONNX_TENSOR_ELEMENT_DATA_TYPE_FLOAT16       FLOAT16 uses Uint16Array
    napi_float64_array,          // ONNX_TENSOR_ELEMENT_DATA_TYPE_DOUBLE
    napi_uint32_array,           // ONNX_TENSOR_ELEMENT_DATA_TYPE_UINT32
    napi_biguint64_array,        // ONNX_TENSOR_ELEMENT_DATA_TYPE_UINT64
    (napi_typedarray_type)(-1),  // ONNX_TENSOR_ELEMENT_DATA_TYPE_COMPLEX64     not supported
    (napi_typedarray_type)(-1),  // ONNX_TENSOR_ELEMENT_DATA_TYPE_COMPLEX128    not supported
    (napi_typedarray_type)(-1)   // ONNX_TENSOR_ELEMENT_DATA_TYPE_BFLOAT16      not supported
};
static_assert(sizeof(DATA_TYPE_TYPEDARRAY_MAP) == sizeof(napi_typedarray_type) * ONNX_TENSOR_ELEMENT_DATA_TYPE_COUNT,
              "definition not matching");

constexpr const char* DATA_TYPE_ID_TO_NAME_MAP[] = {
    nullptr,    // ONNX_TENSOR_ELEMENT_DATA_TYPE_UNDEFINED
    "float32",  // ONNX_TENSOR_ELEMENT_DATA_TYPE_FLOAT
    "uint8",    // ONNX_TENSOR_ELEMENT_DATA_TYPE_UINT8
    "int8",     // ONNX_TENSOR_ELEMENT_DATA_TYPE_INT8
    "uint16",   // ONNX_TENSOR_ELEMENT_DATA_TYPE_UINT16
    "int16",    // ONNX_TENSOR_ELEMENT_DATA_TYPE_INT16
    "int32",    // ONNX_TENSOR_ELEMENT_DATA_TYPE_INT32
    "int64",    // ONNX_TENSOR_ELEMENT_DATA_TYPE_INT64
    "string",   // ONNX_TENSOR_ELEMENT_DATA_TYPE_STRING
    "bool",     // ONNX_TENSOR_ELEMENT_DATA_TYPE_BOOL
    "float16",  // ONNX_TENSOR_ELEMENT_DATA_TYPE_FLOAT16
    "float64",  // ONNX_TENSOR_ELEMENT_DATA_TYPE_DOUBLE
    "uint32",   // ONNX_TENSOR_ELEMENT_DATA_TYPE_UINT32
    "uint64",   // ONNX_TENSOR_ELEMENT_DATA_TYPE_UINT64
    nullptr,    // ONNX_TENSOR_ELEMENT_DATA_TYPE_COMPLEX64
    nullptr,    // ONNX_TENSOR_ELEMENT_DATA_TYPE_COMPLEX128
    nullptr     // ONNX_TENSOR_ELEMENT_DATA_TYPE_BFLOAT16
};
static_assert(sizeof(DATA_TYPE_ID_TO_NAME_MAP) == sizeof(const char*) * ONNX_TENSOR_ELEMENT_DATA_TYPE_COUNT,
              "definition not matching");

const std::unordered_map<std::string, ONNXTensorElementDataType> DATA_TYPE_NAME_TO_ID_MAP = {
    {"float32", ONNX_TENSOR_ELEMENT_DATA_TYPE_FLOAT}, {"uint8", ONNX_TENSOR_ELEMENT_DATA_TYPE_UINT8}, {"int8", ONNX_TENSOR_ELEMENT_DATA_TYPE_INT8}, {"uint16", ONNX_TENSOR_ELEMENT_DATA_TYPE_UINT16}, {"int16", ONNX_TENSOR_ELEMENT_DATA_TYPE_INT16}, {"int32", ONNX_TENSOR_ELEMENT_DATA_TYPE_INT32}, {"int64", ONNX_TENSOR_ELEMENT_DATA_TYPE_INT64}, {"string", ONNX_TENSOR_ELEMENT_DATA_TYPE_STRING}, {"bool", ONNX_TENSOR_ELEMENT_DATA_TYPE_BOOL}, {"float16", ONNX_TENSOR_ELEMENT_DATA_TYPE_FLOAT16}, {"float64", ONNX_TENSOR_ELEMENT_DATA_TYPE_DOUBLE}, {"uint32", ONNX_TENSOR_ELEMENT_DATA_TYPE_UINT32}, {"uint64", ONNX_TENSOR_ELEMENT_DATA_TYPE_UINT64}};

// currently only support tensor
Ort::Value NapiValueToOrtValue(Napi::Env env, Napi::Value value, OrtMemoryInfo* memory_info) {
  ORT_NAPI_THROW_TYPEERROR_IF(!value.IsObject(), env, "Tensor must be an object.");

  // check 'dims'
  auto tensorObject = value.As<Napi::Object>();
  auto dimsValue = tensorObject.Get("dims");
  ORT_NAPI_THROW_TYPEERROR_IF(!dimsValue.IsArray(), env, "Tensor.dims must be an array.");

  auto dimsArray = dimsValue.As<Napi::Array>();
  auto len = dimsArray.Length();
  std::vector<int64_t> dims;
  if (len > 0) {
    dims.reserve(len);
    for (uint32_t i = 0; i < len; i++) {
      Napi::Value dimValue = dimsArray[i];
      ORT_NAPI_THROW_TYPEERROR_IF(!dimValue.IsNumber(), env, "Tensor.dims[", i, "] is not a number.");
      auto dimNumber = dimValue.As<Napi::Number>();
      double dimDouble = dimNumber.DoubleValue();
      ORT_NAPI_THROW_RANGEERROR_IF(std::floor(dimDouble) != dimDouble || dimDouble < 0 || dimDouble > 4294967295, env,
                                   "Tensor.dims[", i, "] is invalid: ", dimDouble);
      int64_t dim = static_cast<int64_t>(dimDouble);
      dims.push_back(dim);
    }
  }

  // check 'data' and 'type'
  auto tensorDataValue = tensorObject.Get("data");
  auto tensorTypeValue = tensorObject.Get("type");
  ORT_NAPI_THROW_TYPEERROR_IF(!tensorTypeValue.IsString(), env, "Tensor.type must be a string.");

  auto tensorTypeString = tensorTypeValue.As<Napi::String>().Utf8Value();

  if (tensorTypeString == "string") {
    ORT_NAPI_THROW_TYPEERROR_IF(!tensorDataValue.IsArray(), env, "Tensor.data must be an array for string tensors.");

    auto tensorDataArray = tensorDataValue.As<Napi::Array>();
    auto tensorDataSize = tensorDataArray.Length();
    std::vector<std::string> stringData;
    std::vector<const char*> stringDataCStr;
    stringData.reserve(tensorDataSize);
    stringDataCStr.reserve(tensorDataSize);
    for (uint32_t i = 0; i < tensorDataSize; i++) {
      auto currentData = tensorDataArray.Get(i);
      ORT_NAPI_THROW_TYPEERROR_IF(!currentData.IsString(), env, "Tensor.data[", i, "] must be a string.");

      auto currentString = currentData.As<Napi::String>();
      stringData.emplace_back(currentString.Utf8Value());
      stringDataCStr.emplace_back(stringData[i].c_str());
    }

    Ort::AllocatorWithDefaultOptions allocator;
    auto tensor = Ort::Value::CreateTensor(allocator, dims.empty() ? nullptr : &dims[0], dims.size(),
                                           ONNX_TENSOR_ELEMENT_DATA_TYPE_STRING);
    if (stringDataCStr.size() > 0) {
      Ort::ThrowOnError(Ort::GetApi().FillStringTensor(tensor, &stringDataCStr[0], stringDataCStr.size()));
    }
    return tensor;
  } else {
    // lookup numeric tensor types
    auto v = DATA_TYPE_NAME_TO_ID_MAP.find(tensorTypeString);
    ORT_NAPI_THROW_TYPEERROR_IF(v == DATA_TYPE_NAME_TO_ID_MAP.end(), env,
                                "Tensor.type is not supported: ", tensorTypeString);

    ONNXTensorElementDataType elemType = v->second;

    ORT_NAPI_THROW_TYPEERROR_IF(!tensorDataValue.IsTypedArray(), env,
                                "Tensor.data must be a typed array for numeric tensor.");

    auto tensorDataTypedArray = tensorDataValue.As<Napi::TypedArray>();
    auto typedArrayType = tensorDataValue.As<Napi::TypedArray>().TypedArrayType();
    ORT_NAPI_THROW_TYPEERROR_IF(DATA_TYPE_TYPEDARRAY_MAP[elemType] != typedArrayType, env,
                                "Tensor.data must be a typed array (", DATA_TYPE_TYPEDARRAY_MAP[elemType], ") for ",
                                tensorTypeString, " tensors, but got typed array (", typedArrayType, ").");

    char* buffer = reinterpret_cast<char*>(tensorDataTypedArray.ArrayBuffer().Data());
    size_t bufferByteOffset = tensorDataTypedArray.ByteOffset();
    size_t bufferByteLength = tensorDataTypedArray.ByteLength();
    return Ort::Value::CreateTensor(memory_info, buffer + bufferByteOffset, bufferByteLength,
                                    dims.empty() ? nullptr : &dims[0], dims.size(), elemType);
  }
}

Napi::Value OrtValueToNapiValue(Napi::Env env, Ort::Value& value) {
  Napi::EscapableHandleScope scope(env);
  auto returnValue = Napi::Object::New(env);

  auto typeInfo = value.GetTypeInfo();
  auto onnxType = typeInfo.GetONNXType();

  ORT_NAPI_THROW_ERROR_IF(onnxType != ONNX_TYPE_TENSOR, env, "Non tensor type is temporarily not supported.");

  auto tensorTypeAndShapeInfo = typeInfo.GetTensorTypeAndShapeInfo();
  auto elemType = tensorTypeAndShapeInfo.GetElementType();

  // type
  auto typeCstr = DATA_TYPE_ID_TO_NAME_MAP[elemType];
  ORT_NAPI_THROW_ERROR_IF(typeCstr == nullptr, env, "Tensor type (", elemType, ") is not supported.");

  returnValue.Set("type", Napi::String::New(env, typeCstr));

  // dims
  const size_t dimsCount = tensorTypeAndShapeInfo.GetDimensionsCount();
  std::vector<int64_t> dims;
  if (dimsCount > 0) {
    dims = tensorTypeAndShapeInfo.GetShape();
  }
  auto dimsArray = Napi::Array::New(env, dimsCount);
  for (uint32_t i = 0; i < dimsCount; i++) {
    dimsArray[i] = dims[i];
  }
  returnValue.Set("dims", dimsArray);

  // size
  auto size = tensorTypeAndShapeInfo.GetElementCount();
  returnValue.Set("size", Napi::Number::From(env, size));

  // data
  if (elemType == ONNX_TENSOR_ELEMENT_DATA_TYPE_STRING) {
    // string data
    auto stringArray = Napi::Array::New(env, size);
    if (size > 0) {
      auto tempBufferLength = value.GetStringTensorDataLength();
      // create buffer of length (tempBufferLength + 1) to make sure `&tempBuffer[0]` is always valid
      std::vector<char> tempBuffer(tempBufferLength + 1);
      std::vector<size_t> tempOffsets;
      tempOffsets.resize(size);
      value.GetStringTensorContent(&tempBuffer[0], tempBufferLength, &tempOffsets[0], size);

      for (uint32_t i = 0; i < size; i++) {
        stringArray[i] =
            Napi::String::New(env, &tempBuffer[0] + tempOffsets[i],
                              i == size - 1 ? tempBufferLength - tempOffsets[i] : tempOffsets[i + 1] - tempOffsets[i]);
      }
    }
    returnValue.Set("data", Napi::Value(env, stringArray));
  } else {
    // number data
    // TODO: optimize memory
    auto arrayBuffer = Napi::ArrayBuffer::New(env, size * DATA_TYPE_ELEMENT_SIZE_MAP[elemType]);
    if (size > 0) {
      memcpy(arrayBuffer.Data(), value.GetTensorRawData(), size * DATA_TYPE_ELEMENT_SIZE_MAP[elemType]);
    }
    napi_value typedArrayData;
    napi_status status =
        napi_create_typedarray(env, DATA_TYPE_TYPEDARRAY_MAP[elemType], size, arrayBuffer, 0, &typedArrayData);
    NAPI_THROW_IF_FAILED(env, status, Napi::Value);
    returnValue.Set("data", Napi::Value(env, typedArrayData));
  }

  return scope.Escape(returnValue);
}<|MERGE_RESOLUTION|>--- conflicted
+++ resolved
@@ -27,34 +27,13 @@
 static_assert(ONNX_TENSOR_ELEMENT_DATA_TYPE_COMPLEX64 == 14, "definition not consistent with OnnxRuntime");
 static_assert(ONNX_TENSOR_ELEMENT_DATA_TYPE_COMPLEX128 == 15, "definition not consistent with OnnxRuntime");
 static_assert(ONNX_TENSOR_ELEMENT_DATA_TYPE_BFLOAT16 == 16, "definition not consistent with OnnxRuntime");
-static_assert(ONNX_TENSOR_ELEMENT_DATA_TYPE_UINT4X2 == 17, "definition not consistent with OnnxRuntime");
-static_assert(ONNX_TENSOR_ELEMENT_DATA_TYPE_INT4X2 == 18, "definition not consistent with OnnxRuntime");
+static_assert(ONNX_TENSOR_ELEMENT_DATA_TYPE_UINT4 == 21, "definition not consistent with OnnxRuntime");
+static_assert(ONNX_TENSOR_ELEMENT_DATA_TYPE_INT4 == 22, "definition not consistent with OnnxRuntime");
 
 constexpr size_t ONNX_TENSOR_ELEMENT_DATA_TYPE_COUNT = 19;
 
 // size of element in bytes for each data type. 0 indicates not supported.
 constexpr size_t DATA_TYPE_ELEMENT_SIZE_MAP[] = {
-<<<<<<< HEAD
-    0, // ONNX_TENSOR_ELEMENT_DATA_TYPE_UNDEFINED     not supported
-    4, // ONNX_TENSOR_ELEMENT_DATA_TYPE_FLOAT
-    1, // ONNX_TENSOR_ELEMENT_DATA_TYPE_UINT8
-    1, // ONNX_TENSOR_ELEMENT_DATA_TYPE_INT8
-    2, // ONNX_TENSOR_ELEMENT_DATA_TYPE_UINT16
-    2, // ONNX_TENSOR_ELEMENT_DATA_TYPE_INT16
-    4, // ONNX_TENSOR_ELEMENT_DATA_TYPE_INT32
-    8, // ONNX_TENSOR_ELEMENT_DATA_TYPE_INT64
-    0, // ONNX_TENSOR_ELEMENT_DATA_TYPE_STRING        N/A
-    1, // ONNX_TENSOR_ELEMENT_DATA_TYPE_BOOL
-    2, // ONNX_TENSOR_ELEMENT_DATA_TYPE_FLOAT16
-    8, // ONNX_TENSOR_ELEMENT_DATA_TYPE_DOUBLE
-    4, // ONNX_TENSOR_ELEMENT_DATA_TYPE_UINT32
-    8, // ONNX_TENSOR_ELEMENT_DATA_TYPE_UINT64
-    0, // ONNX_TENSOR_ELEMENT_DATA_TYPE_COMPLEX64     not supported
-    0, // ONNX_TENSOR_ELEMENT_DATA_TYPE_COMPLEX128    not supported
-    0, // ONNX_TENSOR_ELEMENT_DATA_TYPE_BFLOAT16      not supported
-    1, // ONNX_TENSOR_ELEMENT_DATA_TYPE_UINT4X2
-    1, // ONNX_TENSOR_ELEMENT_DATA_TYPE_INT4X2
-=======
     0,  // ONNX_TENSOR_ELEMENT_DATA_TYPE_UNDEFINED     not supported
     4,  // ONNX_TENSOR_ELEMENT_DATA_TYPE_FLOAT
     1,  // ONNX_TENSOR_ELEMENT_DATA_TYPE_UINT8
@@ -71,8 +50,9 @@
     8,  // ONNX_TENSOR_ELEMENT_DATA_TYPE_UINT64
     0,  // ONNX_TENSOR_ELEMENT_DATA_TYPE_COMPLEX64     not supported
     0,  // ONNX_TENSOR_ELEMENT_DATA_TYPE_COMPLEX128    not supported
-    0   // ONNX_TENSOR_ELEMENT_DATA_TYPE_BFLOAT16      not supported
->>>>>>> abdc31de
+    0,  // ONNX_TENSOR_ELEMENT_DATA_TYPE_BFLOAT16      not supported
+    1, // ONNX_TENSOR_ELEMENT_DATA_TYPE_UINT4X2
+    1, // ONNX_TENSOR_ELEMENT_DATA_TYPE_INT4X2
 };
 static_assert(sizeof(DATA_TYPE_ELEMENT_SIZE_MAP) == sizeof(size_t) * ONNX_TENSOR_ELEMENT_DATA_TYPE_COUNT,
               "definition not matching");
