// Top-level build file where you can add configuration options common to all sub-projects/modules.

buildscript {
    ext {
        buildToolsVersion = "29.0.2"
        minSdkVersion = 24
        compileSdkVersion = 34
        targetSdkVersion = 34
        kotlinVersion = "1.5.30"
    }
    repositories {
        google()
        mavenCentral()
    }
    dependencies {
<<<<<<< HEAD
        classpath('com.android.tools.build:gradle:7.4.2')
=======
        classpath('com.android.tools.build:gradle:7.2.1')
>>>>>>> 8b1d3b3d
        classpath("org.jetbrains.kotlin:kotlin-gradle-plugin:$kotlinVersion")
        // NOTE: Do not place your application dependencies here; they belong
        // in the individual module build.gradle files
    }
}

allprojects {
    repositories {
        mavenLocal()
        maven {
            // All of React Native (JS, Obj-C sources, Android binaries) is installed from npm
            url("$rootDir/../node_modules/react-native/android")
        }
        maven {
            // Android JSC is installed from npm
            url("$rootDir/../node_modules/jsc-android/dist")
        }
        maven {
          // Add Detox as a precompiled native dependency
          url("$rootDir/../node_modules/detox/Detox-android")
        }

        google()
        mavenCentral()
        maven { url 'https://www.jitpack.io' }
    }
}<|MERGE_RESOLUTION|>--- conflicted
+++ resolved
@@ -13,11 +13,8 @@
         mavenCentral()
     }
     dependencies {
-<<<<<<< HEAD
         classpath('com.android.tools.build:gradle:7.4.2')
-=======
         classpath('com.android.tools.build:gradle:7.2.1')
->>>>>>> 8b1d3b3d
         classpath("org.jetbrains.kotlin:kotlin-gradle-plugin:$kotlinVersion")
         // NOTE: Do not place your application dependencies here; they belong
         // in the individual module build.gradle files
