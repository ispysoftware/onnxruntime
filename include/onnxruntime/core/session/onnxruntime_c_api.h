// Copyright (c) Microsoft Corporation. All rights reserved.
// Licensed under the MIT License.

// See docs\c_cxx\README.md on generating the Doxygen documentation from this file

/** \mainpage ONNX Runtime
 *
 * ONNX Runtime is a high-performance inference and training graph execution engine for deep learning models.
 *
 * ONNX Runtime's C, C++ APIs offer an easy to use interface to onboard and execute onnx models.
 * - \subpage c_cpp_api "Core C, C++ APIs"
 * - \subpage training_c_cpp_api "Training C, C++ APIs for on-device training"
 *
 * \page c_cpp_api Core C, C++ APIs
 * <h1>C</h1>
 *
 * ::OrtApi - Click here to go to the structure with all C API functions.
 *
 * <h1>C++</h1>
 *
 * ::Ort - Click here to go to the namespace holding all of the C++ wrapper classes
 *
 * It is a set of header only wrapper classes around the C API. The goal is to turn the C style return value error codes into C++ exceptions, and to
 * automate memory management through standard C++ RAII principles.
 *
 * \addtogroup Global
 * ONNX Runtime C API
 * @{
 */

#pragma once
#include <stdlib.h>
#include <stdint.h>
#include <string.h>

/** \brief The API version defined in this header
 *
 * This value is used by some API functions to behave as this version of the header expects.
 */
#define ORT_API_VERSION 17

#ifdef __cplusplus
extern "C" {
#endif

//! @}
// SAL2 Definitions
#ifndef _WIN32
#define _In_
#define _In_z_
#define _In_opt_
#define _In_opt_z_
#define _Out_
#define _Outptr_
#define _Out_opt_
#define _Inout_
#define _Inout_opt_
#define _Frees_ptr_opt_
#define _Ret_maybenull_
#define _Ret_notnull_
#define _Check_return_
#define _Outptr_result_maybenull_
#define _In_reads_(X)
#define _Inout_updates_(X)
#define _Out_writes_(X)
#define _Inout_updates_all_(X)
#define _Out_writes_bytes_all_(X)
#define _Out_writes_all_(X)
#define _Success_(X)
#define _Outptr_result_buffer_maybenull_(X)
#define ORT_ALL_ARGS_NONNULL __attribute__((nonnull))
#else
#include <specstrings.h>
#define ORT_ALL_ARGS_NONNULL
#endif

#ifdef _WIN32
// Define ORT_DLL_IMPORT if your program is dynamically linked to Ort.
// dllexport is not used, we use a .def file.
#ifdef ORT_DLL_IMPORT
#define ORT_EXPORT __declspec(dllimport)
#else
#define ORT_EXPORT
#endif
#define ORT_API_CALL _stdcall
#define ORT_MUST_USE_RESULT
#define ORTCHAR_T wchar_t
#else
// To make symbols visible on macOS/iOS
#ifdef __APPLE__
#define ORT_EXPORT __attribute__((visibility("default")))
#else
#define ORT_EXPORT
#endif
#define ORT_API_CALL
#define ORT_MUST_USE_RESULT __attribute__((warn_unused_result))
#define ORTCHAR_T char
#endif

/// ORTCHAR_T, ORT_TSTR are reserved specifically for path handling.
/// All other strings are UTF-8 encoded, use char and std::string
#ifndef ORT_TSTR
#ifdef _WIN32
#define ORT_TSTR(X) L##X
// When X is a macro, L##X is not defined. In this case, we need to use ORT_TSTR_ON_MACRO.
#define ORT_TSTR_ON_MACRO(X) L"" X
#else
#define ORT_TSTR(X) X
#define ORT_TSTR_ON_MACRO(X) X
#endif
#endif

// On Windows, ORT_FILE is a wchar_t version of the __FILE__ macro.
// Otherwise, ORT_FILE is equivalent to __FILE__.
#ifndef ORT_FILE
#define ORT_FILE_INTERNAL(x) ORT_TSTR(x)
#define ORT_FILE ORT_FILE_INTERNAL(__FILE__)
#endif

// Any pointer marked with _In_ or _Out_, cannot be NULL.

// Windows users should use unicode paths when possible to bypass the MAX_PATH limitation
// Every pointer marked with _In_ or _Out_, cannot be NULL. Caller should ensure that.
// for ReleaseXXX(...) functions, they can accept NULL pointer.

#ifdef __cplusplus
// For any compiler with C++11 support, MSVC 2015 and greater, or Clang version supporting noexcept.
// Such complex condition is needed because compilers set __cplusplus value differently.
#ifndef __has_feature
#define __has_feature(x) 0
#endif
#if ((__cplusplus >= 201103L) || (_MSC_VER >= 1900) || (defined(__has_feature) && __has_feature(cxx_noexcept)))
#define NO_EXCEPTION noexcept
#else
#define NO_EXCEPTION throw()
#endif
#else
#define NO_EXCEPTION
#endif

// __VA_ARGS__ on Windows and Linux are different
#define ORT_API(RETURN_TYPE, NAME, ...) RETURN_TYPE ORT_API_CALL NAME(__VA_ARGS__) NO_EXCEPTION

#define ORT_API_STATUS(NAME, ...)                                                                   \
  _Success_(return == 0) _Check_return_ _Ret_maybenull_ OrtStatusPtr ORT_API_CALL NAME(__VA_ARGS__) \
  NO_EXCEPTION ORT_MUST_USE_RESULT

// XXX: Unfortunately, SAL annotations are known to not work with function pointers
#define ORT_API2_STATUS(NAME, ...) \
  _Check_return_ _Ret_maybenull_ OrtStatusPtr(ORT_API_CALL* NAME)(__VA_ARGS__) NO_EXCEPTION ORT_MUST_USE_RESULT

// Used in *.cc files. Almost as same as ORT_API_STATUS, except without ORT_MUST_USE_RESULT and ORT_EXPORT
#define ORT_API_STATUS_IMPL(NAME, ...) \
  _Success_(return == 0) _Check_return_ _Ret_maybenull_ OrtStatusPtr ORT_API_CALL NAME(__VA_ARGS__) NO_EXCEPTION

#define ORT_CLASS_RELEASE(X) void(ORT_API_CALL * Release##X)(_Frees_ptr_opt_ Ort##X * input)

#ifdef __DOXYGEN__
#undef ORT_API_STATUS
#define ORT_API_STATUS(NAME, ...) OrtStatus* NAME(__VA_ARGS__)
#undef ORT_API2_STATUS
#define ORT_API2_STATUS(NAME, ...) OrtStatus* NAME(__VA_ARGS__)
#undef ORT_CLASS_RELEASE
#define ORT_CLASS_RELEASE(X) void Release##X(Ort##X* input)
#undef NO_EXCEPTION
#define NO_EXCEPTION
#endif
/** \addtogroup Global
 * ONNX Runtime C API
 * @{
 */

/** Copied from TensorProto::DataType
 * Currently, Ort doesn't support complex64, complex128
 */
typedef enum ONNXTensorElementDataType {
  ONNX_TENSOR_ELEMENT_DATA_TYPE_UNDEFINED,
  ONNX_TENSOR_ELEMENT_DATA_TYPE_FLOAT,   // maps to c type float
  ONNX_TENSOR_ELEMENT_DATA_TYPE_UINT8,   // maps to c type uint8_t
  ONNX_TENSOR_ELEMENT_DATA_TYPE_INT8,    // maps to c type int8_t
  ONNX_TENSOR_ELEMENT_DATA_TYPE_UINT16,  // maps to c type uint16_t
  ONNX_TENSOR_ELEMENT_DATA_TYPE_INT16,   // maps to c type int16_t
  ONNX_TENSOR_ELEMENT_DATA_TYPE_INT32,   // maps to c type int32_t
  ONNX_TENSOR_ELEMENT_DATA_TYPE_INT64,   // maps to c type int64_t
  ONNX_TENSOR_ELEMENT_DATA_TYPE_STRING,  // maps to c++ type std::string
  ONNX_TENSOR_ELEMENT_DATA_TYPE_BOOL,
  ONNX_TENSOR_ELEMENT_DATA_TYPE_FLOAT16,
  ONNX_TENSOR_ELEMENT_DATA_TYPE_DOUBLE,      // maps to c type double
  ONNX_TENSOR_ELEMENT_DATA_TYPE_UINT32,      // maps to c type uint32_t
  ONNX_TENSOR_ELEMENT_DATA_TYPE_UINT64,      // maps to c type uint64_t
  ONNX_TENSOR_ELEMENT_DATA_TYPE_COMPLEX64,   // complex with float32 real and imaginary components
  ONNX_TENSOR_ELEMENT_DATA_TYPE_COMPLEX128,  // complex with float64 real and imaginary components
  ONNX_TENSOR_ELEMENT_DATA_TYPE_BFLOAT16,    // Non-IEEE floating-point format based on IEEE754 single-precision
  // float 8 types were introduced in onnx 1.14, see https://onnx.ai/onnx/technical/float8.html
  ONNX_TENSOR_ELEMENT_DATA_TYPE_FLOAT8E4M3FN,    // Non-IEEE floating-point format based on IEEE754 single-precision
  ONNX_TENSOR_ELEMENT_DATA_TYPE_FLOAT8E4M3FNUZ,  // Non-IEEE floating-point format based on IEEE754 single-precision
  ONNX_TENSOR_ELEMENT_DATA_TYPE_FLOAT8E5M2,      // Non-IEEE floating-point format based on IEEE754 single-precision
  ONNX_TENSOR_ELEMENT_DATA_TYPE_FLOAT8E5M2FNUZ   // Non-IEEE floating-point format based on IEEE754 single-precision
} ONNXTensorElementDataType;

// Synced with onnx TypeProto oneof
typedef enum ONNXType {
  ONNX_TYPE_UNKNOWN,
  ONNX_TYPE_TENSOR,
  ONNX_TYPE_SEQUENCE,
  ONNX_TYPE_MAP,
  ONNX_TYPE_OPAQUE,
  ONNX_TYPE_SPARSETENSOR,
  ONNX_TYPE_OPTIONAL
} ONNXType;

// These types are synced with internal
// SparseFormatFlags
typedef enum OrtSparseFormat {
  ORT_SPARSE_UNDEFINED = 0,
  ORT_SPARSE_COO = 0x1,
  ORT_SPARSE_CSRC = 0x2,
  ORT_SPARSE_BLOCK_SPARSE = 0x4
} OrtSparseFormat;

// Enum allows to query sparse tensor indices
enum OrtSparseIndicesFormat {
  ORT_SPARSE_COO_INDICES,
  ORT_SPARSE_CSR_INNER_INDICES,
  ORT_SPARSE_CSR_OUTER_INDICES,
  ORT_SPARSE_BLOCK_SPARSE_INDICES
};

/** \brief Logging severity levels
 *
 * In typical API usage, specifying a logging severity level specifies the minimum severity of log messages to show.
 */
typedef enum OrtLoggingLevel {
  ORT_LOGGING_LEVEL_VERBOSE,  ///< Verbose informational messages (least severe).
  ORT_LOGGING_LEVEL_INFO,     ///< Informational messages.
  ORT_LOGGING_LEVEL_WARNING,  ///< Warning messages.
  ORT_LOGGING_LEVEL_ERROR,    ///< Error messages.
  ORT_LOGGING_LEVEL_FATAL,    ///< Fatal error messages (most severe).
} OrtLoggingLevel;

typedef enum OrtErrorCode {
  ORT_OK,
  ORT_FAIL,
  ORT_INVALID_ARGUMENT,
  ORT_NO_SUCHFILE,
  ORT_NO_MODEL,
  ORT_ENGINE_ERROR,
  ORT_RUNTIME_EXCEPTION,
  ORT_INVALID_PROTOBUF,
  ORT_MODEL_LOADED,
  ORT_NOT_IMPLEMENTED,
  ORT_INVALID_GRAPH,
  ORT_EP_FAIL,
} OrtErrorCode;

typedef enum OrtOpAttrType {
  ORT_OP_ATTR_UNDEFINED = 0,
  ORT_OP_ATTR_INT,
  ORT_OP_ATTR_INTS,
  ORT_OP_ATTR_FLOAT,
  ORT_OP_ATTR_FLOATS,
  ORT_OP_ATTR_STRING,
  ORT_OP_ATTR_STRINGS,
} OrtOpAttrType;

//! @}
#define ORT_RUNTIME_CLASS(X) \
  struct Ort##X;             \
  typedef struct Ort##X Ort##X;

/** \addtogroup Global
 * ONNX Runtime C API
 * @{
 */
// The actual types defined have an Ort prefix
ORT_RUNTIME_CLASS(Env);
ORT_RUNTIME_CLASS(Status);  // nullptr for Status* indicates success
ORT_RUNTIME_CLASS(MemoryInfo);
ORT_RUNTIME_CLASS(IoBinding);
ORT_RUNTIME_CLASS(Session);  // Don't call ReleaseSession from Dllmain (because session owns a thread pool)
ORT_RUNTIME_CLASS(Value);
ORT_RUNTIME_CLASS(RunOptions);
ORT_RUNTIME_CLASS(TypeInfo);
ORT_RUNTIME_CLASS(TensorTypeAndShapeInfo);
ORT_RUNTIME_CLASS(MapTypeInfo);
ORT_RUNTIME_CLASS(SequenceTypeInfo);
ORT_RUNTIME_CLASS(OptionalTypeInfo);
ORT_RUNTIME_CLASS(SessionOptions);
ORT_RUNTIME_CLASS(CustomOpDomain);
ORT_RUNTIME_CLASS(ModelMetadata);
ORT_RUNTIME_CLASS(ThreadPoolParams);
ORT_RUNTIME_CLASS(ThreadingOptions);
ORT_RUNTIME_CLASS(ArenaCfg);
ORT_RUNTIME_CLASS(PrepackedWeightsContainer);
ORT_RUNTIME_CLASS(TensorRTProviderOptionsV2);
ORT_RUNTIME_CLASS(CUDAProviderOptionsV2);
ORT_RUNTIME_CLASS(CANNProviderOptions);
ORT_RUNTIME_CLASS(DnnlProviderOptions);
ORT_RUNTIME_CLASS(Op);
ORT_RUNTIME_CLASS(OpAttr);
ORT_RUNTIME_CLASS(Logger);
ORT_RUNTIME_CLASS(ShapeInferContext);

#ifdef _WIN32
typedef _Return_type_success_(return == 0) OrtStatus* OrtStatusPtr;
#else
typedef OrtStatus* OrtStatusPtr;
#endif

/** \brief Memory allocation interface
 *
 * Structure of function pointers that defines a memory allocator. This can be created and filled in by the user for custom allocators.
 *
 * When an allocator is passed to any function, be sure that the allocator object is not destroyed until the last allocated object using it is freed.
 */
typedef struct OrtAllocator {
  uint32_t version;                                                                   ///< Must be initialized to ORT_API_VERSION
  void*(ORT_API_CALL* Alloc)(struct OrtAllocator* this_, size_t size);                ///< Returns a pointer to an allocated block of `size` bytes
  void(ORT_API_CALL* Free)(struct OrtAllocator* this_, void* p);                      ///< Free a block of memory previously allocated with OrtAllocator::Alloc
  const struct OrtMemoryInfo*(ORT_API_CALL* Info)(const struct OrtAllocator* this_);  ///< Return a pointer to an ::OrtMemoryInfo that describes this allocator
} OrtAllocator;

typedef void(ORT_API_CALL* OrtLoggingFunction)(
    void* param, OrtLoggingLevel severity, const char* category, const char* logid, const char* code_location,
    const char* message);

/** \brief Graph optimization level
 *
 * Refer to https://www.onnxruntime.ai/docs/performance/graph-optimizations.html#graph-optimization-levels
 * for an in-depth understanding of the Graph Optimization Levels.
 */
typedef enum GraphOptimizationLevel {
  ORT_DISABLE_ALL = 0,
  ORT_ENABLE_BASIC = 1,
  ORT_ENABLE_EXTENDED = 2,
  ORT_ENABLE_ALL = 99
} GraphOptimizationLevel;

typedef enum ExecutionMode {
  ORT_SEQUENTIAL = 0,
  ORT_PARALLEL = 1,
} ExecutionMode;

/** \brief Language projection identifiers
 * /see OrtApi::SetLanguageProjection
 */
typedef enum OrtLanguageProjection {
  ORT_PROJECTION_C = 0,
  ORT_PROJECTION_CPLUSPLUS = 1,
  ORT_PROJECTION_CSHARP = 2,
  ORT_PROJECTION_PYTHON = 3,
  ORT_PROJECTION_JAVA = 4,
  ORT_PROJECTION_WINML = 5,
  ORT_PROJECTION_NODEJS = 6,
} OrtLanguageProjection;

struct OrtKernelInfo;
typedef struct OrtKernelInfo OrtKernelInfo;
struct OrtKernelContext;
typedef struct OrtKernelContext OrtKernelContext;
struct OrtCustomOp;
typedef struct OrtCustomOp OrtCustomOp;

typedef enum OrtAllocatorType {
  OrtInvalidAllocator = -1,
  OrtDeviceAllocator = 0,
  OrtArenaAllocator = 1
} OrtAllocatorType;

/** \brief Memory types for allocated memory, execution provider specific types should be extended in each provider.
 */
// Whenever this struct is updated, please also update the MakeKey function in onnxruntime / core / framework / execution_provider.cc
typedef enum OrtMemType {
  OrtMemTypeCPUInput = -2,              ///< Any CPU memory used by non-CPU execution provider
  OrtMemTypeCPUOutput = -1,             ///< CPU accessible memory outputted by non-CPU execution provider, i.e. CUDA_PINNED
  OrtMemTypeCPU = OrtMemTypeCPUOutput,  ///< Temporary CPU accessible memory allocated by non-CPU execution provider, i.e. CUDA_PINNED
  OrtMemTypeDefault = 0,                ///< The default allocator for execution provider
} OrtMemType;

/** \brief This mimics OrtDevice type constants so they can be returned in the API
 */
typedef enum OrtMemoryInfoDeviceType {
  OrtMemoryInfoDeviceType_CPU = 0,
  OrtMemoryInfoDeviceType_GPU = 1,
  OrtMemoryInfoDeviceType_FPGA = 2
} OrtMemoryInfoDeviceType;

/** \brief Algorithm to use for cuDNN Convolution Op
 */
typedef enum OrtCudnnConvAlgoSearch {
  OrtCudnnConvAlgoSearchExhaustive,  // expensive exhaustive benchmarking using cudnnFindConvolutionForwardAlgorithmEx
  OrtCudnnConvAlgoSearchHeuristic,   // lightweight heuristic based search using cudnnGetConvolutionForwardAlgorithm_v7
  OrtCudnnConvAlgoSearchDefault,     // default algorithm using CUDNN_CONVOLUTION_FWD_ALGO_IMPLICIT_PRECOMP_GEMM
} OrtCudnnConvAlgoSearch;

/** \brief CUDA Provider Options
 *
 * \see OrtApi::SessionOptionsAppendExecutionProvider_CUDA
 */
typedef struct OrtCUDAProviderOptions {
#ifdef __cplusplus
  OrtCUDAProviderOptions()
      : device_id{},
        cudnn_conv_algo_search{OrtCudnnConvAlgoSearchExhaustive},
        gpu_mem_limit{SIZE_MAX},
        arena_extend_strategy{},
        do_copy_in_default_stream{1},
        has_user_compute_stream{},
        user_compute_stream{},
        default_memory_arena_cfg{},
        tunable_op_enable{false},
        tunable_op_tuning_enable{false},
        tunable_op_max_tuning_duration_ms{} {}
#endif

  /** \brief CUDA device Id
   *   Defaults to 0.
   */
  int device_id;

  /** \brief CUDA Convolution algorithm search configuration.
   *   See enum OrtCudnnConvAlgoSearch for more details.
   *   Defaults to OrtCudnnConvAlgoSearchExhaustive.
   */
  OrtCudnnConvAlgoSearch cudnn_conv_algo_search;

  /** \brief CUDA memory limit (To use all possible memory pass in maximum size_t)
   *   Defaults to SIZE_MAX.
   *   \note If a ::OrtArenaCfg has been applied, it will override this field
   */
  size_t gpu_mem_limit;

  /** \brief Strategy used to grow the memory arena
   *   0 = kNextPowerOfTwo<br>
   *   1 = kSameAsRequested<br>
   *   Defaults to 0.
   *   \note If a ::OrtArenaCfg has been applied, it will override this field
   */
  int arena_extend_strategy;

  /** \brief Flag indicating if copying needs to take place on the same stream as the compute stream in the CUDA EP
   *   0 = Use separate streams for copying and compute.
   *   1 = Use the same stream for copying and compute.
   *   Defaults to 1.
   *   WARNING: Setting this to 0 may result in data races for some models.
   *   Please see issue #4829 for more details.
   */
  int do_copy_in_default_stream;

  /** \brief Flag indicating if there is a user provided compute stream
   *   Defaults to 0.
   */
  int has_user_compute_stream;

  /** \brief User provided compute stream.
   *   If provided, please set `has_user_compute_stream` to 1.
   */
  void* user_compute_stream;

  /** \brief CUDA memory arena configuration parameters
   */
  OrtArenaCfg* default_memory_arena_cfg;

  /** \brief Enable TunableOp for using.
   *   Set it to 1/0 to enable/disable TunableOp. Otherwise, it is disabled by default.
   *   This option can be overriden by environment variable ORT_CUDA_TUNABLE_OP_ENABLE.
   */
  int tunable_op_enable;

  /** \brief Enable TunableOp for tuning.
   *   Set it to 1/0 to enable/disable TunableOp tuning. Otherwise, it is disabled by default.
   *   This option can be overriden by environment variable ORT_CUDA_TUNABLE_OP_TUNING_ENABLE.
   */
  int tunable_op_tuning_enable;

  /** \brief Max tuning duration time limit for each instance of TunableOp.
   *   Defaults to 0 to disable the limit.
   */
  int tunable_op_max_tuning_duration_ms;

} OrtCUDAProviderOptions;

/** \brief ROCM Provider Options
 *
 * \see OrtApi::SessionOptionsAppendExecutionProvider_ROCM
 */
typedef struct OrtROCMProviderOptions {
#ifdef __cplusplus
  OrtROCMProviderOptions()
      : device_id{},
        miopen_conv_exhaustive_search{0},
        gpu_mem_limit{SIZE_MAX},
        arena_extend_strategy{},
        do_copy_in_default_stream{1},
        has_user_compute_stream{},
        user_compute_stream{},
        default_memory_arena_cfg{},
        tunable_op_enable{false},
        tunable_op_tuning_enable{false},
        tunable_op_max_tuning_duration_ms{} {}
#endif

  /** \brief ROCM device Id
   *   Defaults to 0.
   */
  int device_id;

  /** \brief ROCM MIOpen Convolution algorithm exaustive search option.
   *   Defaults to 0 (false).
   */
  int miopen_conv_exhaustive_search;

  /** \brief ROCM memory limit (To use all possible memory pass in maximum size_t)
   *   Defaults to SIZE_MAX.
   *   \note If a ::OrtArenaCfg has been applied, it will override this field
   */
  size_t gpu_mem_limit;

  /** \brief Strategy used to grow the memory arena
   *   0 = kNextPowerOfTwo<br>
   *   1 = kSameAsRequested<br>
   *   Defaults to 0.
   *   \note If a ::OrtArenaCfg has been applied, it will override this field
   */
  int arena_extend_strategy;

  /** \brief Flag indicating if copying needs to take place on the same stream as the compute stream in the ROCM EP
   *   0 = Use separate streams for copying and compute.
   *   1 = Use the same stream for copying and compute.
   *   Defaults to 1.
   *   WARNING: Setting this to 0 may result in data races for some models.
   *   Please see issue #4829 for more details.
   */
  int do_copy_in_default_stream;

  /** \brief Flag indicating if there is a user provided compute stream
   *   Defaults to 0.
   */
  int has_user_compute_stream;

  /** \brief User provided compute stream.
   *   If provided, please set `has_user_compute_stream` to 1.
   */
  void* user_compute_stream;

  /** \brief ROCM memory arena configuration parameters
   */
  OrtArenaCfg* default_memory_arena_cfg;

  /** \brief Enable TunableOp for using.
   *   Set it to 1/0 to enable/disable TunableOp. Otherwise, it is disabled by default.
   *   This option can be overriden by environment variable ORT_ROCM_TUNABLE_OP_ENABLE.
   */
  int tunable_op_enable;

  /** \brief Enable TunableOp for tuning.
   *   Set it to 1/0 to enable/disable TunableOp tuning. Otherwise, it is disabled by default.
   *   This option can be overriden by environment variable ORT_ROCM_TUNABLE_OP_TUNING_ENABLE.
   */
  int tunable_op_tuning_enable;

  /** \brief Max tuning duration time limit for each instance of TunableOp.
   *   Defaults to 0 to disable the limit.
   */
  int tunable_op_max_tuning_duration_ms;

} OrtROCMProviderOptions;

/** \brief TensorRT Provider Options
 *
 * \see OrtApi::SessionOptionsAppendExecutionProvider_TensorRT
 */
typedef struct OrtTensorRTProviderOptions {
  int device_id;                                ///< CUDA device id (0 = default device)
  int has_user_compute_stream;                  // indicator of user specified CUDA compute stream.
  void* user_compute_stream;                    // user specified CUDA compute stream.
  int trt_max_partition_iterations;             // maximum iterations for TensorRT parser to get capability
  int trt_min_subgraph_size;                    // minimum size of TensorRT subgraphs
  size_t trt_max_workspace_size;                // maximum workspace size for TensorRT.
  int trt_fp16_enable;                          // enable TensorRT FP16 precision. Default 0 = false, nonzero = true
  int trt_int8_enable;                          // enable TensorRT INT8 precision. Default 0 = false, nonzero = true
  const char* trt_int8_calibration_table_name;  // TensorRT INT8 calibration table name.
  int trt_int8_use_native_calibration_table;    // use native TensorRT generated calibration table. Default 0 = false, nonzero = true
  int trt_dla_enable;                           // enable DLA. Default 0 = false, nonzero = true
  int trt_dla_core;                             // DLA core number. Default 0
  int trt_dump_subgraphs;                       // dump TRT subgraph. Default 0 = false, nonzero = true
  int trt_engine_cache_enable;                  // enable engine caching. Default 0 = false, nonzero = true
  const char* trt_engine_cache_path;            // specify engine cache path
  int trt_engine_decryption_enable;             // enable engine decryption. Default 0 = false, nonzero = true
  const char* trt_engine_decryption_lib_path;   // specify engine decryption library path
  int trt_force_sequential_engine_build;        // force building TensorRT engine sequentially. Default 0 = false, nonzero = true
  // This is the legacy struct and don't add new fields here.
  // For new field that can be represented by string, please add it in include/onnxruntime/core/providers/tensorrt/tensorrt_provider_options.h
  // For non-string field, need to create a new separate api to handle it.
} OrtTensorRTProviderOptions;

/** \brief MIGraphX Provider Options
 *
 * \see OrtApi::SessionOptionsAppendExecutionProvider_MIGraphX
 */
typedef struct OrtMIGraphXProviderOptions {
  int device_id;             // hip device id.
  int migraphx_fp16_enable;  // enable MIGraphX FP16 precision. Default 0 = false, nonzero = true
  int migraphx_int8_enable;  // enable MIGraphX INT8 precision. Default 0 = false, nonzero = true
} OrtMIGraphXProviderOptions;

/** \brief OpenVINO Provider Options
 *
 * \see OrtApi::SessionOptionsAppendExecutionProvider_OpenVINO
 */
typedef struct OrtOpenVINOProviderOptions {
#ifdef __cplusplus
  OrtOpenVINOProviderOptions() : device_type{},
                                 enable_vpu_fast_compile{},
                                 device_id{},
                                 num_of_threads{},
                                 cache_dir{},
                                 context{},
                                 enable_opencl_throttling{},
                                 enable_dynamic_shapes{} {}
#endif
  /** \brief Device type string
   *
   * Valid settings are one of: "CPU_FP32", "CPU_FP16", "GPU_FP32", "GPU_FP16"
   */
  const char* device_type;
  unsigned char enable_vpu_fast_compile;  ///< 0 = disabled, nonzero = enabled
  const char* device_id;
  size_t num_of_threads;  ///< 0 = Use default number of threads
  const char* cache_dir;  // path is set to empty by default
  void* context;
  unsigned char enable_opencl_throttling;  ///< 0 = disabled, nonzero = enabled
  unsigned char enable_dynamic_shapes;     ///< 0 = disabled, nonzero = enabled
} OrtOpenVINOProviderOptions;

struct OrtApi;
typedef struct OrtApi OrtApi;

struct OrtTrainingApi;
typedef struct OrtTrainingApi OrtTrainingApi;

/** \brief The helper interface to get the right version of OrtApi
 *
 * Get a pointer to this structure through ::OrtGetApiBase
 */
struct OrtApiBase {
  /** \brief Get a pointer to the requested version of the ::OrtApi
   *
   * \param[in] version Must be ::ORT_API_VERSION
   * \return The ::OrtApi for the version requested, nullptr will be returned if this version is unsupported, for example when using a runtime
   *   older than the version created with this header file.
   *
   * One can call GetVersionString() to get the version of the Onnxruntime library for logging
   * and error reporting purposes.
   */
  const OrtApi*(ORT_API_CALL* GetApi)(uint32_t version)NO_EXCEPTION;

  /** \brief Returns a null terminated string of the version of the Onnxruntime library (eg: "1.8.1")
   *
   *  \return UTF-8 encoded version string. Do not deallocate the returned buffer.
   */
  const char*(ORT_API_CALL* GetVersionString)(void)NO_EXCEPTION;
};

typedef struct OrtApiBase OrtApiBase;

/** \brief The Onnxruntime library's entry point to access the C API
 *
 * Call this to get the a pointer to an ::OrtApiBase
 */
ORT_EXPORT const OrtApiBase* ORT_API_CALL OrtGetApiBase(void) NO_EXCEPTION;

/** \brief Thread work loop function
 *
 * Onnxruntime will provide the working loop on custom thread creation
 * Argument is an onnxruntime built-in type which will be provided when thread pool calls OrtCustomCreateThreadFn
 */
typedef void (*OrtThreadWorkerFn)(void* ort_worker_fn_param);

typedef const struct OrtCustomHandleType {
  char __place_holder;
}* OrtCustomThreadHandle;

/** \brief Ort custom thread creation function
 *
 * The function should return a thread handle to be used in onnxruntime thread pools
 * Onnxruntime will throw exception on return value of nullptr or 0, indicating that the function failed to create a thread
 */
typedef OrtCustomThreadHandle (*OrtCustomCreateThreadFn)(void* ort_custom_thread_creation_options, OrtThreadWorkerFn ort_thread_worker_fn, void* ort_worker_fn_param);

/** \brief Custom thread join function
 *
 * Onnxruntime thread pool destructor will call the function to join a custom thread.
 * Argument ort_custom_thread_handle is the value returned by OrtCustomCreateThreadFn
 */
typedef void (*OrtCustomJoinThreadFn)(OrtCustomThreadHandle ort_custom_thread_handle);

typedef OrtStatus*(ORT_API_CALL* RegisterCustomOpsFn)(OrtSessionOptions* options, const OrtApiBase* api);

/** \brief Callback function for RunAsync
 *
 * \param[in] user_data User specific data that passed back to the callback
 * \param[out] outputs On succeed, outputs host inference results, on error, the value will be nullptr
 * \param[out] num_outputs Number of outputs, on error, the value will be zero
 * \param[out] status On error, status will provide details
 */
typedef void (*RunAsyncCallbackFn)(void* user_data, OrtValue** outputs, size_t num_outputs, OrtStatusPtr status);

/** \brief The C API
 *
 * All C API functions are defined inside this structure as pointers to functions.
 * Call OrtApiBase::GetApi to get a pointer to it
 *
 * \nosubgrouping
 */
struct OrtApi {
  /// \name OrtStatus
  /// @{

  /**
   * \brief Create an OrtStatus from a null terminated string
   *
   * \param[in] code
   * \param[in] msg A null-terminated string. Its contents will be copied.
   * \return A new OrtStatus object, must be destroyed with OrtApi::ReleaseStatus
   */
  OrtStatus*(ORT_API_CALL* CreateStatus)(OrtErrorCode code, _In_ const char* msg)NO_EXCEPTION ORT_ALL_ARGS_NONNULL;

  /** \brief Get OrtErrorCode from OrtStatus
   *
   * \param[in] status
   * \return OrtErrorCode that \p status was created with
   */
  OrtErrorCode(ORT_API_CALL* GetErrorCode)(_In_ const OrtStatus* status) NO_EXCEPTION ORT_ALL_ARGS_NONNULL;

  /** \brief Get error string from OrtStatus
   *
   * \param[in] status
   * \return The error message inside the `status`. Do not free the returned value.
   */
  const char*(ORT_API_CALL* GetErrorMessage)(_In_ const OrtStatus* status)NO_EXCEPTION ORT_ALL_ARGS_NONNULL;

  /// @}
  /// \name OrtEnv
  /// @{

  /** \brief Create an OrtEnv
   *
   * \note Invoking this function will return the same instance of the environment as that returned by a previous call
   * to another env creation function; all arguments to this function will be ignored.
   * \param[in] log_severity_level The log severity level.
   * \param[in] logid The log identifier.
   * \param[out] out Returned newly created OrtEnv. Must be freed with OrtApi::ReleaseEnv
   *
   * \snippet{doc} snippets.dox OrtStatus Return Value
   */
  ORT_API2_STATUS(CreateEnv, OrtLoggingLevel log_severity_level, _In_ const char* logid, _Outptr_ OrtEnv** out);

  /** \brief Create an OrtEnv
   *
   * \note Invoking this function will return the same instance of the environment as that returned by a previous call
   * to another env creation function; all arguments to this function will be ignored. If you want to provide your
   * own logging function, consider setting it using the SetUserLoggingFunction API instead.
   * \param[in] logging_function A pointer to a logging function.
   * \param[in] logger_param A pointer to arbitrary data passed as the ::OrtLoggingFunction `param` parameter to
   *                         `logging_function`. This parameter is optional.
   * \param[in] log_severity_level The log severity level.
   * \param[in] logid The log identifier.
   * \param[out] out Returned newly created OrtEnv. Must be freed with OrtApi::ReleaseEnv
   *
   * \snippet{doc} snippets.dox OrtStatus Return Value
   */
  ORT_API2_STATUS(CreateEnvWithCustomLogger, _In_ OrtLoggingFunction logging_function, _In_opt_ void* logger_param,
                  _In_ OrtLoggingLevel log_severity_level, _In_ const char* logid, _Outptr_ OrtEnv** out);

  /** \brief Enable Telemetry
   *
   * \note Telemetry events are on by default since they are lightweight
   * \param[in] env
   *
   * \snippet{doc} snippets.dox OrtStatus Return Value
   */
  ORT_API2_STATUS(EnableTelemetryEvents, _In_ const OrtEnv* env);
  /** \brief Disable Telemetry
   *
   * \see OrtApi::EnableTelemetryEvents
   * \param[in] env
   *
   * \snippet{doc} snippets.dox OrtStatus Return Value
   */
  ORT_API2_STATUS(DisableTelemetryEvents, _In_ const OrtEnv* env);

  /// @}
  /// \name OrtSession
  /// @{

  /** \brief Create an OrtSession from a model file
   *
   * \param[in] env
   * \param[in] model_path
   * \param[in] options
   * \param[out] out Returned newly created OrtSession. Must be freed with OrtApi::ReleaseSession
   *
   * \snippet{doc} snippets.dox OrtStatus Return Value
   */
  // TODO: document the path separator convention? '/' vs '\'
  // TODO: should specify the access characteristics of model_path. Is this read only during the
  // execution of CreateSession, or does the OrtSession retain a handle to the file/directory
  // and continue to access throughout the OrtSession lifetime?
  //  What sort of access is needed to model_path : read or read/write?
  ORT_API2_STATUS(CreateSession, _In_ const OrtEnv* env, _In_ const ORTCHAR_T* model_path,
                  _In_ const OrtSessionOptions* options, _Outptr_ OrtSession** out);

  /** \brief Create an OrtSession from memory
   *
   * \param[in] env
   * \param[in] model_data
   * \param[in] model_data_length
   * \param[in] options
   * \param[out] out Returned newly created OrtSession. Must be freed with OrtApi::ReleaseSession
   *
   * \snippet{doc} snippets.dox OrtStatus Return Value
   */
  ORT_API2_STATUS(CreateSessionFromArray, _In_ const OrtEnv* env, _In_ const void* model_data, size_t model_data_length,
                  _In_ const OrtSessionOptions* options, _Outptr_ OrtSession** out);

  /** \brief Run the model in an ::OrtSession
   *
   * Will not return until the model run has completed. Multiple threads might be used to run the model based on
   * the options in the ::OrtSession and settings used when creating the ::OrtEnv
   *
   * \param[in] session
   * \param[in] run_options If nullptr, will use a default ::OrtRunOptions
   * \param[in] input_names Array of null terminated UTF8 encoded strings of the input names
   * \param[in] inputs Array of ::OrtValue%s of the input values
   * \param[in] input_len Number of elements in the input_names and inputs arrays
   * \param[in] output_names Array of null terminated UTF8 encoded strings of the output names
   * \param[in] output_names_len Number of elements in the output_names and outputs array
   * \param[out] outputs Array of ::OrtValue%s that the outputs are stored in. This can also be
   *     an array of nullptr values, in this case ::OrtValue objects will be allocated and pointers
   *     to them will be set into the `outputs` array.
   *
   * \snippet{doc} snippets.dox OrtStatus Return Value
   */
  ORT_API2_STATUS(Run, _Inout_ OrtSession* session, _In_opt_ const OrtRunOptions* run_options,
                  _In_reads_(input_len) const char* const* input_names,
                  _In_reads_(input_len) const OrtValue* const* inputs, size_t input_len,
                  _In_reads_(output_names_len) const char* const* output_names, size_t output_names_len,
                  _Inout_updates_all_(output_names_len) OrtValue** outputs);

  /// @}
  /// \name OrtSessionOptions
  /// @{

  /** \brief Create an ::OrtSessionOptions object
   *
   * To use additional providers, you must build ORT with the extra providers enabled. Then call one of these
   * functions to enable them in the session:<br>
   *   OrtSessionOptionsAppendExecutionProvider_CPU<br>
   *   OrtSessionOptionsAppendExecutionProvider_CUDA<br>
   *   OrtSessionOptionsAppendExecutionProvider_(remaining providers...)<br>
   * The order they are called indicates the preference order as well. In other words call this method
   * on your most preferred execution provider first followed by the less preferred ones.
   * If none are called Ort will use its internal CPU execution provider.
   *
   * \param[out] options The newly created OrtSessionOptions. Must be freed with OrtApi::ReleaseSessionOptions
   *
   * \snippet{doc} snippets.dox OrtStatus Return Value
   */
  ORT_API2_STATUS(CreateSessionOptions, _Outptr_ OrtSessionOptions** options);

  /** \brief Set filepath to save optimized model after graph level transformations
   *
   * \param[in] options
   * \param[in] optimized_model_filepath
   *
   * \snippet{doc} snippets.dox OrtStatus Return Value
   */
  ORT_API2_STATUS(SetOptimizedModelFilePath, _Inout_ OrtSessionOptions* options,
                  _In_ const ORTCHAR_T* optimized_model_filepath);

  /** \brief Create a copy of an existing ::OrtSessionOptions
   *
   * \param[in] in_options OrtSessionOptions to copy
   * \param[out] out_options Returned newly created ::OrtSessionOptions. Must be freed with OrtApi::ReleaseSessionOptions
   *
   * \snippet{doc} snippets.dox OrtStatus Return Value
   */
  ORT_API2_STATUS(CloneSessionOptions, _In_ const OrtSessionOptions* in_options,
                  _Outptr_ OrtSessionOptions** out_options);

  /** \brief Set execution mode
   *
   * Controls whether you want to execute operators in your graph sequentially or in parallel. Usually when the model
   *  has many branches, setting this option to ExecutionMode.ORT_PARALLEL will give you better performance.
   *  See [docs/ONNX_Runtime_Perf_Tuning.md] for more details.
   *
   * \param[in] options
   * \param[in] execution_mode
   *
   * \snippet{doc} snippets.dox OrtStatus Return Value
   */
  ORT_API2_STATUS(SetSessionExecutionMode, _Inout_ OrtSessionOptions* options, ExecutionMode execution_mode);

  /** \brief Enable profiling for a session
   *
   * \param[in] options
   * \param[in] profile_file_prefix
   *
   * \snippet{doc} snippets.dox OrtStatus Return Value
   */
  ORT_API2_STATUS(EnableProfiling, _Inout_ OrtSessionOptions* options, _In_ const ORTCHAR_T* profile_file_prefix);

  /** \brief Disable profiling for a session
   *
   * \param[in] options
   *
   * \snippet{doc} snippets.dox OrtStatus Return Value
   */
  ORT_API2_STATUS(DisableProfiling, _Inout_ OrtSessionOptions* options);

  /** \brief Enable the memory pattern optimization
   *
   * The idea is if the input shapes are the same, we could trace the internal memory allocation
   * and generate a memory pattern for future request. So next time we could just do one allocation
   * with a big chunk for all the internal memory allocation.
   * \note Memory pattern optimization is only available when Sequential Execution mode is enabled (see OrtApi::SetSessionExecutionMode)
   *
   * \see OrtApi::DisableMemPattern
   *
   * \param[in] options
   *
   * \snippet{doc} snippets.dox OrtStatus Return Value
   */
  ORT_API2_STATUS(EnableMemPattern, _Inout_ OrtSessionOptions* options);

  /** \brief Disable the memory pattern optimization
   *
   * \see OrtApi::EnableMemPattern
   *
   * \param[in] options
   *
   * \snippet{doc} snippets.dox OrtStatus Return Value
   */
  ORT_API2_STATUS(DisableMemPattern, _Inout_ OrtSessionOptions* options);

  /** \brief Enable the memory arena on CPU
   *
   * Arena may pre-allocate memory for future usage.
   *
   * \param[in] options
   *
   * \snippet{doc} snippets.dox OrtStatus Return Value
   */
  ORT_API2_STATUS(EnableCpuMemArena, _Inout_ OrtSessionOptions* options);

  /** \brief Disable the memory arena on CPU
   *
   * \param[in] options
   *
   * \snippet{doc} snippets.dox OrtStatus Return Value
   */
  ORT_API2_STATUS(DisableCpuMemArena, _Inout_ OrtSessionOptions* options);

  /** \brief Set session log id
   *
   * \param[in] options
   * \param[in] logid The log identifier.
   *
   * \snippet{doc} snippets.dox OrtStatus Return Value
   */
  ORT_API2_STATUS(SetSessionLogId, _Inout_ OrtSessionOptions* options, const char* logid);

  /** \brief Set session log verbosity level
   *
   * Applies to session load, initialization, etc
   *
   * \param[in] options
   * \param[in] session_log_verbosity_level \snippet{doc} snippets.dox Log Verbosity Level
   *
   * \snippet{doc} snippets.dox OrtStatus Return Value
   */
  ORT_API2_STATUS(SetSessionLogVerbosityLevel, _Inout_ OrtSessionOptions* options, int session_log_verbosity_level);

  /** \brief Set session log severity level
   *
   * \param[in] options
   * \param[in] session_log_severity_level The log severity level (refer to ::OrtLoggingLevel for possible values).
   *
   * \snippet{doc} snippets.dox OrtStatus Return Value
   */
  ORT_API2_STATUS(SetSessionLogSeverityLevel, _Inout_ OrtSessionOptions* options, int session_log_severity_level);

  /** \brief Set the optimization level to apply when loading a graph
   *
   * Please see https://onnxruntime.ai/docs/performance/model-optimizations/graph-optimizations.html for an in-depth explanation
   * \param[in,out] options The session options object
   * \param[in] graph_optimization_level The optimization level
   *
   * \snippet{doc} snippets.dox OrtStatus Return Value
   */
  ORT_API2_STATUS(SetSessionGraphOptimizationLevel, _Inout_ OrtSessionOptions* options,
                  GraphOptimizationLevel graph_optimization_level);

  /** \brief Sets the number of threads used to parallelize the execution within nodes
   *
   * When running a single node operation, ex. add, this sets the maximum number of threads to use.
   *
   * \note If built with OpenMP, this has no effect on the number of threads used. In this case
   *       use the OpenMP env variables to configure the number of intra op num threads.
   *
   * \param[in] options
   * \param[in] intra_op_num_threads Number of threads to use<br>
   *   A value of 0 will use the default number of threads<br>
   *
   * \snippet{doc} snippets.dox OrtStatus Return Value
   */
  ORT_API2_STATUS(SetIntraOpNumThreads, _Inout_ OrtSessionOptions* options, int intra_op_num_threads);

  /** \brief Sets the number of threads used to parallelize the execution of the graph
   *
   * If nodes can be run in parallel, this sets the maximum number of threads to use to run them in parallel.
   *
   * \note If sequential execution is enabled this value is ignored, it acts as if it was set to 1.
   *
   * \param[in] options
   * \param[in] inter_op_num_threads Number of threads to use<br>
   *   A value of 0 will use the default number of threads<br>
   *
   * \snippet{doc} snippets.dox OrtStatus Return Value
   */
  ORT_API2_STATUS(SetInterOpNumThreads, _Inout_ OrtSessionOptions* options, int inter_op_num_threads);

  /// @}
  /// \name OrtCustomOpDomain
  /// @{

  /** \brief Create a custom op domain
   *
   * \param[in] domain
   * \param[out] out Newly created domain. Must be freed with OrtApi::ReleaseCustomOpDomain
   *
   * \snippet{doc} snippets.dox OrtStatus Return Value
   */
  ORT_API2_STATUS(CreateCustomOpDomain, _In_ const char* domain, _Outptr_ OrtCustomOpDomain** out);

  /** \brief Add a custom op to a custom op domain
   *
   * \note The OrtCustomOp* pointer must remain valid until the ::OrtCustomOpDomain using it is released
   *
   * \param[in] custom_op_domain
   * \param[in] op
   *
   * \snippet{doc} snippets.dox OrtStatus Return Value
   */
  ORT_API2_STATUS(CustomOpDomain_Add, _Inout_ OrtCustomOpDomain* custom_op_domain, _In_ const OrtCustomOp* op);

  /// @}
  /// \name OrtSessionOptions
  /// @{

  /** \brief Add custom op domain to a session options
   *
   * \note The OrtCustomOpDomain* must not be deleted until all sessions using it are released
   *
   * \param[in] options
   * \param[in] custom_op_domain
   *
   * \snippet{doc} snippets.dox OrtStatus Return Value
   */
  ORT_API2_STATUS(AddCustomOpDomain, _Inout_ OrtSessionOptions* options, _In_ OrtCustomOpDomain* custom_op_domain);

  /** \deprecated Use OrtApi::RegisterCustomOpsLibrary_V2.
   *
   * Registers custom ops from a shared library.
   *
   * Loads a shared library (dll on windows, so on linux, etc) named 'library_path' and looks for this entry point:
   *		OrtStatus* RegisterCustomOps(OrtSessionOptions * options, const OrtApiBase* api);
   * It then passes in the provided session options to this function along with the api base.
   * The handle to the loaded library is returned in library_handle. It can be freed by the caller after all sessions using the passed in
   * session options are destroyed, or if an error occurs and it is non null.
   *
   * \param[in] options
   * \param[in] library_path
   * \param[out] library_handle OS specific handle to the loaded library (Use FreeLibrary on Windows, dlclose on Linux, etc.. to unload)
   *
   * \snippet{doc} snippets.dox OrtStatus Return Value
   */
  ORT_API2_STATUS(RegisterCustomOpsLibrary, _Inout_ OrtSessionOptions* options, _In_ const char* library_path, _Outptr_ void** library_handle);

  /// @}
  /// \name OrtSession
  /// @{

  /** \brief Get input count for a session
   *
   * This number must also match the number of inputs passed to OrtApi::Run
   *
   * \see OrtApi::SessionGetInputTypeInfo, OrtApi::SessionGetInputName, OrtApi::Session
   *
   * \param[in] session
   * \param[out] out Number of inputs
   *
   * \snippet{doc} snippets.dox OrtStatus Return Value
   */
  ORT_API2_STATUS(SessionGetInputCount, _In_ const OrtSession* session, _Out_ size_t* out);

  /** \brief Get output count for a session
   *
   * This number must also match the number of outputs returned by OrtApi::Run
   *
   * \see OrtApi::SessionGetOutputTypeInfo, OrtApi::SessionGetOutputName, OrtApi::Session
   *
   * \param[in] session
   * \param[out] out Number of outputs
   *
   * \snippet{doc} snippets.dox OrtStatus Return Value
   */
  ORT_API2_STATUS(SessionGetOutputCount, _In_ const OrtSession* session, _Out_ size_t* out);

  /** \brief Get overridable initializer count
   *
   * \see OrtApi::SessionGetOverridableInitializerTypeInfo, OrtApi::SessionGetOverridableInitializerName
   *
   * \param[in] session
   * \param[in] out
   *
   * \snippet{doc} snippets.dox OrtStatus Return Value
   */
  ORT_API2_STATUS(SessionGetOverridableInitializerCount, _In_ const OrtSession* session, _Out_ size_t* out);

  /** \brief Get input type information
   *
   * \param[in] session
   * \param[in] index Must be between 0 (inclusive) and what OrtApi::SessionGetInputCount returns (exclusive)
   * \param[out] type_info Must be freed with OrtApi::ReleaseTypeInfo
   *
   * \snippet{doc} snippets.dox OrtStatus Return Value
   */
  ORT_API2_STATUS(SessionGetInputTypeInfo, _In_ const OrtSession* session, size_t index, _Outptr_ OrtTypeInfo** type_info);

  /** \brief Get output type information
   *
   * \param[in] session
   * \param[in] index Must be between 0 (inclusive) and what OrtApi::SessionGetOutputCount returns (exclusive)
   * \param[out] type_info Must be freed with OrtApi::ReleaseTypeInfo
   *
   * \snippet{doc} snippets.dox OrtStatus Return Value
   */
  ORT_API2_STATUS(SessionGetOutputTypeInfo, _In_ const OrtSession* session, size_t index, _Outptr_ OrtTypeInfo** type_info);

  /** \brief Get overridable initializer type information
   *
   * \param[in] session
   * \param[in] index Must be between 0 (inclusive) and what OrtApi::SessionGetOverridableInitializerCount returns (exclusive)
   * \param[out] type_info Must be freed with OrtApi::ReleaseTypeInfo
   *
   * \snippet{doc} snippets.dox OrtStatus Return Value
   */
  ORT_API2_STATUS(SessionGetOverridableInitializerTypeInfo, _In_ const OrtSession* session, size_t index, _Outptr_ OrtTypeInfo** type_info);

  /** \brief Get input name
   *
   * \param[in] session
   * \param[in] index Must be between 0 (inclusive) and what OrtApi::SessionGetInputCount returns (exclusive)
   * \param[in] allocator
   * \param[out] value Set to a null terminated UTF-8 encoded string allocated using `allocator`. Must be freed using `allocator`.
   *
   * \snippet{doc} snippets.dox OrtStatus Return Value
   */
  ORT_API2_STATUS(SessionGetInputName, _In_ const OrtSession* session, size_t index, _Inout_ OrtAllocator* allocator, _Outptr_ char** value);

  /** \brief Get output name
   *
   * \param[in] session
   * \param[in] index Must be between 0 (inclusive) and what OrtApi::SessionGetOutputCount returns (exclusive)
   * \param[in] allocator
   * \param[out] value Set to a null terminated UTF-8 encoded string allocated using `allocator`. Must be freed using `allocator`.
   *
   * \snippet{doc} snippets.dox OrtStatus Return Value
   */
  ORT_API2_STATUS(SessionGetOutputName, _In_ const OrtSession* session, size_t index, _Inout_ OrtAllocator* allocator, _Outptr_ char** value);

  /** \brief Get overridable initializer name
   *
   * \param[in] session
   * \param[in] index Must be between 0 (inclusive) and what OrtApi::SessionGetOverridableInitializerCount returns (exclusive)
   * \param[in] allocator
   * \param[out] value Set to a null terminated UTF-8 encoded string allocated using `allocator`. Must be freed using `allocator`.
   *
   * \snippet{doc} snippets.dox OrtStatus Return Value
   */
  ORT_API2_STATUS(SessionGetOverridableInitializerName, _In_ const OrtSession* session, size_t index,
                  _Inout_ OrtAllocator* allocator, _Outptr_ char** value);

  /// @}
  /// \name OrtRunOptions
  /// @{

  /** \brief Create an OrtRunOptions
   *
   * \param[out] out Returned newly created ::OrtRunOptions. Must be freed with OrtApi::ReleaseRunOptions
   *
   * \snippet{doc} snippets.dox OrtStatus Return Value
   */
  ORT_API2_STATUS(CreateRunOptions, _Outptr_ OrtRunOptions** out);

  /** \brief Set per-run log verbosity level
   *
   * \see OrtApi::RunOptionsGetRunLogVerbosityLevel
   *
   * \param[in] options
   * \param[in] log_verbosity_level \snippet{doc} snippets.dox Log Verbosity Level
   *
   * \snippet{doc} snippets.dox OrtStatus Return Value
   */
  ORT_API2_STATUS(RunOptionsSetRunLogVerbosityLevel, _Inout_ OrtRunOptions* options, int log_verbosity_level);

  /** \brief Set per-run log severity level
   *
   * \see OrtApi::RunOptionsGetRunLogSeverityLevel
   *
   * \param[in] options
   * \param[in] log_severity_level The log severity level (refer to ::OrtLoggingLevel for possible values).
   */
  ORT_API2_STATUS(RunOptionsSetRunLogSeverityLevel, _Inout_ OrtRunOptions* options, int log_severity_level);

  /** \brief Set per-run tag
   *
   * This is used in a per-run log identifier.
   *
   * \see OrtApi::RunOptionsGetRunTag
   *
   * \param[in] options
   * \param[in] run_tag The run tag.
   */
  ORT_API2_STATUS(RunOptionsSetRunTag, _Inout_ OrtRunOptions* options, _In_ const char* run_tag);

  /** \brief Get per-run log verbosity level
   *
   * \see OrtApi::RunOptionsSetRunLogVerbosityLevel
   *
   * \param[in] options
   * \param[out] log_verbosity_level \snippet{doc} snippets.dox Log Verbosity Level
   *
   * \snippet{doc} snippets.dox OrtStatus Return Value
   */
  ORT_API2_STATUS(RunOptionsGetRunLogVerbosityLevel, _In_ const OrtRunOptions* options,
                  _Out_ int* log_verbosity_level);

  /** \brief Get per-run log severity level
   *
   * \see OrtApi::RunOptionsSetRunLogSeverityLevel
   *
   * \param[in] options
   * \param[out] log_severity_level The log severity level (refer to ::OrtLoggingLevel for possible values).
   */
  ORT_API2_STATUS(RunOptionsGetRunLogSeverityLevel, _In_ const OrtRunOptions* options, _Out_ int* log_severity_level);

  /** \brief Get per-run tag
   *
   * This is used in a per-run log identifier.
   *
   * \see OrtApi::RunOptionsSetRunTag
   *
   * \param[in] options
   * \param[out] run_tag The run tag.
   *                     Do not free this value, it is owned by `options`. It will be invalidated if the run tag
   *                     changes (i.e., with OrtApi::RunOptionsSetRunTag) or `options` is freed.
   */
  ORT_API2_STATUS(RunOptionsGetRunTag, _In_ const OrtRunOptions* options, _Out_ const char** run_tag);

  /** \brief Set terminate flag
   *
   * If a currently executing session needs to be force terminated, this can be called from another thread to force it to fail with an error.
   *
   * \param[in] options
   *
   * \snippet{doc} snippets.dox OrtStatus Return Value
   */
  ORT_API2_STATUS(RunOptionsSetTerminate, _Inout_ OrtRunOptions* options);

  /** \brief Clears the terminate flag
   *
   * Used so the OrtRunOptions instance can be used in a new OrtApi::Run call without it instantly terminating
   *
   * \param[in] options
   *
   * \snippet{doc} snippets.dox OrtStatus Return Value
   */
  ORT_API2_STATUS(RunOptionsUnsetTerminate, _Inout_ OrtRunOptions* options);

  /// @}
  /// \name OrtValue
  /// @{

  /** \brief Create a tensor
   *
   * Create a tensor using a supplied ::OrtAllocator
   *
   * \param[in] allocator
   * \param[in] shape Pointer to the tensor shape dimensions.
   * \param[in] shape_len The number of tensor shape dimensions.
   * \param[in] type
   * \param[out] out Returns newly created ::OrtValue. Must be freed with OrtApi::ReleaseValue
   *
   * \snippet{doc} snippets.dox OrtStatus Return Value
   */
  ORT_API2_STATUS(CreateTensorAsOrtValue, _Inout_ OrtAllocator* allocator, _In_ const int64_t* shape, size_t shape_len,
                  ONNXTensorElementDataType type, _Outptr_ OrtValue** out);

  /** \brief Create a tensor backed by a user supplied buffer
   *
   * Create a tensor with user's buffer. You can fill the buffer either before calling this function or after.
   * p_data is owned by caller. ReleaseValue won't release p_data.
   *
   * \param[in] info Memory description of where the p_data buffer resides (CPU vs GPU etc).
   * \param[in] p_data Pointer to the data buffer.
   * \param[in] p_data_len The number of bytes in the data buffer.
   * \param[in] shape Pointer to the tensor shape dimensions.
   * \param[in] shape_len The number of tensor shape dimensions.
   * \param[in] type The data type.
   * \param[out] out Returns newly created ::OrtValue. Must be freed with OrtApi::ReleaseValue
   *
   * \snippet{doc} snippets.dox OrtStatus Return Value
   */
  ORT_API2_STATUS(CreateTensorWithDataAsOrtValue, _In_ const OrtMemoryInfo* info, _Inout_ void* p_data,
                  size_t p_data_len, _In_ const int64_t* shape, size_t shape_len, ONNXTensorElementDataType type,
                  _Outptr_ OrtValue** out);

  /** \brief Return if an ::OrtValue is a tensor type
   *
   * \param[in] value A tensor type (string tensors are not supported)
   * \param[out] out Set to 1 iff ::OrtValue is a tensor, 0 otherwise
   *
   * \snippet{doc} snippets.dox OrtStatus Return Value
   */
  ORT_API2_STATUS(IsTensor, _In_ const OrtValue* value, _Out_ int* out);

  /** \brief Get a pointer to the raw data inside a tensor
   *
   * Used to read/write/modify the internal tensor data directly.
   * \note The returned pointer is valid until the \p value is destroyed.
   *
   * \param[in] value A tensor type (string tensors are not supported)
   * \param[out] out Filled in with a pointer to the internal storage
   *
   * \snippet{doc} snippets.dox OrtStatus Return Value
   */
  ORT_API2_STATUS(GetTensorMutableData, _In_ OrtValue* value, _Outptr_ void** out);

  /** \brief Set all strings at once in a string tensor
   *
   * \param[in,out] value A tensor of type ONNX_TENSOR_ELEMENT_DATA_TYPE_STRING
   * \param[in] s An array of strings. Each string in this array must be null terminated.
   * \param[in] s_len Count of strings in s (Must match the size of \p value's tensor shape)
   *
   * \snippet{doc} snippets.dox OrtStatus Return Value
   */
  ORT_API2_STATUS(FillStringTensor, _Inout_ OrtValue* value, _In_ const char* const* s, size_t s_len);

  /** \brief Get total byte length for all strings in a string tensor
   *
   * Typically used with OrtApi::GetStringTensorContent
   *
   * \param[in] value A tensor of type ONNX_TENSOR_ELEMENT_DATA_TYPE_STRING
   * \param[out] len Total byte length of all strings (does not include trailing nulls)
   *
   * \snippet{doc} snippets.dox OrtStatus Return Value
   */
  ORT_API2_STATUS(GetStringTensorDataLength, _In_ const OrtValue* value, _Out_ size_t* len);

  /** \brief Get all strings from a string tensor
   *
   * An example of the results:<br>
   * Given \p value is a string tensor with the strings { "This" "is" "a" "test" }<br>
   * \p s must have a size of 11 bytes<br>
   * \p offsets must have 4 elements<br>
   * After the call, these values will be filled in:<br>
   * \p s will contain "Thisisatest"<br>
   * \p offsets will contain { 0, 4, 6, 7 }<br>
   * The length of the last string is just s_len - offsets[last]
   *
   * \param[in] value A tensor of type ONNX_TENSOR_ELEMENT_DATA_TYPE_STRING
   * \param[in] s Buffer to sequentially write all tensor strings to. Each string is NOT null-terminated.
   * \param[in] s_len Number of bytes of buffer pointed to by \p s (Get it from OrtApi::GetStringTensorDataLength)
   * \param[out] offsets Array of start offsets into the strings written to \p s
   * \param[in] offsets_len Number of elements in offsets
   *
   * \snippet{doc} snippets.dox OrtStatus Return Value
   */
  ORT_API2_STATUS(GetStringTensorContent, _In_ const OrtValue* value, _Out_writes_bytes_all_(s_len) void* s,
                  size_t s_len, _Out_writes_all_(offsets_len) size_t* offsets, size_t offsets_len);

  /// @}
  /// \name OrtTypeInfo
  /// @{

  /** \brief Get ::OrtTensorTypeAndShapeInfo from an ::OrtTypeInfo
   *
   * \param[in] type_info
   * \param[out] out Do not free this value, it will be valid until type_info is freed.
   *             If type_info does not represent tensor, this value will be set to nullptr.
   *
   * \snippet{doc} snippets.dox OrtStatus Return Value
   */
  ORT_API2_STATUS(CastTypeInfoToTensorInfo, _In_ const OrtTypeInfo* type_info,
                  _Outptr_result_maybenull_ const OrtTensorTypeAndShapeInfo** out);

  /** \brief Get ::ONNXType from ::OrtTypeInfo
   *
   * \param[in] type_info
   * \param[out] out
   *
   * \snippet{doc} snippets.dox OrtStatus Return Value
   */
  ORT_API2_STATUS(GetOnnxTypeFromTypeInfo, _In_ const OrtTypeInfo* type_info, _Out_ enum ONNXType* out);

  /// @}
  /// \name OrtTensorTypeAndShapeInfo
  /// @{

  /** \brief Create an ::OrtTensorTypeAndShapeInfo object
   *
   * \param[out] out Returns newly created ::OrtTensorTypeAndShapeInfo. Must be freed with OrtApi::ReleaseTensorTypeAndShapeInfo
   *
   * \snippet{doc} snippets.dox OrtStatus Return Value
   */
  ORT_API2_STATUS(CreateTensorTypeAndShapeInfo, _Outptr_ OrtTensorTypeAndShapeInfo** out);

  /** \brief Set element type in ::OrtTensorTypeAndShapeInfo
   *
   * \param[in] info
   * \param[in] type
   *
   * \snippet{doc} snippets.dox OrtStatus Return Value
   */
  ORT_API2_STATUS(SetTensorElementType, _Inout_ OrtTensorTypeAndShapeInfo* info, enum ONNXTensorElementDataType type);

  /** \brief Set shape information in ::OrtTensorTypeAndShapeInfo
   *
   * \param[in] info
   * \param[in] dim_values Array with `dim_count` elements. Can contain negative values.
   * \param[in] dim_count Number of elements in `dim_values`
   *
   * \snippet{doc} snippets.dox OrtStatus Return Value
   */
  ORT_API2_STATUS(SetDimensions, OrtTensorTypeAndShapeInfo* info, _In_ const int64_t* dim_values, size_t dim_count);

  /** \brief Get element type in ::OrtTensorTypeAndShapeInfo
   *
   * \see OrtApi::SetTensorElementType
   *
   * \param[in] info
   * \param[out] out
   *
   * \snippet{doc} snippets.dox OrtStatus Return Value
   */
  ORT_API2_STATUS(GetTensorElementType, _In_ const OrtTensorTypeAndShapeInfo* info,
                  _Out_ enum ONNXTensorElementDataType* out);

  /** \brief Get dimension count in ::OrtTensorTypeAndShapeInfo
   *
   * \see OrtApi::GetDimensions
   *
   * \param[in] info
   * \param[out] out
   *
   * \snippet{doc} snippets.dox OrtStatus Return Value
   */
  ORT_API2_STATUS(GetDimensionsCount, _In_ const OrtTensorTypeAndShapeInfo* info, _Out_ size_t* out);

  /** \brief Get dimensions in ::OrtTensorTypeAndShapeInfo
   *
   * \param[in] info
   * \param[out] dim_values Array with `dim_values_length` elements. On return, filled with the dimensions stored in the ::OrtTensorTypeAndShapeInfo
   * \param[in] dim_values_length Number of elements in `dim_values`. Use OrtApi::GetDimensionsCount to get this value
   *
   * \snippet{doc} snippets.dox OrtStatus Return Value
   */
  ORT_API2_STATUS(GetDimensions, _In_ const OrtTensorTypeAndShapeInfo* info, _Out_ int64_t* dim_values,
                  size_t dim_values_length);

  /** \brief Get symbolic dimension names in ::OrtTensorTypeAndShapeInfo
   *
   * \param[in] info
   * \param[in] dim_params Array with `dim_params_length` elements. On return filled with pointers to null terminated strings of the dimension names
   * \param[in] dim_params_length Number of elements in `dim_params`. Use OrtApi::GetDimensionsCount to get this value
   *
   * \snippet{doc} snippets.dox OrtStatus Return Value
   */
  ORT_API2_STATUS(GetSymbolicDimensions, _In_ const OrtTensorTypeAndShapeInfo* info,
                  _Out_writes_all_(dim_params_length) const char* dim_params[], size_t dim_params_length);

  /** \brief Get total number of elements in a tensor shape from an ::OrtTensorTypeAndShapeInfo
   *
   * Return the number of elements specified by the tensor shape (all dimensions multiplied by each other).
   * For 0 dimensions, 1 is returned. If any dimension is less than 0, the result is always -1.
   *
   * Examples:<br>
   * [] = 1<br>
   * [1,3,4] = 12<br>
   * [2,0,4] = 0<br>
   * [-1,3,4] = -1<br>
   *
   * \param[in] info
   * \param[out] out Number of elements
   *
   * \snippet{doc} snippets.dox OrtStatus Return Value
   */
  ORT_API2_STATUS(GetTensorShapeElementCount, _In_ const OrtTensorTypeAndShapeInfo* info, _Out_ size_t* out);

  /// @}
  /// \name OrtValue
  /// @{

  /** \brief Get type and shape information from a tensor ::OrtValue
   *
   * \param[in] value Must be a tensor (not a map/sequence/etc) or will return failure
   * \param[out] out Newly created ::OrtTensorTypeAndShapeInfo. Must be freed with OrtApi::ReleaseTensorTypeAndShapeInfo
   *
   * \snippet{doc} snippets.dox OrtStatus Return Value
   */
  ORT_API2_STATUS(GetTensorTypeAndShape, _In_ const OrtValue* value, _Outptr_ OrtTensorTypeAndShapeInfo** out);

  /** \brief Get type information of an OrtValue
   *
   * \param[in] value
   * \param[out] out Newly created ::OrtTypeInfo. Must be freed with OrtApi::ReleaseTypeInfo
   *
   * \snippet{doc} snippets.dox OrtStatus Return Value
   */
  ORT_API2_STATUS(GetTypeInfo, _In_ const OrtValue* value, _Outptr_result_maybenull_ OrtTypeInfo** out);

  /** \brief Get ONNXType of an ::OrtValue
   *
   * \param[in] value
   * \param[out] out
   *
   * \snippet{doc} snippets.dox OrtStatus Return Value
   */
  ORT_API2_STATUS(GetValueType, _In_ const OrtValue* value, _Out_ enum ONNXType* out);

  /// @}
  /// \name OrtMemoryInfo
  /// @{

  /** \brief Create an ::OrtMemoryInfo
   *
   * \param[in] name
   * \param[in] type
   * \param[in] id
   * \param[in] mem_type
   * \param[out] out Newly created ::OrtMemoryInfo. Must be freed with OrtAPi::ReleaseMemoryInfo
   *
   * \snippet{doc} snippets.dox OrtStatus Return Value
   */
  ORT_API2_STATUS(CreateMemoryInfo, _In_ const char* name, enum OrtAllocatorType type, int id,
                  enum OrtMemType mem_type, _Outptr_ OrtMemoryInfo** out);

  /** \brief Create an ::OrtMemoryInfo for CPU memory
   *
   * Special case version of OrtApi::CreateMemoryInfo for CPU based memory. Same as using OrtApi::CreateMemoryInfo with name = "Cpu" and id = 0.
   *
   * \param[in] type
   * \param[in] mem_type
   * \param[out] out
   *
   * \snippet{doc} snippets.dox OrtStatus Return Value
   */
  ORT_API2_STATUS(CreateCpuMemoryInfo, enum OrtAllocatorType type, enum OrtMemType mem_type,
                  _Outptr_ OrtMemoryInfo** out);

  /** \brief Compare ::OrtMemoryInfo objects for equality
   *
   * Compares all settings of each ::OrtMemoryInfo for equality
   *
   * \param[in] info1
   * \param[in] info2
   * \param[out] out Set to 0 if equal, -1 if not equal
   *
   * \snippet{doc} snippets.dox OrtStatus Return Value
   */
  ORT_API2_STATUS(CompareMemoryInfo, _In_ const OrtMemoryInfo* info1, _In_ const OrtMemoryInfo* info2, _Out_ int* out);

  /** \brief Get name from ::OrtMemoryInfo
   *
   * \param[in] ptr
   * \param[out] out Writes null terminated string to this pointer. Do NOT free the returned pointer. It is valid for the lifetime of the ::OrtMemoryInfo
   *
   * \snippet{doc} snippets.dox OrtStatus Return Value
   */
  ORT_API2_STATUS(MemoryInfoGetName, _In_ const OrtMemoryInfo* ptr, _Out_ const char** out);

  /** \brief Get the id from ::OrtMemoryInfo
   */
  ORT_API2_STATUS(MemoryInfoGetId, _In_ const OrtMemoryInfo* ptr, _Out_ int* out);

  /** \brief Get the ::OrtMemType from ::OrtMemoryInfo
   */
  ORT_API2_STATUS(MemoryInfoGetMemType, _In_ const OrtMemoryInfo* ptr, _Out_ OrtMemType* out);

  /** \brief Get the ::OrtAllocatorType from ::OrtMemoryInfo
   */
  ORT_API2_STATUS(MemoryInfoGetType, _In_ const OrtMemoryInfo* ptr, _Out_ OrtAllocatorType* out);

  /// @}
  /// \name OrtAllocator
  /// @{

  /// \brief Calls OrtAllocator::Alloc function
  ORT_API2_STATUS(AllocatorAlloc, _Inout_ OrtAllocator* ort_allocator, size_t size, _Outptr_ void** out);
  /// \brief Calls OrtAllocator::Free function
  ORT_API2_STATUS(AllocatorFree, _Inout_ OrtAllocator* ort_allocator, void* p);
  /// \brief Calls OrtAllocator::Info function
  ORT_API2_STATUS(AllocatorGetInfo, _In_ const OrtAllocator* ort_allocator, _Outptr_ const struct OrtMemoryInfo** out);

  /** \brief Get the default allocator
   *
   * The default allocator is a CPU based, non-arena. Always returns the same pointer to the same default allocator.
   *
   * \param[out] out Returned value should NOT be freed
   *
   * \snippet{doc} snippets.dox OrtStatus Return Value
   */
  ORT_API2_STATUS(GetAllocatorWithDefaultOptions, _Outptr_ OrtAllocator** out);

  /// @}
  /// \name OrtSessionOptions
  /// @{

  /** \brief Override session symbolic dimensions
   *
   * Override symbolic dimensions (by specific denotation strings) with actual values if known at session initialization time to enable
   * optimizations that can take advantage of fixed values (such as memory planning, etc)
   *
   * \param[in] options
   * \param[in] dim_denotation
   * \param[in] dim_value
   *
   * \snippet{doc} snippets.dox OrtStatus Return Value
   */
  ORT_API2_STATUS(AddFreeDimensionOverride, _Inout_ OrtSessionOptions* options, _In_ const char* dim_denotation,
                  _In_ int64_t dim_value);

  /// @}
  /// \name OrtValue
  /// @{

  /* Internal information (not seen in Doxygen)
   *
   * APIs to support non-tensor types - map and sequence.
   * Currently only the following types are supported
   * Note: the following types should be kept in sync with data_types.h
   * Map types
   * =========
   * std::map<std::string, std::string>
   * std::map<std::string, int64_t>
   * std::map<std::string, float>
   * std::map<std::string, double>
   * std::map<int64_t, std::string>
   * std::map<int64_t, int64_t>
   * std::map<int64_t, float>
   * std::map<int64_t, double>
   *
   * Sequence types
   * ==============
   * std::vector<std::string>
   * std::vector<int64_t>
   * std::vector<float>
   * std::vector<double>
   * std::vector<std::map<std::string, float>>
   * std::vector<std::map<int64_t, float>
   */

  /** \brief Get non tensor data from an ::OrtValue
   *
   * If `value` is of type ONNX_TYPE_MAP, you need to retrieve the keys and values
   * separately. Use index=0 to retrieve keys and index=1 to retrieve values.
   * If `value` is of type ONNX_TYPE_SEQUENCE, use index to retrieve the index'th element
   * of the sequence.
   *
   * \param[in] value
   * \param[in] index See above for usage based on `value` type
   * \param[in] allocator Allocator used to allocate ::OrtValue
   * \param[out] out Created ::OrtValue that holds the element requested. Must be freed with OrtApi::ReleaseValue
   *
   * \snippet{doc} snippets.dox OrtStatus Return Value
   */
  ORT_API2_STATUS(GetValue, _In_ const OrtValue* value, int index, _Inout_ OrtAllocator* allocator,
                  _Outptr_ OrtValue** out);

  /** \brief Get non tensor value count from an ::OrtValue
   *
   * If `value` is of type ONNX_TYPE_MAP 2 will always be returned. For ONNX_TYPE_SEQUENCE
   * the number of elements in the sequence will be returned
   *
   * \param[in] value
   * \param[out] out
   *
   * \snippet{doc} snippets.dox OrtStatus Return Value
   */
  ORT_API2_STATUS(GetValueCount, _In_ const OrtValue* value, _Out_ size_t* out);

  /** \brief Create a map or sequence ::OrtValue
   *
   * To construct a map (ONNX_TYPE_MAP), use num_values = 2 and `in` should be an array of 2 ::OrtValue%s
   * representing keys and values.<br>
   *
   * To construct a sequence (ONNX_TYPE_SEQUENCE), use num_values = N where N is the number of the elements in the
   * sequence. 'in' should be an array of N ::OrtValue%s.
   *
   * \param[in] in See above for details
   * \param[in] num_values
   * \param[in] value_type Must be either ONNX_TYPE_MAP or ONNX_TYPE_SEQUENCE
   * \param[out] out Newly created ::OrtValue. Must be freed with OrtApi::ReleaseValue
   *
   * \snippet{doc} snippets.dox OrtStatus Return Value
   */
  ORT_API2_STATUS(CreateValue, _In_reads_(num_values) const OrtValue* const* in, size_t num_values,
                  enum ONNXType value_type, _Outptr_ OrtValue** out);

  /** \brief Create an opaque (custom user defined type) ::OrtValue
   *
   * Constructs an ::OrtValue that contains a value of non-standard type created for
   * experiments or while awaiting standardization. ::OrtValue in this case would contain
   * an internal representation of the Opaque type. Opaque types are distinguished from
   * each other by two strings 1) domain and 2) type name. The combination of the two
   * must be unique, so the type representation is properly identified internally. The combination
   * must be properly registered from within ORT at both compile/run time or by another API.
   *
   * To construct the ::OrtValue pass domain and type names, also a pointer to a data container
   * the type of which must be known to both ORT and the client program. That data container may or may
   * not match the internal representation of the Opaque type. The sizeof(data_container) is passed for
   * verification purposes.
   *
   * \param[in] domain_name Null terminated string of the domain name
   * \param[in] type_name Null terminated string of the type name
   * \param[in] data_container User pointer Data to populate ::OrtValue
   * \param[in] data_container_size Size in bytes of what `data_container` points to
   * \param[out] out Newly created ::OrtValue. Must be freed with OrtApi::ReleaseValue
   *
   * \snippet{doc} snippets.dox OrtStatus Return Value
   */
  ORT_API2_STATUS(CreateOpaqueValue, _In_z_ const char* domain_name, _In_z_ const char* type_name,
                  _In_ const void* data_container, size_t data_container_size, _Outptr_ OrtValue** out);

  /** \brief Get internal data from an opaque (custom user defined type) ::OrtValue
   *
   * Copies internal data from an opaque value into a user provided buffer
   *
   * \see OrtApi::CreateOpaqueValue
   *
   * \param[in] domain_name Null terminated string of the domain name
   * \param[in] type_name Null terminated string of the type name
   * \param[in] in The opaque ::OrtValue
   * \param[out] data_container Buffer to copy data into
   * \param[out] data_container_size Size in bytes of the buffer pointed to by data_container. Must match the size of the internal buffer.
   *
   * \snippet{doc} snippets.dox OrtStatus Return Value
   */
  ORT_API2_STATUS(GetOpaqueValue, _In_ const char* domain_name, _In_ const char* type_name, _In_ const OrtValue* in,
                  _Out_ void* data_container, size_t data_container_size);

  /// @}
  /// \name OrtKernelInfo
  /// Custom operator APIs.
  /// @{

  /** \brief Get a float stored as an attribute in the graph node
   *
   * \param[in] info ::OrtKernelInfo instance
   * \param[in] name Null terminated string of the name of the attribute
   * \param[out] out Pointer to memory where the attribute will be stored
   *
   * \snippet{doc} snippets.dox OrtStatus Return Value
   */
  ORT_API2_STATUS(KernelInfoGetAttribute_float, _In_ const OrtKernelInfo* info, _In_ const char* name,
                  _Out_ float* out);

  /** \brief Fetch a 64-bit int stored as an attribute in the graph node
   *
   * \param[in] info ::OrtKernelInfo instance
   * \param[in] name Null terminated string of the name of the attribute
   * \param[out] out Pointer to memory where the attribute will be stored
   *
   * \snippet{doc} snippets.dox OrtStatus Return Value
   */
  ORT_API2_STATUS(KernelInfoGetAttribute_int64, _In_ const OrtKernelInfo* info, _In_ const char* name,
                  _Out_ int64_t* out);

  /** \brief Fetch a string stored as an attribute in the graph node
   *
   * If `out` is nullptr, the value of `size` is set to the true size of the string
   * attribute, and a success status is returned.
   *
   * If the `size` parameter is greater than or equal to the actual string attribute's size,
   * the value of `size` is set to the true size of the string attribute, the provided memory
   * is filled with the attribute's contents, and a success status is returned.
   *
   * If the `size` parameter is less than the actual string attribute's size and `out`
   * is not nullptr, the value of `size` is set to the true size of the string attribute
   * and a failure status is returned.)
   *
   * \param[in] info ::OrtKernelInfo instance
   * \param[in] name Null terminated string of the name of the attribute
   * \param[out] out Pointer to memory where the attribute will be stored
   * \param[in,out] size See above comments for details
   *
   * \snippet{doc} snippets.dox OrtStatus Return Value
   */
  ORT_API2_STATUS(KernelInfoGetAttribute_string, _In_ const OrtKernelInfo* info, _In_ const char* name, _Out_ char* out,
                  _Inout_ size_t* size);

  /// @}
  /// \name OrtKernelContext
  /// Custom operator APIs.
  /// @{

  /** \brief Used for custom operators, get the input count of a kernel
   *
   * \see ::OrtCustomOp
   */
  ORT_API2_STATUS(KernelContext_GetInputCount, _In_ const OrtKernelContext* context, _Out_ size_t* out);

  /** \brief Used for custom operators, get the output count of a kernel
   *
   * \see ::OrtCustomOp
   */
  ORT_API2_STATUS(KernelContext_GetOutputCount, _In_ const OrtKernelContext* context, _Out_ size_t* out);

  /** \brief Used for custom operators, get an input of a kernel
   *
   * \see ::OrtCustomOp
   */
  ORT_API2_STATUS(KernelContext_GetInput, _In_ const OrtKernelContext* context, _In_ size_t index,
                  _Out_ const OrtValue** out);

  /** \brief Used for custom operators, get an output of a kernel
   *
   * \see ::OrtCustomOp
   */
  ORT_API2_STATUS(KernelContext_GetOutput, _Inout_ OrtKernelContext* context, _In_ size_t index,
                  _In_ const int64_t* dim_values, size_t dim_count, _Outptr_ OrtValue** out);

  /// @}
  /// \name OrtEnv
  /// @{
  ORT_CLASS_RELEASE(Env);
  /// @}
  /// \name OrtStatus
  /// @{
  ORT_CLASS_RELEASE(Status);
  /// @}
  /// \name OrtMemoryInfo
  /// @{
  ORT_CLASS_RELEASE(MemoryInfo);
  /// @}
  /// \name OrtSession
  /// @{
  ORT_CLASS_RELEASE(Session);  // Don't call ReleaseSession from Dllmain (because session owns a thread pool)
  /// @}
  /// \name OrtValue
  /// @{
  ORT_CLASS_RELEASE(Value);
  /// @}
  /// \name OrtRunOptions
  /// @{
  ORT_CLASS_RELEASE(RunOptions);
  /// @}
  /// \name OrtTypeInfo
  /// @{
  ORT_CLASS_RELEASE(TypeInfo);
  /// @}
  /// \name OrtTensorTypeAndShapeInfo
  /// @{
  ORT_CLASS_RELEASE(TensorTypeAndShapeInfo);
  /// @}
  /// \name OrtSessionOptions
  /// @{
  ORT_CLASS_RELEASE(SessionOptions);
  /// @}
  /// \name OrtCustomOpDomain
  /// @{
  ORT_CLASS_RELEASE(CustomOpDomain);

  /// @}
  /// \name OrtTypeInfo
  /// @{

  /** \brief Get denotation from type information
   *
   * Augments ::OrtTypeInfo to return denotations on the type.
   *
   * This is used by WinML to determine if an input/output is intended to be an Image or a Tensor.
   *
   * \param[in] type_info
   * \param[out] denotation Pointer to the null terminated denotation string is written to this pointer. This pointer is valid until the object is destroyed or the name is changed, do not free.
   * \param[out] len Length in bytes of the string returned in `denotation`
   *
   * \snippet{doc} snippets.dox OrtStatus Return Value
   */
  ORT_API2_STATUS(GetDenotationFromTypeInfo, _In_ const OrtTypeInfo* type_info, _Out_ const char** const denotation,
                  _Out_ size_t* len);

  /** \brief Get detailed map information from an ::OrtTypeInfo
   *
   * This augments ::OrtTypeInfo to return an ::OrtMapTypeInfo when the type is a map.
   * The OrtMapTypeInfo has additional information about the map's key type and value type.
   *
   * This is used by WinML to support model reflection APIs.
   *
   * \param[out] type_info
   * \param[out] out A pointer to the ::OrtMapTypeInfo. Do not free this value. If type_info
   *             does not contain a map, this value will be set to nullptr.
   *
   * \snippet{doc} snippets.dox OrtStatus Return Value
   */
  ORT_API2_STATUS(CastTypeInfoToMapTypeInfo, _In_ const OrtTypeInfo* type_info,
                  _Outptr_result_maybenull_ const OrtMapTypeInfo** out);

  /** \brief Cast ::OrtTypeInfo to an ::OrtSequenceTypeInfo
   *
   * This api augments ::OrtTypeInfo to return an ::OrtSequenceTypeInfo when the type is a sequence.
   * The ::OrtSequenceTypeInfo has additional information about the sequence's element type.
   *
   * This is used by WinML to support model reflection APIs.
   *
   * \param[in] type_info
   * \param[out] out A pointer to the OrtSequenceTypeInfo. Do not free this value. If type_info
   *             doesn not contain a sequence, this value will be set to nullptr.
   *
   * \snippet{doc} snippets.dox OrtStatus Return Value
   */
  ORT_API2_STATUS(CastTypeInfoToSequenceTypeInfo, _In_ const OrtTypeInfo* type_info,
                  _Outptr_result_maybenull_ const OrtSequenceTypeInfo** out);

  /// @}
  /// \name OrtMapTypeInfo
  /// @{

  /** \brief Get key type from an ::OrtMapTypeInfo
   *
   * Key types are restricted to being scalar types.
   *
   * This is used by WinML to support model reflection APIs.
   *
   * \param[in] map_type_info
   * \param[out] out
   *
   * \snippet{doc} snippets.dox OrtStatus Return Value
   */
  ORT_API2_STATUS(GetMapKeyType, _In_ const OrtMapTypeInfo* map_type_info, _Out_ enum ONNXTensorElementDataType* out);

  /** \brief Get the value type from an ::OrtMapTypeInfo
   *
   * \param[in] map_type_info
   * \param[out] type_info
   *
   * \snippet{doc} snippets.dox OrtStatus Return Value
   */
  ORT_API2_STATUS(GetMapValueType, _In_ const OrtMapTypeInfo* map_type_info, _Outptr_ OrtTypeInfo** type_info);

  /// @}
  /// \name OrtSequenceTypeInfo
  /// @{

  /** \brief Get element type from an ::OrtSequenceTypeInfo
   *
   * This is used by WinML to support model reflection APIs.
   *
   * \param[in] sequence_type_info
   * \param[out] type_info
   *
   * \snippet{doc} snippets.dox OrtStatus Return Value
   */
  ORT_API2_STATUS(GetSequenceElementType, _In_ const OrtSequenceTypeInfo* sequence_type_info,
                  _Outptr_ OrtTypeInfo** type_info);

  /// @}
  /// \name OrtMapTypeInfo
  /// @{
  ORT_CLASS_RELEASE(MapTypeInfo);
  /// @}
  /// \name OrtSequenceTypeInfo
  /// @{
  ORT_CLASS_RELEASE(SequenceTypeInfo);

  /// @}
  /// \name OrtSession
  /// @{

  /** \brief End profiling and return filename of the profile data
   *
   * Profiling is turned on through OrtApi::EnableProfiling
   *
   * \param[in] session
   * \param[in] allocator
   * \param[out] out Null terminated string of the filename, allocated using `allocator`. Must be freed using `allocator`
   *
   * \snippet{doc} snippets.dox OrtStatus Return Value
   */
  ORT_API2_STATUS(SessionEndProfiling, _In_ OrtSession* session, _Inout_ OrtAllocator* allocator, _Outptr_ char** out);

  /** \brief Get ::OrtModelMetadata from an ::OrtSession
   *
   * \param[in] session
   * \param[out] out Newly created ::OrtModelMetadata. Must be freed using OrtApi::ReleaseModelMetadata
   *
   * \snippet{doc} snippets.dox OrtStatus Return Value
   */
  ORT_API2_STATUS(SessionGetModelMetadata, _In_ const OrtSession* session, _Outptr_ OrtModelMetadata** out);

  /// @}
  /// \name OrtModelMetadata
  /// @{

  /** \brief Get `producer name` from an ::OrtModelMetadata
   *
   * \param[in] model_metadata
   * \param[in] allocator
   * \param[out] value Set to a null terminated string allocated using `allocator`. Must be freed using `allocator`
   *
   * \snippet{doc} snippets.dox OrtStatus Return Value
   */
  ORT_API2_STATUS(ModelMetadataGetProducerName, _In_ const OrtModelMetadata* model_metadata,
                  _Inout_ OrtAllocator* allocator, _Outptr_ char** value);

  /** \brief Get `graph name` from an ::OrtModelMetadata
   *
   * \param[in] model_metadata
   * \param[in] allocator
   * \param[out] value Set to a null terminated string allocated using `allocator`. Must be freed using `allocator`
   *
   * \snippet{doc} snippets.dox OrtStatus Return Value
   */
  ORT_API2_STATUS(ModelMetadataGetGraphName, _In_ const OrtModelMetadata* model_metadata,
                  _Inout_ OrtAllocator* allocator, _Outptr_ char** value);

  /** \brief Get `domain` from an ::OrtModelMetadata
   *
   * \param[in] model_metadata
   * \param[in] allocator
   * \param[out] value Set to a null terminated string allocated using `allocator`. Must be freed using `allocator`
   *
   * \snippet{doc} snippets.dox OrtStatus Return Value
   */
  ORT_API2_STATUS(ModelMetadataGetDomain, _In_ const OrtModelMetadata* model_metadata, _Inout_ OrtAllocator* allocator,
                  _Outptr_ char** value);

  /** \brief Get `description` from an ::OrtModelMetadata
   *
   * \param[in] model_metadata
   * \param[in] allocator
   * \param[out] value Set to a null terminated string allocated using `allocator`. Must be freed using `allocator`
   *
   * \snippet{doc} snippets.dox OrtStatus Return Value
   */
  ORT_API2_STATUS(ModelMetadataGetDescription, _In_ const OrtModelMetadata* model_metadata,
                  _Inout_ OrtAllocator* allocator, _Outptr_ char** value);

  /** \brief Return data for a key in the custom metadata map in an ::OrtModelMetadata
   *
   * \param[in] model_metadata
   * \param[in] allocator
   * \param[in] key Null terminated string
   * \param[out] value Set to a null terminated string allocated using `allocator`. Must be freed using `allocator`
   * `value` will be set to nullptr if the given key is not found in the custom metadata map.
   *
   * \snippet{doc} snippets.dox OrtStatus Return Value
   */
  ORT_API2_STATUS(ModelMetadataLookupCustomMetadataMap, _In_ const OrtModelMetadata* model_metadata,
                  _Inout_ OrtAllocator* allocator, _In_ const char* key, _Outptr_result_maybenull_ char** value);

  /** \brief Get version number from an ::OrtModelMetadata
   *
   * \param[in] model_metadata
   * \param[out] value Set to the version number
   *
   * \snippet{doc} snippets.dox OrtStatus Return Value
   */
  ORT_API2_STATUS(ModelMetadataGetVersion, _In_ const OrtModelMetadata* model_metadata, _Out_ int64_t* value);

  ORT_CLASS_RELEASE(ModelMetadata);

  /// @}
  /// \name OrtEnv
  /// @{

  /** \brief Create an OrtEnv
   *
   * Create an environment with global threadpools that will be shared across sessions.
   * Use this in conjunction with OrtApi::DisablePerSessionThreads or else the session will use
   * its own thread pools.
   *
   * \param[in] log_severity_level The log severity level.
   * \param[in] logid The log identifier.
   * \param[in] tp_options
   * \param[out] out Returned newly created OrtEnv. Must be freed with OrtApi::ReleaseEnv
   *
   * \snippet{doc} snippets.dox OrtStatus Return Value
   */
  ORT_API2_STATUS(CreateEnvWithGlobalThreadPools, OrtLoggingLevel log_severity_level, _In_ const char* logid,
                  _In_ const OrtThreadingOptions* tp_options, _Outptr_ OrtEnv** out);

  /// @}
  /// \name OrtSessionOptions
  /// @{

  /** \brief Use global thread pool on a session
   *
   * Disable using per session thread pool and use the shared global threadpool.
   * This should be used in conjunction with OrtApi::CreateEnvWithGlobalThreadPools.
   *
   * \param[in] options
   *
   * \snippet{doc} snippets.dox OrtStatus Return Value
   */
  ORT_API2_STATUS(DisablePerSessionThreads, _Inout_ OrtSessionOptions* options);

  /// @}
  /// \name OrtThreadingOptions
  /// @{

  /** \brief Create an ::OrtThreadingOptions
   *
   * \param[out] out Newly created ::OrtThreadingOptions. Must be freed with OrtApi::ReleaseThreadingOptions
   * \snippet{doc} snippets.dox OrtStatus Return Value
   */
  ORT_API2_STATUS(CreateThreadingOptions, _Outptr_ OrtThreadingOptions** out);

  ORT_CLASS_RELEASE(ThreadingOptions);

  /// @}
  /// \name OrtModelMetadata
  /// @{

  /**
   *
   * \param[in] model_metadata
   * \param[in] allocator
   * \param[out] keys Array of null terminated strings (array count = num_keys) allocated using `allocator`.
   *  The strings and the pointer array must be freed using `allocator`
   *  `keys` will be set to nullptr if the custom metadata map is empty.
   * \param[out] num_keys Set to the number of elements in the `keys` array
   *
   * \snippet{doc} snippets.dox OrtStatus Return Value
   */
  ORT_API2_STATUS(ModelMetadataGetCustomMetadataMapKeys, _In_ const OrtModelMetadata* model_metadata,
                  _Inout_ OrtAllocator* allocator, _Outptr_result_buffer_maybenull_(*num_keys) char*** keys, _Out_ int64_t* num_keys);

  /// @}
  /// \name OrtSessionOptions
  /// @{

  /**
   *
   * Override symbolic dimensions (by specific name strings) with actual values
   * if known at session initialization time to enable optimizations that can
   * take advantage of fixed values (such as memory planning, etc)
   *
   */
  ORT_API2_STATUS(AddFreeDimensionOverrideByName,
                  _Inout_ OrtSessionOptions* options, _In_ const char* dim_name,
                  _In_ int64_t dim_value);

  /// @}
  /// \name Misc
  /// @{

  /** \brief Get the names of all available providers
   *
   * \note The providers in the list are not guaranteed to be usable. They may fail to load due to missing system dependencies.
   *    For example, if the CUDA/cuDNN libraries are not installed, the CUDA provider will report an error when it is added to the session options.
   *
   * \param[out] out_ptr Set to a pointer to an array of null terminated strings of the available providers. The entries and the
   *    array itself must be freed using OrtApi::ReleaseAvailableProviders
   * \param[out] provider_length Set to the number of entries in the `out_ptr` array
   *
   * \snippet{doc} snippets.dox OrtStatus Return Value
   */
  ORT_API2_STATUS(GetAvailableProviders, _Outptr_ char*** out_ptr, _Out_ int* provider_length);

  /** \brief Release data from OrtApi::GetAvailableProviders. This API will never fail
   * so you can rely on it in a noexcept code.
   *
   * \param[in] ptr The `out_ptr` result from OrtApi::GetAvailableProviders.
   * \param[in] providers_length The `provider_length` result from OrtApi::GetAvailableProviders
   *
   * \snippet{doc} snippets.dox OrtStatus Return Value
   */
  ORT_API2_STATUS(ReleaseAvailableProviders, _In_ char** ptr,
                  _In_ int providers_length);

  /// @}
  /// \name OrtValue
  /// @{

  /** \brief Get the length of a single string in a string tensor
   *
   * \param[in] value A string tensor
   * \param[in] index Index of the string in the tensor
   * \param[out] out Set to number of bytes of the string element
   *
   * \snippet{doc} snippets.dox OrtStatus Return Value
   */
  ORT_API2_STATUS(GetStringTensorElementLength, _In_ const OrtValue* value, size_t index, _Out_ size_t* out);

  /** \brief Get a single string from a string tensor
   *
   * \param[in] value A string tensor
   * \param[in] s_len Number of bytes in the `s` buffer. Must match the value returned by OrtApi::GetStringTensorElementLength.
   * \param[in] index Index of the string in the tensor
   * \param[out] s The string element contents in UTF-8 encoding. The string is NOT null-terminated.
   *
   * \snippet{doc} snippets.dox OrtStatus Return Value
   */
  ORT_API2_STATUS(GetStringTensorElement, _In_ const OrtValue* value, size_t s_len, size_t index, _Out_writes_bytes_all_(s_len) void* s);

  /** \brief Set a single string in a string tensor
   *
   * \param[in] value A string tensor
   * \param[in] s A null terminated UTF-8 encoded string
   * \param[in] index Index of the string in the tensor to set
   *
   * \snippet{doc} snippets.dox OrtStatus Return Value
   */
  ORT_API2_STATUS(FillStringTensorElement, _Inout_ OrtValue* value, _In_ const char* s, size_t index);

  /// @}
  /// \name OrtSessionOptions
  /// @{

  /** \brief Set a session configuration entry as a pair of strings
   *
   * If a configuration with same key exists, this will overwrite the configuration with the given config_value.
   *
   * The config_key and the format of config_value are defined in onnxruntime_session_options_config_keys.h
   *
   * \param[in] options
   * \param[in] config_key A null terminated string representation of the config key
   * \param[in] config_value A null terminated string representation of the config value
   *
   * \snippet{doc} snippets.dox OrtStatus Return Value
   */
  ORT_API2_STATUS(AddSessionConfigEntry, _Inout_ OrtSessionOptions* options,
                  _In_z_ const char* config_key, _In_z_ const char* config_value);

  /// @}
  /// \name OrtAllocator
  /// @{

  /** \brief Create an allocator for an ::OrtSession following an ::OrtMemoryInfo
   *
   * \param[in] session
   * \param[in] mem_info valid ::OrtMemoryInfo instance
   * \param[out] out Newly created ::OrtAllocator. Must be freed with OrtApi::ReleaseAllocator
   *
   * \snippet{doc} snippets.dox OrtStatus Return Value
   */
  ORT_API2_STATUS(CreateAllocator, _In_ const OrtSession* session, _In_ const OrtMemoryInfo* mem_info,
                  _Outptr_ OrtAllocator** out);

  /** \brief Release an ::OrtAllocator obtained from OrtApi::CreateAllocator
   */
  ORT_CLASS_RELEASE(Allocator);

  /// @}
  /// \name OrtSession
  /// @{

  /** \brief Run a model using Io Bindings for the inputs & outputs
   *
   * \see OrtApi::Run
   *
   * \param[in] session
   * \param[in] run_options
   * \param[in] binding_ptr
   *
   * \snippet{doc} snippets.dox OrtStatus Return Value
   */
  ORT_API2_STATUS(RunWithBinding, _Inout_ OrtSession* session, _In_ const OrtRunOptions* run_options, _In_ const OrtIoBinding* binding_ptr);

  /** \brief Create an ::OrtIoBinding instance
   *
   * An IoBinding object allows one to bind pre-allocated ::OrtValue%s to input names.
   * Thus if you want to use a raw on device buffer as input or output you can avoid
   * extra copy during runtime.
   *
   * \param[in] session
   * \param[out] out Newly created ::OrtIoBinding. Must be freed with OrtApi::ReleaseIoBinding
   *
   * \snippet{doc} snippets.dox OrtStatus Return Value
   */
  ORT_API2_STATUS(CreateIoBinding, _Inout_ OrtSession* session, _Outptr_ OrtIoBinding** out);

  /// @}
  /// \name OrtIoBinding
  /// @{

  /** \brief Release an ::OrtIoBinding obtained from OrtApi::CreateIoBinding
   */
  ORT_CLASS_RELEASE(IoBinding);

  /** \brief Bind an ::OrtValue to an ::OrtIoBinding input
   *
   * When using OrtApi::RunWithBinding this value is used for the named input
   *
   * \param[in] binding_ptr
   * \param[in] name Name for the model input
   * \param[in] val_ptr ::OrtValue of Tensor type.
   *
   * \snippet{doc} snippets.dox OrtStatus Return Value
   */
  ORT_API2_STATUS(BindInput, _Inout_ OrtIoBinding* binding_ptr, _In_ const char* name, _In_ const OrtValue* val_ptr);

  /** \brief Bind an ::OrtValue to an ::OrtIoBinding output
   *
   * When using OrtApi::RunWithBinding this value is used for the named output
   *
   * \param[in] binding_ptr
   * \param[in] name Null terminated string of the model output name
   * \param[in] val_ptr ::OrtValue of Tensor type.
   *
   * \snippet{doc} snippets.dox OrtStatus Return Value
   */
  ORT_API2_STATUS(BindOutput, _Inout_ OrtIoBinding* binding_ptr, _In_ const char* name, _In_ const OrtValue* val_ptr);

  /** \brief Bind an ::OrtIoBinding output to a device
   *
   * Binds the ::OrtValue to a device which is specified by ::OrtMemoryInfo.
   * You can either create an instance of ::OrtMemoryInfo with a device id or obtain one from the allocator that you have created/are using
   * This is useful when one or more outputs have dynamic shapes and, it is hard to pre-allocate and bind a chunk of
   * memory within ::OrtValue ahead of time.
   *
   * \see OrtApi::RunWithBinding
   *
   * \param[in] binding_ptr
   * \param[in] name Null terminated string of the device name
   * \param[in] mem_info_ptr
   *
   * \snippet{doc} snippets.dox OrtStatus Return Value
   */
  ORT_API2_STATUS(BindOutputToDevice, _Inout_ OrtIoBinding* binding_ptr, _In_ const char* name, _In_ const OrtMemoryInfo* mem_info_ptr);

  /** \brief Get the names of an ::OrtIoBinding's outputs
   *
   * Returns the names of the outputs in the order they were bound. This is useful after running the model
   * with bound outputs because the returned names are in order in which output ::OrtValue are returned. This is useful if
   * the order of outputs and their names is not known.
   *
   * \param[in] binding_ptr
   * \param[in] allocator Allocator used to allocate continuous buffers for output strings and lengths.
   * \param[out] buffer Returns an array of non-null terminated UTF-8 strings. The number of strings stored is returned in the count parameter.
   *   This buffer is allocated using `allocator` and must be freed using it.
   * \param[out] lengths Returns an array of `count` lengths of the strings returned in `buffer`
   *   This buffer is allocated using `allocator` and must be freed using it.
   * \param[out] count Number of strings returned. If `binding_ptr` has no bound outputs, zero is returned,
   *              no memory allocation is performed and buffer and lengths are set to nullptr.
   *
   * \snippet{doc} snippets.dox OrtStatus Return Value
   */
  ORT_API2_STATUS(GetBoundOutputNames, _In_ const OrtIoBinding* binding_ptr, _In_ OrtAllocator* allocator,
                  _Out_ char** buffer, _Out_writes_all_(count) size_t** lengths, _Out_ size_t* count);

  /** \brief Get the output ::OrtValue objects from an ::OrtIoBinding
   *
   * Returns an array of pointers to individually allocated ::OrtValue%s that contain results of a model execution with OrtApi::RunWithBinding
   * The array contains the same number of ::OrtValue%s and they are in the same order as they were bound with OrtApi::BindOutput
   * or OrtApi::BindOutputToDevice.
   *
   * The returned ::OrtValue%s must be released using OrtApi::ReleaseValue after they are no longer needed.
   * The array is allocated using the specified instance of the allocator and must be freed using the same allocator after
   * all the ::OrtValue%s contained therein are individually released.
   *
   * \param[in] binding_ptr
   * \param[in] allocator Allocator used to allocate output array
   * \param[out] output Set to the allocated array of allocated ::OrtValue outputs. Set to nullptr if there are 0 outputs.
   * \param[out] output_count Set to number of ::OrtValue%s returned
   *
   * \snippet{doc} snippets.dox OrtStatus Return Value
   */
  ORT_API2_STATUS(GetBoundOutputValues, _In_ const OrtIoBinding* binding_ptr, _In_ OrtAllocator* allocator,
                  _Out_writes_all_(output_count) OrtValue*** output, _Out_ size_t* output_count);

  /** \brief Clears any previously set Inputs for an ::OrtIoBinding
   */
  void(ORT_API_CALL* ClearBoundInputs)(_Inout_ OrtIoBinding* binding_ptr) NO_EXCEPTION ORT_ALL_ARGS_NONNULL;

  /** \brief Clears any previously set Outputs for an ::OrtIoBinding
   */
  void(ORT_API_CALL* ClearBoundOutputs)(_Inout_ OrtIoBinding* binding_ptr) NO_EXCEPTION ORT_ALL_ARGS_NONNULL;

  /// @}
  /// \name OrtValue
  /// @{

  /** \brief Direct memory access to a specified tensor element
   *
   * For example, given a tensor with shape of [3,224,224], a pointer to the element at location [2,150,128] can be retrieved
   *
   * This function only works for numeric type tensors (No strings, etc).
   * This is a no-copy method whose returned pointer is valid until the passed in ::OrtValue is free'd.
   *
   * \param[in] value
   * \param[in] location_values Pointer to an array of index values that specify an element's location relative to its shape
   * \param[in] location_values_count Number of elements in location_values. Must match the number of elements in the tensor's shape.
   * \param[out] out Set to a pointer to the element specified
   *
   * \snippet{doc} snippets.dox OrtStatus Return Value
   */
  ORT_API2_STATUS(TensorAt, _Inout_ OrtValue* value, const int64_t* location_values, size_t location_values_count, _Outptr_ void** out);

  /// @}
  /// \name OrtEnv
  /// @{

  /** \brief Create an allocator and register it with the ::OrtEnv
   *
   * Enables sharing the allocator between multiple sessions that use the same env instance.
   * Lifetime of the created allocator will be valid for the duration of the environment.
   * Returns an error if an allocator with the same ::OrtMemoryInfo is already registered.
   *
   * See https://onnxruntime.ai/docs/get-started/with-c.html for details.
   *
   * \param[in] env ::OrtEnv instance
   * \param[in] mem_info
   * \param[in] arena_cfg Pass nullptr for defaults
   *
   * \snippet{doc} snippets.dox OrtStatus Return Value
   */
  ORT_API2_STATUS(CreateAndRegisterAllocator, _Inout_ OrtEnv* env, _In_ const OrtMemoryInfo* mem_info,
                  _In_ const OrtArenaCfg* arena_cfg);

  /** \brief Set language projection
   *
   * Set the language projection for collecting telemetry data when Env is created.
   *
   * The default is ORT_PROJECTION_C, which means it will classify the language not in the list to C also.
   *
   * \param[in] ort_env
   * \param[in] projection
   *
   * \snippet{doc} snippets.dox OrtStatus Return Value
   */
  ORT_API2_STATUS(SetLanguageProjection, _In_ const OrtEnv* ort_env, _In_ OrtLanguageProjection projection);

  /// @}
  /// \name OrtSession
  /// @{

  /** \brief Return the time that profiling was started
   *
   * \note The timer precision varies per platform. On Windows and MacOS, the precision will be ~100ns
   *
   * \param[in] session
   * \param[out] out nanoseconds of profiling's start time
   *
   * \snippet{doc} snippets.dox OrtStatus Return Value
   */
  ORT_API2_STATUS(SessionGetProfilingStartTimeNs, _In_ const OrtSession* session, _Outptr_ uint64_t* out);

  /// @}
  /// \name OrtThreadingOptions
  /// @{

  /** \brief Set global intra-op thread count
   *
   * This configures the global thread pool options to be used in the call to OrtApi::CreateEnvWithGlobalThreadPools
   *
   * \param[in] tp_options
   * \param[in] intra_op_num_threads Number of threads, special values:<br>
   *    0 = Use default thread count<br>
   *    1 = The invoking thread will be used; no threads will be created in the thread pool.
   *
   * \snippet{doc} snippets.dox OrtStatus Return Value
   */
  ORT_API2_STATUS(SetGlobalIntraOpNumThreads, _Inout_ OrtThreadingOptions* tp_options, int intra_op_num_threads);

  /** \brief Set global inter-op thread count
   *
   * This configures the global thread pool options to be used in the call to OrtApi::CreateEnvWithGlobalThreadPools
   *
   * \param[in] tp_options
   * \param[in] inter_op_num_threads Number of threads, special values:<br>
   *    0 = Use default thread count<br>
   *    1 = The invoking thread will be used; no threads will be created in the thread pool.
   *
   * \snippet{doc} snippets.dox OrtStatus Return Value
   */
  ORT_API2_STATUS(SetGlobalInterOpNumThreads, _Inout_ OrtThreadingOptions* tp_options, int inter_op_num_threads);

  /** \brief Set global spin control options
   *
   * This will configure the global thread pool options to be used in the call to OrtApi::CreateEnvWithGlobalThreadPools.
   * Allow spinning of thread pools when their queues are empty. This will set the value for both
   * inter_op and intra_op threadpools.
   *
   * \param[in] tp_options
   * \param[in] allow_spinning Valid values are 0 or 1.<br>
   *   0 = It won't spin (recommended if CPU usage is high)<br>
   *   1 = Threadpool will spin to wait for queue to become non-empty
   *
   * \snippet{doc} snippets.dox OrtStatus Return Value
   */
  ORT_API2_STATUS(SetGlobalSpinControl, _Inout_ OrtThreadingOptions* tp_options, int allow_spinning);

  /// @}
  /// \name OrtSessionOptions
  /// @{

  /** \brief Add a pre-allocated initializer to a session
   *
   * If a model contains an initializer with a name that is same as the name passed to this call,
   * ORT will use this initializer instance instead of deserializing one from the model file. This
   * is useful when you want to share the same initializer across sessions.
   *
   * \param[in] options
   * \param[in] name Null terminated string of the initializer name
   * \param[in] val ::OrtValue containing the initializer. Its lifetime and the underlying initializer buffer must be
   *   managed by the user (created using the OrtApi::CreateTensorWithDataAsOrtValue) and it must outlive the session object
   *   to which it is added.
   *
   * \snippet{doc} snippets.dox OrtStatus Return Value
   */
  ORT_API2_STATUS(AddInitializer, _Inout_ OrtSessionOptions* options, _In_z_ const char* name,
                  _In_ const OrtValue* val);

  /// @}
  /// \name OrtEnv
  /// @{

  /**
   * Create a custom environment with global threadpools and logger that will be shared across sessions.
   * Use this in conjunction with OrtApi::DisablePerSessionThreads or else the session will use
   * its own thread pools.
   *
   * \param[in] logging_function A pointer to a logging function.
   * \param[in] logger_param A pointer to arbitrary data passed as the ::OrtLoggingFunction `param` parameter to
   *                         `logging_function`.
   * \param[in] log_severity_level The log severity level.
   * \param[in] logid The log identifier.
   * \param[in] tp_options
   * \param[out] out Newly created OrtEnv. Must be freed with OrtApi::ReleaseEnv
   *
   * \snippet{doc} snippets.dox OrtStatus Return Value
   */
  ORT_API2_STATUS(CreateEnvWithCustomLoggerAndGlobalThreadPools, OrtLoggingFunction logging_function, _In_opt_ void* logger_param, OrtLoggingLevel log_severity_level,
                  _In_ const char* logid, _In_ const struct OrtThreadingOptions* tp_options, _Outptr_ OrtEnv** out);

  /// @}
  /// \name OrtSessionOptions
  /// @{

  /** \brief Append CUDA provider to session options
   *
   * If CUDA is not available (due to a non CUDA enabled build, or if CUDA is not installed on the system), this function will return failure.
   *
   * \param[in] options
   * \param[in] cuda_options
   *
   * \snippet{doc} snippets.dox OrtStatus Return Value
   */
  ORT_API2_STATUS(SessionOptionsAppendExecutionProvider_CUDA,
                  _In_ OrtSessionOptions* options, _In_ const OrtCUDAProviderOptions* cuda_options);

  /** \brief Append ROCM execution provider to the session options
   *
   * If ROCM is not available (due to a non ROCM enabled build, or if ROCM is not installed on the system), this function will return failure.
   *
   * \param[in] options
   * \param[in] rocm_options
   *
   * \snippet{doc} snippets.dox OrtStatus Return Value
   */
  ORT_API2_STATUS(SessionOptionsAppendExecutionProvider_ROCM,
                  _In_ OrtSessionOptions* options, _In_ const OrtROCMProviderOptions* rocm_options);

  /** \brief Append OpenVINO execution provider to the session options
   *
   * If OpenVINO is not available (due to a non OpenVINO enabled build, or if OpenVINO is not installed on the system), this function will fail.
   *
   * \param[in] options
   * \param[in] provider_options
   *
   * \snippet{doc} snippets.dox OrtStatus Return Value
   */
  ORT_API2_STATUS(SessionOptionsAppendExecutionProvider_OpenVINO,
                  _In_ OrtSessionOptions* options, _In_ const OrtOpenVINOProviderOptions* provider_options);

  /// @}
  /// \name OrtThreadingOptions
  /// @{

  /** \brief Set threading flush-to-zero and denormal-as-zero
   *
   * Sets global thread pool options to be used in the call to OrtApi::CreateEnvWithGlobalThreadPools.
   * Flush-to-zero and denormal-as-zero are applied to threads in both intra and inter global thread pool.
   * \note This option is not needed if the models used have no denormals. Having no denormals is recommended as this option may hurt model accuracy.
   *
   * \param[in] tp_options
   *
   * \snippet{doc} snippets.dox OrtStatus Return Value
   */
  ORT_API2_STATUS(SetGlobalDenormalAsZero, _Inout_ OrtThreadingOptions* tp_options);

  /// @}
  /// \name OrtArenaCfg
  /// @{

  /** \deprecated Use OrtApi::CreateArenaCfgV2
   *
   * This will create the configuration of an arena that can eventually be used to define an arena based allocator's behavior
   *
   * \param[in] max_mem Use 0 to allow ORT to choose the default
   * \param[in] arena_extend_strategy Use -1 to allow ORT to choose the default, 0 = kNextPowerOfTwo, 1 = kSameAsRequested
   * \param[in] initial_chunk_size_bytes Use -1 to allow ORT to choose the default
   * \param[in] max_dead_bytes_per_chunk Use -1 to allow ORT to choose the default
   * \param[in] out A pointer to an OrtArenaCfg instance
   *
   * \snippet{doc} snippets.dox OrtStatus Return Value
   */
  ORT_API2_STATUS(CreateArenaCfg, _In_ size_t max_mem, int arena_extend_strategy, int initial_chunk_size_bytes,
                  int max_dead_bytes_per_chunk, _Outptr_ OrtArenaCfg** out);

  ORT_CLASS_RELEASE(ArenaCfg);

  /// @}
  /// \name OrtModelMetadata
  /// @{

  /**
   * Use this to obtain the description of the graph present in the model
   * (doc_string field of the GraphProto message within the ModelProto message).
   * If it doesn't exist, an empty string will be returned.
   *
   * \param[in] model_metadata An instance of ::OrtModelMetadata
   * \param[in] allocator Allocator used to allocate the string that will be returned back
   * \param[out] value Set to a null terminated string allocated using `allocator`.  The caller is responsible for freeing it using `allocator`
   *
   * \snippet{doc} snippets.dox OrtStatus Return Value
   */
  ORT_API2_STATUS(ModelMetadataGetGraphDescription, _In_ const OrtModelMetadata* model_metadata,
                  _Inout_ OrtAllocator* allocator, _Outptr_ char** value);

  /// @}
  /// \name OrtSessionOptions
  /// @{

  /** \brief Append TensorRT provider to session options
   *
   * If TensorRT is not available (due to a non TensorRT enabled build, or if TensorRT is not installed on the system), this function will return failure.
   *
   * \param[in] options
   * \param[in] tensorrt_options
   *
   * \snippet{doc} snippets.dox OrtStatus Return Value
   */
  ORT_API2_STATUS(SessionOptionsAppendExecutionProvider_TensorRT,
                  _In_ OrtSessionOptions* options, _In_ const OrtTensorRTProviderOptions* tensorrt_options);

  /// @}
  /// \name Misc
  /// @{

  /** \brief Set current GPU device ID
   *
   * Set the current device id of the GPU execution provider (CUDA/tensorrt/rocm). The device id should be less
   * than the total number of devices available. This is only useful when multiple-GPUs are installed and it is
   * required to restrict execution to a single GPU.
   *
   * \param[in] device_id
   *
   * \snippet{doc} snippets.dox OrtStatus Return Value
   */
  ORT_API2_STATUS(SetCurrentGpuDeviceId, _In_ int device_id);

  /** \brief Get current GPU device ID
   *
   * Get the current device id of the GPU execution provider (CUDA/tensorrt/rocm).
   *
   * \see OrtApi::SetCurrentGpuDeviceId
   *
   * \param[out] device_id
   *
   * \snippet{doc} snippets.dox OrtStatus Return Value
   */
  ORT_API2_STATUS(GetCurrentGpuDeviceId, _In_ int* device_id);

  /// @}
  /// \name OrtKernelInfo
  /// Custom operator APIs.
  /// @{

  /** \brief Fetch an array of int64_t values stored as an attribute in the graph node
   *
   *
   * If `out` is nullptr, the value of `size` is set to the true size of the attribute
   * array's size, and a success status is returned.
   *
   * If the `size` parameter is greater than or equal to the actual attribute array's size,
   * the value of `size` is set to the true size of the attribute array's size,
   * the provided memory is filled with the attribute's contents,
   * and a success status is returned.
   *
   * If the `size` parameter is less than the actual attribute array's size and `out`
   * is not nullptr, the value of `size` is set to the true size of the attribute array's size
   * and a failure status is returned.)
   *
   * \param[in] info instance
   * \param[in] name name of the attribute to be parsed
   * \param[out] out pointer to memory where the attribute's contents are to be stored
   * \param[in, out] size actual size of attribute array
   *
   * \snippet{doc} snippets.dox OrtStatus Return Value
   */
  ORT_API2_STATUS(KernelInfoGetAttributeArray_float, _In_ const OrtKernelInfo* info, _In_ const char* name,
                  _Out_ float* out, _Inout_ size_t* size);

  /** \brief Fetch an array of int64_t values stored as an attribute in the graph node
   *
   * If `out` is nullptr, the value of `size` is set to the true size of the attribute
   * array's size, and a success status is returned.
   *
   * If the `size` parameter is greater than or equal to the actual attribute array's size,
   * the value of `size` is set to the true size of the attribute array's size,
   * the provided memory is filled with the attribute's contents,
   * and a success status is returned.
   *
   * If the `size` parameter is less than the actual attribute array's size and `out`
   * is not nullptr, the value of `size` is set to the true size of the attribute array's size
   * and a failure status is returned.)
   *
   * \param[in] info instance
   * \param[in] name name of the attribute to be parsed
   * \param[out] out pointer to memory where the attribute's contents are to be stored
   * \param[in, out] size actual size of attribute array
   *
   * \snippet{doc} snippets.dox OrtStatus Return Value
   */
  ORT_API2_STATUS(KernelInfoGetAttributeArray_int64, _In_ const OrtKernelInfo* info, _In_ const char* name,
                  _Out_ int64_t* out, _Inout_ size_t* size);

  /// @}
  /// \name OrtArenaCfg
  /// @{

  /** \brief Create an ::OrtArenaCfg
   *
   * Create the configuration of an arena that can eventually be used to define an arena based allocator's behavior.
   *
   * Supported keys are (See https://onnxruntime.ai/docs/get-started/with-c.html for details on what the
   * following parameters mean and how to choose these values.):
   * "max_mem": Maximum memory that can be allocated by the arena based allocator.
   *  Use 0 for ORT to pick the best value. Default is 0.
   * "arena_extend_strategy": 0 = kNextPowerOfTwo, 1 = kSameAsRequested.
   *  Use -1 to allow ORT to choose the default.
   * "initial_chunk_size_bytes": (Possible) Size of the first allocation in the arena.
   *  Only relevant if arena strategy is `kNextPowerOfTwo`. Use -1 to allow ORT to choose the default.
   *  Ultimately, the first allocation size is determined by the allocation memory request.
   * "max_dead_bytes_per_chunk": Threshold of unused memory in an allocated chunk of arena memory after
   *  crossing which the current chunk is chunked into 2.
   * "initial_growth_chunk_size_bytes": (Possible) Size of the second allocation in the arena.
   *  Only relevant if arena strategy is `kNextPowerOfTwo`. Use -1 to allow ORT to choose the default.
   * "max_power_of_two_extend_bytes": The maximum enxtend size if arena strategy is `kNextPowerOfTwo`.
   *  It is not an allocation limit, it is only a limit for extention when requested byte is less than the limit.
   *  When requested bytes is more than the limit, allocator will still return as requested.
   *  Use -1 to allow ORT to choose the default 1GB for max_power_of_two_extend_bytes.
   *  Ultimately, the allocation size is determined by the allocation memory request.
   *  Further allocation sizes are governed by the arena extend strategy.
   *
   * \param[in] arena_config_keys Keys to configure the arena
   * \param[in] arena_config_values Values to configure the arena
   * \param[in] num_keys Number of keys in `arena_config_keys` and `arena_config_values`
   * \param[out] out Newly created ::OrtArenaCfg. Must be freed with OrtApi::ReleaseArenaCfg
   *
   * \snippet{doc} snippets.dox OrtStatus Return Value
   */
  ORT_API2_STATUS(CreateArenaCfgV2, _In_reads_(num_keys) const char* const* arena_config_keys,
                  _In_reads_(num_keys) const size_t* arena_config_values, _In_ size_t num_keys,
                  _Outptr_ OrtArenaCfg** out);

  /// @}
  /// \name OrtRunOptions
  /// @{

  /** \brief Set a single run configuration entry as a pair of strings
   *
   * If a configuration with same key exists, this will overwrite the configuration with the given config_value
   *
   * The config_key and the format of config_value are defined in onnxruntime_run_options_config_keys.h
   *
   * \param[in] options
   * \param[in] config_key A null terminated string representation of the config key
   * \param[in] config_value  A null terminated string representation of the config value
   *
   * \snippet{doc} snippets.dox OrtStatus Return Value
   */
  ORT_API2_STATUS(AddRunConfigEntry, _Inout_ OrtRunOptions* options,
                  _In_z_ const char* config_key, _In_z_ const char* config_value);

  /// @}
  /// \name OrtPrepackedWeightsContainer
  /// @{

  /** \brief Create an ::OrtPrepackedWeightsContainer
   *
   * This container will hold pre-packed buffers of shared initializers for sharing between sessions
   * (i.e.) if there are shared initializers that can be shared between sessions, the pre-packed buffers
   * of these (if any) may possibly be shared to provide memory footprint savings. Pass this container
   * to sessions that you would like to share pre-packed buffers of shared initializers at session
   * creation time.
   *
   *  \param[out] out Newly created ::OrtPrepackedWeightsContainer. Must be freed with OrtApi::ReleasePrepackedWeightsContainer
   *
   * \snippet{doc} snippets.dox OrtStatus Return Value
   */
  ORT_API2_STATUS(CreatePrepackedWeightsContainer, _Outptr_ OrtPrepackedWeightsContainer** out);

  /** \brief Release OrtPrepackedWeightsContainer instance
   *
   * \note instance must not be released until the sessions using it are released
   */
  ORT_CLASS_RELEASE(PrepackedWeightsContainer);

  /// @}
  /// \name OrtSession
  /// @{

  /** \brief Create session with prepacked weights container
   *
   * Same functionality offered by OrtApi::CreateSession except that a container that contains
   * pre-packed weights' buffers is written into/read from by the created session.
   * This is useful when used in conjunction with OrtApi::AddInitializer which injects
   * shared initializer info into sessions. Wherever possible, the pre-packed versions of these
   * shared initializers are cached in this container so that multiple sessions can just re-use
   * these instead of duplicating these in memory.
   *
   * \param[in] env OrtEnv instance instance
   * \param[in] model_path Null terminated string of the path (wchar on Windows, char otherwise)
   * \param[in] options
   * \param[in] prepacked_weights_container
   * \param[out] out Newly created ::OrtSession. Must be freed with OrtApi::ReleaseSession
   *
   * \snippet{doc} snippets.dox OrtStatus Return Value
   */
  ORT_API2_STATUS(CreateSessionWithPrepackedWeightsContainer, _In_ const OrtEnv* env, _In_ const ORTCHAR_T* model_path,
                  _In_ const OrtSessionOptions* options, _Inout_ OrtPrepackedWeightsContainer* prepacked_weights_container,
                  _Outptr_ OrtSession** out);

  /** \brief Create session from memory with prepacked weights container
   *
   * Same functionality offered by OrtApi::CreateSessionFromArray except that a container that contains
   * pre-packed weights' buffers is written into/read from by the created session.
   * This is useful when used in conjunction with OrtApi::AddInitializer which injects
   * shared initializer info into sessions. Wherever possible, the pre-packed versions of these
   * shared initializers are cached in this container so that multiple sessions can just re-use
   * these instead of duplicating these in memory.
   *
   * \param[in] env
   * \param[in] model_data Array of bytes holding the model
   * \param[in] model_data_length Number of bytes in `model_data_model`
   * \param[in] options
   * \param[in] prepacked_weights_container
   * \param[out] out Newly created ::OrtSession. Must be freed with OrtApi::ReleaseSession
   *
   * \snippet{doc} snippets.dox OrtStatus Return Value
   */
  ORT_API2_STATUS(CreateSessionFromArrayWithPrepackedWeightsContainer, _In_ const OrtEnv* env,
                  _In_ const void* model_data, size_t model_data_length,
                  _In_ const OrtSessionOptions* options, _Inout_ OrtPrepackedWeightsContainer* prepacked_weights_container,
                  _Outptr_ OrtSession** out);

  /// @}
  /// \name OrtSessionOptions
  /// @{

  /** \brief Append TensorRT execution provider to the session options
   *
   * If TensorRT is not available (due to a non TensorRT enabled build), this function will return failure.
   *
   * This is slightly different from OrtApi::SessionOptionsAppendExecutionProvider_TensorRT, it takes an
   * ::OrtTensorRTProviderOptions which is publicly defined. This takes an opaque ::OrtTensorRTProviderOptionsV2
   * which must be created with OrtApi::CreateTensorRTProviderOptions.
   *
   * For OrtApi::SessionOptionsAppendExecutionProvider_TensorRT, the user needs to instantiate ::OrtTensorRTProviderOptions
   * as well as allocate/release buffers for some members of ::OrtTensorRTProviderOptions.
   * Here, OrtApi::CreateTensorRTProviderOptions and Ortapi::ReleaseTensorRTProviderOptions will do the memory management for you.
   *
   * \param[in] options
   * \param[in] tensorrt_options
   *
   * \snippet{doc} snippets.dox OrtStatus Return Value
   */
  ORT_API2_STATUS(SessionOptionsAppendExecutionProvider_TensorRT_V2,
                  _In_ OrtSessionOptions* options, _In_ const OrtTensorRTProviderOptionsV2* tensorrt_options);

  /// @}
  /// \name OrtTensorRTProviderOptionsV2
  /// @{

  /** \brief Create an OrtTensorRTProviderOptionsV2
   *
   * \param[out] out Newly created ::OrtTensorRTProviderOptionsV2. Must be released with OrtApi::ReleaseTensorRTProviderOptions
   *
   * \snippet{doc} snippets.dox OrtStatus Return Value
   */
  ORT_API2_STATUS(CreateTensorRTProviderOptions, _Outptr_ OrtTensorRTProviderOptionsV2** out);

  /** \brief Set options in a TensorRT Execution Provider.
   *
   * Please refer to https://onnxruntime.ai/docs/execution-providers/TensorRT-ExecutionProvider.html#cc
   * to know the available keys and values. Key should be in null terminated string format of the member of ::OrtTensorRTProviderOptionsV2
   * and value should be its related range.
   *
   * For example, key="trt_max_workspace_size" and value="2147483648"
   *
   * \param[in] tensorrt_options
   * \param[in] provider_options_keys Array of UTF-8 null-terminated string for provider options keys
   * \param[in] provider_options_values Array of UTF-8 null-terminated string for provider options values
   * \param[in] num_keys Number of elements in the `provider_option_keys` and `provider_options_values` arrays
   *
   * \snippet{doc} snippets.dox OrtStatus Return Value
   */
  ORT_API2_STATUS(UpdateTensorRTProviderOptions, _Inout_ OrtTensorRTProviderOptionsV2* tensorrt_options,
                  _In_reads_(num_keys) const char* const* provider_options_keys,
                  _In_reads_(num_keys) const char* const* provider_options_values,
                  _In_ size_t num_keys);

  /** \brief Get serialized TensorRT provider options string.
   *
   * For example, "trt_max_workspace_size=2147483648;trt_max_partition_iterations=10;trt_int8_enable=1;......"
   *
   * \param tensorrt_options - OrtTensorRTProviderOptionsV2 instance
   * \param allocator - a ptr to an instance of OrtAllocator obtained with OrtApi::CreateAllocator or OrtApi::GetAllocatorWithDefaultOptions
   *                      the specified allocator will be used to allocate continuous buffers for output strings and lengths.
   * \param ptr - is a UTF-8 null terminated string allocated using 'allocator'. The caller is responsible for using the same allocator to free it.
   *
   * \snippet{doc} snippets.dox OrtStatus Return Value
   */
  ORT_API2_STATUS(GetTensorRTProviderOptionsAsString, _In_ const OrtTensorRTProviderOptionsV2* tensorrt_options, _Inout_ OrtAllocator* allocator, _Outptr_ char** ptr);

  /** \brief Release an ::OrtTensorRTProviderOptionsV2
   *
   * \note This is an exception in the naming convention of other Release* functions, as the name of the method does not have the V2 suffix, but the type does
   */
  void(ORT_API_CALL* ReleaseTensorRTProviderOptions)(_Frees_ptr_opt_ OrtTensorRTProviderOptionsV2* input);

  /// @}
  /// \name OrtSessionOptions
  /// @{

  /** \brief Enable custom operators
   *
   * See onnxruntime-extensions: https://github.com/microsoft/onnxruntime-extensions.git
   *
   * \snippet{doc} snippets.dox OrtStatus Return Value
   */
  ORT_API2_STATUS(EnableOrtCustomOps, _Inout_ OrtSessionOptions* options);

  /// @}
  /// \name OrtAllocator
  /// @{

  /** \brief Register a custom allocator
   *
   * Enables sharing between multiple sessions that use the same env instance.
   * Returns an error if an allocator with the same ::OrtMemoryInfo is already registered.
   *
   * The behavior of this is exactly the same as OrtApi::CreateAndRegisterAllocator except
   * instead of ORT creating an allocator based on provided info, in this case
   * ORT uses the user-provided custom allocator.
   * See https://onnxruntime.ai/docs/get-started/with-c.html for details.
   *
   * \param[in] env
   * \param[in] allocator User provided allocator
   *
   * \snippet{doc} snippets.dox OrtStatus Return Value
   */
  ORT_API2_STATUS(RegisterAllocator, _Inout_ OrtEnv* env, _In_ OrtAllocator* allocator);

  /** \brief Unregister a custom allocator
   *
   * It is an error if you provide an ::OrtMemoryInfo not corresponding to any
   * registered allocators for sharing.
   *
   * \param[in] env
   * \param[in] mem_info
   *
   * \snippet{doc} snippets.dox OrtStatus Return Value
   */
  ORT_API2_STATUS(UnregisterAllocator, _Inout_ OrtEnv* env,
                  _In_ const OrtMemoryInfo* mem_info);

  /// @}
  /// \name OrtValue
  /// @{

  /** \brief Sets *out to 1 iff an ::OrtValue is a SparseTensor, and 0 otherwise
   *
   * \param[in] value existing ::OrtValue
   * \param[out] out unless an error occurs, contains 1 iff the value contains an instance
   *  of sparse tensor or 0 otherwise.
   *
   * \snippet{doc} snippets.dox OrtStatus Return Value
   */
  ORT_API2_STATUS(IsSparseTensor, _In_ const OrtValue* value, _Out_ int* out);

  /** \brief Create an ::OrtValue with a sparse tensor that is empty.
   *
   * Use FillSparseTensor<Format>() functions to populate sparse tensor with non-zero values and
   * format specific indices data.
   * Use ReleaseValue to destroy the sparse tensor, this will also release the buffer inside the output value
   * if any was allocated.
   * \param[in,out] allocator allocator to use when performing an allocation. Allocation will be performed
   *   by FillSparseTensor<Format>() APIs. The lifespan of the allocator instance must eclipse the lifespan
   *   this sparse tensor instance as the same allocator will be used to free memory.
   * \param[in] dense_shape shape of the original dense tensor
   * \param[in] dense_shape_len number of shape dimensions being passed
   * \param[in] type must be one of TENSOR_ELEMENT_DATA_TYPE_xxxx
   * \param[out] out Should be freed by calling ReleaseValue
   *
   * \snippet{doc} snippets.dox OrtStatus Return Value
   */
  ORT_API2_STATUS(CreateSparseTensorAsOrtValue, _Inout_ OrtAllocator* allocator, _In_ const int64_t* dense_shape,
                  size_t dense_shape_len, ONNXTensorElementDataType type, _Outptr_ OrtValue** out);

  /**
   * This fills populates an empty tensor that was created using OrtApi::CreateSparseTensorAsOrtValue.
   * This will allocate required memory and copy the supplied NNZ values and COO indices into that memory allocation.
   * Memory allocation is performed using the allocator that was specified with OrtApi::CreateSparseTensorAsOrtValue.
   *
   * \param[in,out] ort_value ::OrtValue to populate with data
   * \param[in] data_mem_info serves to identify the location of the data to be copied. If the allocator specified
   *  at the creation time has memory info that is not the same as mem_info argument to this function a X-device copy will be performed.
   *  String data is assumed to be on CPU and will only be copied into a CPU allocated buffer.
   * \param[in] values_shape pointer to values shape array
   * \param[in] values_shape_len length of the values_shape
   * \param[in] values pointer to an array of values. For strings, pass const char**.
   * \param[in] indices_data pointer to a location of COO indices
   * \param[in] indices_num number of COO indices
   *
   * \snippet{doc} snippets.dox OrtStatus Return Value
   */
  ORT_API2_STATUS(FillSparseTensorCoo, _Inout_ OrtValue* ort_value, _In_ const OrtMemoryInfo* data_mem_info,
                  _In_ const int64_t* values_shape, size_t values_shape_len, _In_ const void* values,
                  _In_ const int64_t* indices_data, size_t indices_num);

  /**
   * This fills populates an empty tensor that was created using OrtApi::CreateSparseTensorAsOrtValue.
   * This will allocate required memory and copy the supplied NNZ values and CSR indices into that memory allocation.
   * Memory allocation is performed using the allocator that was specified with OrtApi::CreateSparseTensorAsOrtValue.
   *
   * \param[in,out] ort_value ::OrtValue to populate with data
   * \param[in] data_mem_info serves to identify the location of the data to be copied. If the allocator specified
   *  at the creation time has memory info that is not the same as mem_info argument to this function a X-device copy will be performed.
   *  String data is assumed to be on CPU and will only be copied into a CPU allocated buffer.
   * \param[in] values_shape pointer to values shape array
   * \param[in] values_shape_len length of the values_shape
   * \param[in] values - pointer to an array of values. For strings, pass const char**.
   * \param[in] inner_indices_data pointer to a location of CSR inner indices
   * \param[in] inner_indices_num number of CSR inner indices
   * \param[in] outer_indices_data pointer to a location of CSR outer indices
   * \param[in] outer_indices_num number of CSR outer indices
   *
   * \snippet{doc} snippets.dox OrtStatus Return Value
   */
  ORT_API2_STATUS(FillSparseTensorCsr, _Inout_ OrtValue* ort_value, _In_ const OrtMemoryInfo* data_mem_info,
                  _In_ const int64_t* values_shape, size_t values_shape_len, _In_ const void* values,
                  _In_ const int64_t* inner_indices_data, size_t inner_indices_num,
                  _In_ const int64_t* outer_indices_data, size_t outer_indices_num);

  /**
   * This fills populates an empty tensor that was created using OrtApi::CreateSparseTensorAsOrtValue.
   * This will allocate required memory and copy the supplied NNZ values and BlockSparse indices into that memory allocation.
   * Memory allocation is performed using the allocator that was specified with OrtApi::CreateSparseTensorAsOrtValue.
   *
   * \param[in,out] ort_value ::OrtValue to populate with data
   * \param[in] data_mem_info serves to identify the location of the data to be copied. If the allocator specified
   *  at the creation time has memory info that is not the same as mem_info argument to this function a X-device copy will be performed.
   *  String data is assumed to be on CPU and will only be copied into a CPU allocated buffer.
   * \param[in] values_shape
   * \param[in] values_shape_len
   * \param[in] values structure with values information
   * \param[in] indices_shape_data pointer to a location of indices shape
   * \param[in] indices_shape_len length of the block sparse indices shape
   * \param[in] indices_data pointer to a location of indices data. Shape will determine the length of the indices data.
   *
   * \snippet{doc} snippets.dox OrtStatus Return Value
   */
  ORT_API2_STATUS(FillSparseTensorBlockSparse, _Inout_ OrtValue* ort_value, _In_ const OrtMemoryInfo* data_mem_info,
                  _In_ const int64_t* values_shape, size_t values_shape_len, _In_ const void* values,
                  _In_ const int64_t* indices_shape_data, size_t indices_shape_len,
                  _In_ const int32_t* indices_data);

  /**
   * Create an ::OrtValue with a sparse tensor. This is the first step.
   * Next, use Use<Format>Indices() functions to supply sparse tensor with
   * format specific indices data and set its sparse format to a specific enum value.
   * This will not perform memory allocations. It will
   * use supplied user buffer which should outlive the created sparse tensor.
   * Use OrtApi::ReleaseValue to destroy the sparse tensor. It would not release the supplied values buffer.
   * This function can not be used to map strings from the user allocated memory. Strings must always be copied
   * and have UTF-8 encoding. Therefore, use OrtApi::CreateSparseTensorAsOrtValue above and then fill it with data
   * using appropriate Make*() function.
   *
   * \param[in] info memory info where sparse values reside.
   * \param[in,out] p_data pointer to a user allocated buffer with values. To create a full sparse tensor with no non-zero
   *   values, pass nullptr
   * \param[in] dense_shape shape of the original dense tensor
   * \param[in] dense_shape_len number of shape dimensions being passed
   * \param[in] values_shape shape of the values data. To create a fully sparse tensor with no non-zero values,
   *   pass {0} shape.
   * \param[in] values_shape_len number of values shape dimensions
   * \param[in] type must be one of TENSOR_ELEMENT_DATA_TYPE_xxxx
   * \param[out] out Should be freed by calling ReleaseValue
   *
   * \snippet{doc} snippets.dox OrtStatus Return Value
   */
  ORT_API2_STATUS(CreateSparseTensorWithValuesAsOrtValue, _In_ const OrtMemoryInfo* info, _Inout_ void* p_data,
                  _In_ const int64_t* dense_shape, size_t dense_shape_len,
                  _In_ const int64_t* values_shape, size_t values_shape_len,
                  ONNXTensorElementDataType type, _Outptr_ OrtValue** out);

  /**
   * This assigns Coo format indices to the SparseTensor that was created by
   * OrtApi::CreateSparseTensorWithValuesAsOrtValue above. It also sets OrtSparseFormat to
   * ORT_SPARSE_COO. This will not allocate any additional memory for data. The life span of
   * indices_data buffer should eclipse the life span of this ::OrtValue.
   *
   * \param[in,out] ort_value ::OrtValue instance constructed with OrtApi::CreateSparseTensorWithValuesAsOrtValue
   * \param[in,out] indices_data pointer to a user pre-allocated buffer or nullptr for fully sparse tensors.
   * \param[in] indices_num  number of COO indices. Should either be 0 for fully sparse tensors, be equal
   *  to the number of nnz values specified to OrtApi::CreateSparseTensorWithValuesAsOrtValue for 1-D {nnz} indices or
   *  be twice as number of nnz values for a  2-D indices {nnz, 2}
   *
   * \snippet{doc} snippets.dox OrtStatus Return Value
   */
  ORT_API2_STATUS(UseCooIndices, _Inout_ OrtValue* ort_value, _Inout_ int64_t* indices_data, size_t indices_num);

  /**
   * The assigns CSR format indices to the SparseTensor that was created by
   * OrtApi::CreateSparseTensorWithValuesAsOrtValue above. It also sets OrtSparseFormat to
   * ORT_SPARSE_CSRC. This will not allocate any additional memory for data. The life spans of
   * inner_data and outer_data buffers should eclipse the life span of this ::OrtValue.
   *
   * \param[in,out] ort_value ::OrtValue instance constructed with OrtApi::CreateSparseTensorWithValuesAsOrtValue
   * \param[in,out] inner_data pointer to a user pre-allocated buffer or nullptr for fully sparse tensors.
   * \param[in] inner_num  number of inner CSR indices. Should either be 0 for fully sparse tensors or be equal
   * to the number of nnz values specified to OrtApi::CreateSparseTensorWithValuesAsOrtValue.
   * \param[in,out] outer_data pointer to user pre-allocated buffer or nullptr for fully sparse tensors.
   * \param[in] outer_num number of CSR outer indices. Should either be 0 for fully sparse tensors or
   * equal to rows + 1 of the dense shape.
   *
   * \snippet{doc} snippets.dox OrtStatus Return Value
   */
  ORT_API2_STATUS(UseCsrIndices, _Inout_ OrtValue* ort_value, _Inout_ int64_t* inner_data, size_t inner_num,
                  _Inout_ int64_t* outer_data, size_t outer_num);

  /**
   * The assigns BlockSparse format indices to the SparseTensor that was created by
   * OrtApi::CreateSparseTensorWithValuesAsOrtValue above. It also sets OrtSparseFormat to
   * ORT_SPARSE_BLOCK_SPARSE. This will not allocate any additional memory for data. The life span of
   * indices_data buffer must eclipse the lifespan of this ::OrtValue.
   *
   * \param[in,out] ort_value OrtValue instance constructed with OrtApi::CreateSparseTensorWithValuesAsOrtValue
   * \param[in] indices_shape pointer to indices shape. Use {0} for fully sparse tensors
   * \param[in] indices_shape_len length of the indices shape
   * \param[in,out] indices_data pointer to user pre-allocated buffer or nullptr for fully sparse tensors.
   *
   * \snippet{doc} snippets.dox OrtStatus Return Value
   */
  ORT_API2_STATUS(UseBlockSparseIndices, _Inout_ OrtValue* ort_value, const int64_t* indices_shape, size_t indices_shape_len, _Inout_ int32_t* indices_data);

  /** \brief Returns sparse tensor format enum iff a given ort value contains an instance of sparse tensor.
   *
   * \param[in] ort_value ::OrtValue that contains an instance of sparse tensor
   * \param[out] out pointer to out parameter
   *
   * \snippet{doc} snippets.dox OrtStatus Return Value
   */
  ORT_API2_STATUS(GetSparseTensorFormat, _In_ const OrtValue* ort_value, _Out_ enum OrtSparseFormat* out);

  /** \brief Returns data type and shape of sparse tensor values (nnz) iff ::OrtValue contains a SparseTensor.
   *
   * \param[in] ort_value An ::OrtValue that contains a fully constructed sparse tensor
   * \param[out] out Must be freed by OrtApi::ReleaseTensorTypeAndShapeInfo
   *
   * \snippet{doc} snippets.dox OrtStatus Return Value
   */
  ORT_API2_STATUS(GetSparseTensorValuesTypeAndShape, _In_ const OrtValue* ort_value, _Outptr_ OrtTensorTypeAndShapeInfo** out);

  /** \brief Returns numeric data for sparse tensor values (nnz). For string values use GetStringTensor*().
   *
   * \param[in] ort_value an instance of ::OrtValue containing sparse tensor
   * \param[out] out returns a pointer to values data.  Do not attempt to free this ptr.
   *
   * \snippet{doc} snippets.dox OrtStatus Return Value
   */
  ORT_API2_STATUS(GetSparseTensorValues, _In_ const OrtValue* ort_value, _Outptr_ const void** out);

  /** \brief Returns data type, shape for the type of indices specified by indices_format.
   *
   * \param[in] ort_value ::OrtValue containing sparse tensor.
   * \param[in] indices_format One of the indices formats. It is an error to request a format that the sparse
   * tensor does not contain.
   * \param[out] out an instance of ::OrtTensorTypeAndShapeInfo. Must be freed by OrtApi::ReleaseTensorTypeAndShapeInfo
   *
   * \snippet{doc} snippets.dox OrtStatus Return Value
   */
  ORT_API2_STATUS(GetSparseTensorIndicesTypeShape, _In_ const OrtValue* ort_value, enum OrtSparseIndicesFormat indices_format, _Outptr_ OrtTensorTypeAndShapeInfo** out);

  /** \brief Returns indices data for the type of the indices specified by indices_format
   *
   * \param[in] ort_value ::OrtValue containing sparse tensor.
   * \param[in] indices_format One of the indices formats. It is an error to request a format that the sparse tensor does not contain.
   * \param[out] num_indices Pointer to where the number of indices entries is returned
   * \param[out] indices Returned pointer to the indices data. Do not free the returned pointer as it refers to internal data owned by the ::OrtValue
   *
   * \snippet{doc} snippets.dox OrtStatus Return Value
   */
  ORT_API2_STATUS(GetSparseTensorIndices, _In_ const OrtValue* ort_value, enum OrtSparseIndicesFormat indices_format, _Out_ size_t* num_indices, _Outptr_ const void** indices);
  /// @}
  /// \name OrtSessionOptions
  /// @{

  /**
   * \brief Sets out to 1 iff an optional type OrtValue has an element, 0 otherwise (OrtValue is None)
   * Use this API to find if the optional type OrtValue is None or not.
   * If the optional type OrtValue is not None, use the OrtValue just like any other OrtValue.
   * For example, if you get an OrtValue that corresponds to Optional(tensor) and
   * if HasValue() returns true, use it as tensor and so on.

   * \param[in] value Input OrtValue.
   * \param[out] out indicating if the input OrtValue contains data (1) or if it is a None (0)
   *
   * \snippet{doc} snippets.dox OrtStatus Return Value
   */
  ORT_API2_STATUS(HasValue, _In_ const OrtValue* value, _Out_ int* out);

  /// @}
  /// \name OrtKernelContext
  /// Custom operator APIs.
  /// @{

  /** \brief Used for custom operators, gets the GPU compute stream to use to launch the custom a GPU kernel
   *   \see ::OrtCustomOp
   * \param[in]  context OrtKernelContext instance
   * \param[out] out Returns pointer to a GPU compute stream that can be used to launch the custom GPU kernel.
   *             If retrieving the GPU compute stream is not relevant (GPU not enabled in the build, kernel partitioned to
   *             some other EP), then a nullptr is returned as the output param.
   *             Do not free or mutate the returned pointer as it refers to internal data owned by the underlying session.
   *             Only use it for custom kernel launching.
   *
   * \snippet{doc} snippets.dox OrtStatus Return Value
   */
  ORT_API2_STATUS(KernelContext_GetGPUComputeStream, _In_ const OrtKernelContext* context, _Outptr_ void** out);

  /// @}
  /// \name GetTensorMemoryInfo
  /// @{
  /** \brief Returns a pointer to the ::OrtMemoryInfo of a Tensor
   * \param[in] value ::OrtValue containing tensor.
   * \param[out] mem_info ::OrtMemoryInfo of the tensor. Do NOT free the returned pointer. It is valid for the lifetime of the ::OrtValue
   *
   * \snippet{doc} snippets.dox OrtStatus Return Value
   */
  ORT_API2_STATUS(GetTensorMemoryInfo, _In_ const OrtValue* value, _Out_ const OrtMemoryInfo** mem_info);

  /// @}
  /// \name GetExecutionProviderApi
  /// @{
  /** \brief Get a pointer to the requested version of the Execution Provider specific
   * API extensions to the OrtApi
   * \param[in] provider_name The name of the execution provider name. Currently only the following
   * values are supported: "DML".
   * \param[in] version Must be ::ORT_API_VERSION.
   * \param[out] provider_api A void pointer containing a reference to the execution provider versioned api structure.
   * For example, the provider_api pointer can be cast to the OrtDmlApi* when the provider_name is "DML".
   *
   * \snippet{doc} snippets.dox OrtStatus Return Value
   */
  ORT_API2_STATUS(GetExecutionProviderApi, _In_ const char* provider_name, _In_ uint32_t version, _Outptr_ const void** provider_api);

  /// @}

  /// \name SessionOptions
  /// @{
  /** \brief Set custom thread creation function
   *
   * \param[in] options Session options
   * \param[in] ort_custom_create_thread_fn Custom thread creation function
   *
   * \snippet{doc} snippets.dox OrtStatus Return Value
   */
  ORT_API2_STATUS(SessionOptionsSetCustomCreateThreadFn, _Inout_ OrtSessionOptions* options, _In_ OrtCustomCreateThreadFn ort_custom_create_thread_fn);

  /** \brief Set creation options for custom thread
   *
   * \param[in] options Session options
   * \param[in] ort_custom_thread_creation_options Custom thread creation options (can be nullptr)
   *
   * \snippet{doc} snippets.dox OrtStatus Return Value
   */
  ORT_API2_STATUS(SessionOptionsSetCustomThreadCreationOptions, _Inout_ OrtSessionOptions* options, _In_ void* ort_custom_thread_creation_options);

  /** \brief Set custom thread join function
   *
   * \param[in] options Session options
   * \param[in] ort_custom_join_thread_fn Custom join thread function, must not be nullptr when ort_custom_create_thread_fn is set
   *
   * \snippet{doc} snippets.dox OrtStatus Return Value
   */
  ORT_API2_STATUS(SessionOptionsSetCustomJoinThreadFn, _Inout_ OrtSessionOptions* options, _In_ OrtCustomJoinThreadFn ort_custom_join_thread_fn);
  /// @}

  /// \name OrtThreadingOptions
  /// @{
  /** \brief Set custom thread creation function for global thread pools
   *
   * \param[inout] tp_options
   * \param[in] ort_custom_create_thread_fn Custom thread creation function
   *
   * \snippet{doc} snippets.dox OrtStatus Return Value
   */
  ORT_API2_STATUS(SetGlobalCustomCreateThreadFn, _Inout_ OrtThreadingOptions* tp_options, _In_ OrtCustomCreateThreadFn ort_custom_create_thread_fn);

  /** \brief Set custom thread creation options for global thread pools
   *
   * \param[inout] tp_options
   * \param[in] ort_custom_thread_creation_options Custom thread creation options (can be nullptr)
   *
   * \snippet{doc} snippets.dox OrtStatus Return Value
   */
  ORT_API2_STATUS(SetGlobalCustomThreadCreationOptions, _Inout_ OrtThreadingOptions* tp_options, _In_ void* ort_custom_thread_creation_options);

  /** \brief Set custom thread join function for global thread pools
   *
   * \param[inout] tp_options
   * \param[in] ort_custom_join_thread_fn Custom thread join function, must not be nullptr when global ort_custom_create_thread_fn is set
   *
   * \snippet{doc} snippets.dox OrtStatus Return Value
   */
  ORT_API2_STATUS(SetGlobalCustomJoinThreadFn, _Inout_ OrtThreadingOptions* tp_options, _In_ OrtCustomJoinThreadFn ort_custom_join_thread_fn);
  /// @}

  /** \brief Synchronize bound inputs. The call may be necessary for some providers, such as cuda,
   *   in case the system that allocated bound memory operated on a different stream. However, the
   *   operation is provider specific and could be a no-op.
   *
   * \param[inout] binding_ptr
   *
   * \snippet{doc} snippets.dox OrtStatus Return Value
   */
  ORT_API2_STATUS(SynchronizeBoundInputs, _Inout_ OrtIoBinding* binding_ptr);

  /** \brief Synchronize bound outputs. The call may be necessary for some providers, such as cuda,
   *   in case the system that allocated bound memory operated on a different stream. However, the
   *   operation is provider specific and could be a no-op.
   *
   * \param[inout] binding_ptr
   *
   * \snippet{doc} snippets.dox OrtStatus Return Value
   */
  ORT_API2_STATUS(SynchronizeBoundOutputs, _Inout_ OrtIoBinding* binding_ptr);

  /// \name OrtSessionOptions
  /// @{

  /** \brief Append CUDA execution provider to the session options
   *
   * If CUDA is not available (due to a non CUDA enabled build), this function will return failure.
   *
   * This is slightly different from OrtApi::SessionOptionsAppendExecutionProvider_CUDA, it takes an
   * ::OrtCUDAProviderOptions which is publicly defined. This takes an opaque ::OrtCUDAProviderOptionsV2
   * which must be created with OrtApi::CreateCUDAProviderOptions.
   *
   * For OrtApi::SessionOptionsAppendExecutionProvider_CUDA, the user needs to instantiate ::OrtCUDAProviderOptions
   * as well as allocate/release buffers for some members of ::OrtCUDAProviderOptions.
   * Here, OrtApi::CreateCUDAProviderOptions and Ortapi::ReleaseCUDAProviderOptions will do the memory management for you.
   *
   * \param[in] options
   * \param[in] cuda_options
   *
   * \snippet{doc} snippets.dox OrtStatus Return Value
   *
   * \since Version 1.11.
   */
  ORT_API2_STATUS(SessionOptionsAppendExecutionProvider_CUDA_V2,
                  _In_ OrtSessionOptions* options, _In_ const OrtCUDAProviderOptionsV2* cuda_options);

  /// @}
  /// \name OrtCUDAProviderOptionsV2
  /// @{

  /** \brief Create an OrtCUDAProviderOptionsV2
   *
   * \param[out] out Newly created ::OrtCUDAProviderOptionsV2. Must be released with OrtApi::ReleaseCudaProviderOptions
   *
   * \snippet{doc} snippets.dox OrtStatus Return Value
   *
   * \since Version 1.11.
   */
  ORT_API2_STATUS(CreateCUDAProviderOptions, _Outptr_ OrtCUDAProviderOptionsV2** out);

  /** \brief Set options in a CUDA Execution Provider.
   *
   * Please refer to https://onnxruntime.ai/docs/execution-providers/CUDA-ExecutionProvider.html#configuration-options
   * to know the available keys and values. Key should be in null terminated string format of the member of ::OrtCUDAProviderOptionsV2
   * and value should be its related range.
   *
   * For example, key="device_id" and value="0"
   *
   * \param[in] cuda_options
   * \param[in] provider_options_keys Array of UTF-8 null-terminated string for provider options keys
   * \param[in] provider_options_values Array of UTF-8 null-terminated string for provider options values
   * \param[in] num_keys Number of elements in the `provider_option_keys` and `provider_options_values` arrays
   *
   * \snippet{doc} snippets.dox OrtStatus Return Value
   *
   * \since Version 1.11.
   */
  ORT_API2_STATUS(UpdateCUDAProviderOptions, _Inout_ OrtCUDAProviderOptionsV2* cuda_options,
                  _In_reads_(num_keys) const char* const* provider_options_keys,
                  _In_reads_(num_keys) const char* const* provider_options_values,
                  _In_ size_t num_keys);

  /**
   * Get serialized CUDA provider options string.
   *
   * For example, "device_id=0;arena_extend_strategy=0;......"
   *
   * \param cuda_options - OrtCUDAProviderOptionsV2 instance
   * \param allocator - a ptr to an instance of OrtAllocator obtained with CreateAllocator() or GetAllocatorWithDefaultOptions()
   *                      the specified allocator will be used to allocate continuous buffers for output strings and lengths.
   * \param ptr - is a UTF-8 null terminated string allocated using 'allocator'. The caller is responsible for using the same allocator to free it.
   *
   * \snippet{doc} snippets.dox OrtStatus Return Value
   *
   * \since Version 1.11.
   */
  ORT_API2_STATUS(GetCUDAProviderOptionsAsString, _In_ const OrtCUDAProviderOptionsV2* cuda_options, _Inout_ OrtAllocator* allocator, _Outptr_ char** ptr);

  /** \brief Release an ::OrtCUDAProviderOptionsV2
   *
   * \note This is an exception in the naming convention of other Release* functions, as the name of the method does not have the V2 suffix, but the type does
   *
   * \since Version 1.11.
   */
  void(ORT_API_CALL* ReleaseCUDAProviderOptions)(_Frees_ptr_opt_ OrtCUDAProviderOptionsV2* input);

  /// @}

  /** \brief Append MIGraphX provider to session options
   *
   * If MIGraphX is not available (due to a non MIGraphX enabled build, or if MIGraphX is not installed on the system), this function will return failure.
   *
   * \param[in] options
   * \param[in] migraphx_options
   *
   * \snippet{doc} snippets.dox OrtStatus Return Value
   *
   * \since Version 1.11.
   */
  ORT_API2_STATUS(SessionOptionsAppendExecutionProvider_MIGraphX,
                  _In_ OrtSessionOptions* options, _In_ const OrtMIGraphXProviderOptions* migraphx_options);

  /** \brief Replace initialized Tensors with external data with the data provided in initializers.
   *
   * The function will find the initialized TensorProtos with external data in the graph with the provided names and
   * replace them with the provided tensors. The API verifies that the TensorProto being replaced
   * has an external data reference and has the same name, dimensions and data type as its replacement. The replacement
   * will occur before any of the optimizations take place. The data will be copied into the graph
   * since TensorProto can't refer to the user provided buffers.
   *
   * Once the model has been loaded, the OrtValue(s) added to SessionOptions instance will be removed
   * from the internal SessionOptions copy to save memory, the user provided buffers can then be deallocated
   * and the SessionOptions instance that refers to them can be destroyed.
   *
   * \param[in] options
   * \param[in] initializer_names Array of null terminated UTF-8 encoded strings of the initializers names.
   * \param[in] initializers Array of ::OrtValue type
   * \param[in] initializers_num Number of elements in the initializer_names and initializers
   *
   * \snippet{doc} snippets.dox OrtStatus Return Value
   *
   * \since Version 1.12.
   */
  ORT_API2_STATUS(AddExternalInitializers, _In_ OrtSessionOptions* options,
                  _In_reads_(input_len) const char* const* initializer_names,
                  _In_reads_(input_len) const OrtValue* const* initializers, size_t initializers_num);

  /** \brief: Create attribute of onnxruntime operator
   *
   * \param[in] name Name of the attribute
   * \param[in] data Data content of the attribute
   * \param[in] len Number of bytes stored in data
   * \param[in] type Data type
   * \param[out] op_attr Attribute that has been created, which must be released by OrtApi::ReleaseOpAttr
   *
   * \since Version 1.12.
   */
  ORT_API2_STATUS(CreateOpAttr,
                  _In_ const char* name,
                  _In_ const void* data,
                  _In_ int len,
                  _In_ OrtOpAttrType type,
                  _Outptr_ OrtOpAttr** op_attr);

  /* \brief: Release op attribute
   *
   * \param[in] opAttr Attribute created by OrtApi::CreateOpAttr
   *
   * \since Version 1.12.
   */
  ORT_CLASS_RELEASE(OpAttr);

  /** \brief: Create onnxruntime native operator
   *
   * \param[in] info Kernel info
   * \param[in] op_name Operator name
   * \param[in] domain Operator domain
   * \param[in] version Operator opset version
   * \param[in] type_constraint_names Name of the type contraints, such as "T" or "T1"
   * \param[in] type_constraint_values Type of each contraints
   * \param[in] type_constraint_count Number of contraints
   * \param[in] attr_values Attributes used to initialize the operator
   * \param[in] attr_count Number of the attributes
   * \param[in] input_count Number of inputs
   * \param[in] output_count Number of outputs
   * \param[out] ort_op Operator that has been created
   *
   * \since Version 1.12.
   */
  ORT_API2_STATUS(CreateOp,
                  _In_ const OrtKernelInfo* info,
                  _In_z_ const char* op_name,
                  _In_z_ const char* domain,
                  int version,
                  _In_reads_(type_constraint_count) const char** type_constraint_names,
                  _In_reads_(type_constraint_count) const ONNXTensorElementDataType* type_constraint_values,
                  int type_constraint_count,
                  _In_reads_(attr_count) const OrtOpAttr* const* attr_values,
                  int attr_count,
                  int input_count,
                  int output_count,
                  _Outptr_ OrtOp** ort_op);

  /** \brief: Invoke the operator created by OrtApi::CreateOp
   * The inputs must follow the order as specified in onnx specification
   *
   * \param[in] context Kernel context
   * \param[in] ort_op Operator that has been created
   * \param[in] input_values Array of inputs
   * \param[in] input_count Number of inputs
   * \param[in] output_values Array of outputs
   * \param[in] output_count Number of outputs
   *
   * \since Version 1.12.
   */
  ORT_API2_STATUS(InvokeOp,
                  _In_ const OrtKernelContext* context,
                  _In_ const OrtOp* ort_op,
                  _In_ const OrtValue* const* input_values,
                  _In_ int input_count,
                  _Inout_ OrtValue* const* output_values,
                  _In_ int output_count);

  /* \brief: Release an onnxruntime operator
   *
   * \param[in] Op Operator created by OrtApi::CreateOp
   *
   * \since Version 1.12.
   */
  ORT_CLASS_RELEASE(Op);

  /** \brief: Append execution provider to the session options.
   * \param[in] options
   * \param[in] provider_name - provider to add.
   * \param[in] provider_options_keys - keys to configure the provider options
   * \param[in] provider_options_values - values to configure the provider options
   * \param[in] num_keys - number of keys passed in
   *
   * Currently supported providers:
   *   QNN
   *   SNPE
   *   XNNPACK
   *
   * Note: If an execution provider has a dedicated SessionOptionsAppendExecutionProvider_<provider name> function
   *       that should be used to add it.
   *
   * QNN supported keys:
   *   "backend_path": file path to QNN backend library.
   *   "qnn_context_cache_enable": 1 to enable QNN graph creation from cached QNN context file. If it's enabled: QNN EP will
   *    load from cached QNN context binary if it exist. It will generate a context binary file if it's not exist
   *   "qnn_context_cache_path": explicitly provide the QNN context cache file. Default to model_file.onnx.bin if not provided.
   *   "profiling_level": QNN profiling level, options: "off", "basic", "detailed". Default to off.
   *   "rpc_control_latency": QNN RPC control latency.
   *   "htp_performance_mode": QNN performance mode, options: "burst", "balanced", "default", "high_performance",
   *   "high_power_saver", "low_balanced", "low_power_saver", "power_saver", "sustained_high_performance". Default to "default".
   *   "qnn_context_embed_mode", 1 means dump the QNN context binary into node attribute EPContext->ep_cache_context in the Onnx skeleton model.
   *   0 means dump the QNN context binary into separate bin file and set the path to EPContext->ep_cache_context.
   *   The path is relative path to the Onnx skeleton model file.
   *   "qnn_saver_path": File path to the QNN Saver backend library. If specified, QNN Saver will be enabled and will
   *   dump QNN API calls to disk for replay/debugging. QNN Saver produces incorrect model inference results and
   *   may alter model/EP partitioning. Use only for debugging.
   *
   * SNPE supported keys:
   *   "runtime": SNPE runtime engine, options: "CPU", "CPU_FLOAT32", "GPU", "GPU_FLOAT32_16_HYBRID", "GPU_FLOAT16",
   *   "DSP", "DSP_FIXED8_TF", "AIP_FIXED_TF", "AIP_FIXED8_TF".
   *   Mapping to SNPE Runtime_t definition: CPU, CPU_FLOAT32 => zdl::DlSystem::Runtime_t::CPU;
   *   GPU, GPU_FLOAT32_16_HYBRID => zdl::DlSystem::Runtime_t::GPU;
   *   GPU_FLOAT16 => zdl::DlSystem::Runtime_t::GPU_FLOAT16;
   *   DSP, DSP_FIXED8_TF => zdl::DlSystem::Runtime_t::DSP.
   *   AIP_FIXED_TF, AIP_FIXED8_TF => zdl::DlSystem::Runtime_t::AIP_FIXED_TF.
   *   "priority": execution priority, options: "low", "normal".
   *   "buffer_type": ITensor or user buffers, options: "ITENSOR", user buffer with different types - "TF8", "TF16", "UINT8", "FLOAT".
   *   "ITENSOR" -- default, ITensor which is float only.
   *   "TF8" -- quantized model required, "FLOAT" -- for both quantized or non-quantized model
   *   "enable_init_cache": enable SNPE init caching feature, set to 1 to enabled it. Disabled by default.
   *   If SNPE is not available (due to a non Snpe enabled build or its dependencies not being installed), this function will fail.
   *
   * XNNPACK supported keys:
   *   "intra_op_num_threads": number of thread-pool size to use for XNNPACK execution provider.
   *      default value is 0, which means to use the session thread-pool size.
   *
   * \since Version 1.12.
   */
  ORT_API2_STATUS(SessionOptionsAppendExecutionProvider, _In_ OrtSessionOptions* options,
                  _In_ const char* provider_name,
                  _In_reads_(num_keys) const char* const* provider_options_keys,
                  _In_reads_(num_keys) const char* const* provider_options_values,
                  _In_ size_t num_keys);

  /* \brief: Get a copy of kernel info
   *
   * \param[in] info Kernel info
   * \param[out] info_copy Copy of kernel info
   *
   * \since Version 1.12.
   */
  ORT_API2_STATUS(CopyKernelInfo,
                  _In_ const OrtKernelInfo* info,
                  _Outptr_ OrtKernelInfo** info_copy);

  /* \brief: Release kernel info
   *
   * \param[in] KernelInfo A copy of kernel info returned by CopyKernelInfo
   *
   * \since Version 1.12.
   */
  ORT_CLASS_RELEASE(KernelInfo);

  /// \name Ort Training
  /// @{
  /** \brief Gets the Training C Api struct
   *
   * Call this function to access the ::OrtTrainingApi structure that holds pointers to functions that enable
   * training with onnxruntime.
   * \note A NULL pointer will be returned and no error message will be printed if the training api
   * is not supported with this build. A NULL pointer will be returned and an error message will be
   * printed if the provided version is unsupported, for example when using a runtime older than the
   * version created with this header file.
   *
   * \param[in] version Must be ::ORT_API_VERSION
   * \return The ::OrtTrainingApi struct for the version requested.
   *
   * \since Version 1.13
   */
  const OrtTrainingApi*(ORT_API_CALL* GetTrainingApi)(uint32_t version)NO_EXCEPTION;

  /// @}

  /** \brief Append CANN provider to session options
   *
   * If CANN is not available (due to a non CANN enabled build, or if CANN is not installed on the system), this function will return failure.
   *
   * \param[in] options
   * \param[in] cann_options
   *
   * \snippet{doc} snippets.dox OrtStatus Return Value
   *
   * \since Version 1.13.
   */
  ORT_API2_STATUS(SessionOptionsAppendExecutionProvider_CANN,
                  _In_ OrtSessionOptions* options, _In_ const OrtCANNProviderOptions* cann_options);

  /** \brief Create an OrtCANNProviderOptions
   *
   * \param[out] out created ::OrtCANNProviderOptions. Must be released with OrtApi::ReleaseCANNProviderOptions
   *
   * \snippet{doc} snippets.dox OrtStatus Return Value
   *
   * \since Version 1.13.
   */
  ORT_API2_STATUS(CreateCANNProviderOptions, _Outptr_ OrtCANNProviderOptions** out);

  /** \brief Set options in a CANN Execution Provider.
   *
   * \param[in] cann_options
   * \param[in] provider_options_keys Array of UTF-8 null-terminated string for provider options keys
   * \param[in] provider_options_values Array of UTF-8 null-terminated string for provider options values
   * \param[in] num_keys Number of elements in the `provider_option_keys` and `provider_options_values` arrays
   *
   * \snippet{doc} snippets.dox OrtStatus Return Value
   *
   * \since Version 1.13.
   */
  ORT_API2_STATUS(UpdateCANNProviderOptions, _Inout_ OrtCANNProviderOptions* cann_options,
                  _In_reads_(num_keys) const char* const* provider_options_keys,
                  _In_reads_(num_keys) const char* const* provider_options_values,
                  _In_ size_t num_keys);

  /** \brief Get serialized CANN provider options string.
   *
   * \param[in] cann_options OrtCANNProviderOptions instance
   * \param[in] allocator a ptr to an instance of OrtAllocator obtained with CreateAllocator()
   *                      or GetAllocatorWithDefaultOptions(), the specified allocator will be used to allocate
   *                      continuous buffers for output strings and lengths.
   * \param[out] ptr is a UTF-8 null terminated string allocated using 'allocator'.
   *                 The caller is responsible for using the same allocator to free it.
   *
   * \snippet{doc} snippets.dox OrtStatus Return Value
   *
   * \since Version 1.13.
   */
  ORT_API2_STATUS(GetCANNProviderOptionsAsString, _In_ const OrtCANNProviderOptions* cann_options,
                  _Inout_ OrtAllocator* allocator, _Outptr_ char** ptr);

  /** \brief Release an OrtCANNProviderOptions
   *
   * \param[in] the pointer of OrtCANNProviderOptions which will been deleted
   *
   * \since Version 1.13.
   */
  void(ORT_API_CALL* ReleaseCANNProviderOptions)(_Frees_ptr_opt_ OrtCANNProviderOptions* input);

  /*  \brief Get OrtDevice type from MemoryInfo
   *
   *  \since Version 1.14
   */
  void(ORT_API_CALL* MemoryInfoGetDeviceType)(_In_ const OrtMemoryInfo* ptr, _Out_ OrtMemoryInfoDeviceType* out);

  /* \brief Update the OrtEnv instance with custom log severity level
   *
   * \param[in] ort_env The OrtEnv instance being used
   * \param[in] log_severity_level The log severity level.
   *
   * \since Version 1.14.
   */
  ORT_API2_STATUS(UpdateEnvWithCustomLogLevel, _In_ OrtEnv* ort_env, OrtLoggingLevel log_severity_level);

  /*  \brief Set affinities for intra op threads
   *
   * Affinity string follows format:
   * logical_processor_id,logical_processor_id;logical_processor_id,logical_processor_id
   * Semicolon isolates configurations among threads, while comma split processors where ith thread expected to attach to.
   * e.g. 1,2,3;4,5
   * specifies affinities for two threads, with the 1st thread attach to the 1st, 2nd, and 3rd processor, and 2nd thread to the 4th and 5th.
   * To ease the configuration, an "interval" is also allowed:
   * e.g. 1-8;8-16;17-24
   * orders that the 1st thread runs on first eight processors, 2nd thread runs on next eight processors, and so forth.
   * Note:
   * 1. Once set, the number of thread affinities must equal to intra_op_num_threads - 1,
   *    ort does not set affinity on the main thread which is started and managed by the calling app;
   * 2. For windows, ort will infer the group id from a logical processor id, for example, assuming there are two groups with each has 64 logical processors,
   *    an id of 64 will be inferred as the last processor of the 1st group, while 65 will be interpreted as the 1st processor of the second group.
   *    Hence 64-65 is an invalid configuration, because a windows thread cannot be attached to processors across group boundary.
   *
   *  \since Version 1.14
   */
  ORT_API2_STATUS(SetGlobalIntraOpThreadAffinity, _Inout_ OrtThreadingOptions* tp_options, const char* affinity_string);

  /** \brief Register custom ops from a shared library.
   *
   * Loads a shared library (.dll on windows, .so on linux, etc) named 'library_name' and looks for this entry point:
   *		OrtStatus* RegisterCustomOps(OrtSessionOptions * options, const OrtApiBase* api);
   * It then passes in the provided session options to this function along with the api base.
   *
   * The handle to the loaded library is automatically released by ORT when the last OrtSession that references the
   * library handle is released. If no OrtSession is created, then the library handle is released when the provided
   * OrtSessionOptions is released.
   *
   * \param[in] options The session options.
   * \param[in] library_name The name of the shared library to load and register. Refer to OS-specific dynamic library
   *                         loading utilities (e.g., LoadLibraryEx on Windows or dlopen on Linux/MacOS) for information
   *                         on the format of library names and search paths.
   *
   * \snippet{doc} snippets.dox OrtStatus Return Value
   * \since Version 1.14
   */
  ORT_API2_STATUS(RegisterCustomOpsLibrary_V2, _Inout_ OrtSessionOptions* options, _In_ const ORTCHAR_T* library_name);

  /** \brief Register custom ops by calling a RegisterCustomOpsFn function.
   *
   * Searches for registration_func_name and if found calls it.
   *
   * The library containing the function must either be linked against or previously loaded by the executable.
   *
   * If you want ONNX Runtime to load the library and manage its lifetime, use RegisterCustomOpsLibrary_V2.
   *
   * RegisterCustomOpsUsingFunction can be used in scenarios where it may not be possible for ONNX Runtime to load
   * the library from a path. e.g. mobile platforms where the library must be linked into the app.
   *
   * The registration function must have the signature of RegisterCustomOpsFn:
   *    OrtStatus* (*fn)(OrtSessionOptions* options, const OrtApiBase* api);
   *
   * See https://onnxruntime.ai/docs/reference/operators/add-custom-op.html for details on how the registration
   * function should be implemented.
   *
   * \param[in] options OrtSessionOptions that is passed through as the first argument in the call to the
   *                    registration function.
   * \param[in] registration_func_name Name of registration function to use.
   *
   * \snippet{doc} snippets.dox OrtStatus Return Value
   * \since Version 1.14
   */
  ORT_API2_STATUS(RegisterCustomOpsUsingFunction, _Inout_ OrtSessionOptions* options,
                  _In_ const char* registration_func_name);

  /// \name OrtKernelInfo
  /// Custom operator APIs.
  /// @{

  /** \brief Get the number of inputs from ::OrtKernelInfo.
   *
   * Used in the CreateKernel callback of an OrtCustomOp to query the number of inputs
   * during kernel/session creation.
   *
   * \param[in] info Instance of ::OrtKernelInfo.
   * \param[out] out Pointer to variable assigned with the result on success.
   *
   * \snippet{doc} snippets.dox OrtStatus Return Value
   * \since Version 1.14
   */
  ORT_API2_STATUS(KernelInfo_GetInputCount, _In_ const OrtKernelInfo* info, _Out_ size_t* out);

  /** \brief Get the number of outputs from ::OrtKernelInfo.
   *
   * Used in the CreateKernel callback of an OrtCustomOp to query the number of outputs
   * during kernel/session creation.
   *
   * \param[in] info Instance of ::OrtKernelInfo.
   * \param[out] out Pointer to variable assigned with the result on success.
   *
   * \snippet{doc} snippets.dox OrtStatus Return Value
   * \since Version 1.14
   */
  ORT_API2_STATUS(KernelInfo_GetOutputCount, _In_ const OrtKernelInfo* info, _Out_ size_t* out);

  /** \brief Get the name of a ::OrtKernelInfo's input.
   *
   * Used in the CreateKernel callback of an OrtCustomOp to query an input's name
   * during kernel/session creation.
   *
   * If `out` is nullptr, the value of `size` is set to the size of the name
   * string (including null-terminator), and a success status is returned.
   *
   * If the `size` parameter is greater than or equal to the name string's size,
   * the value of `size` is set to the true size of the string (including null-terminator),
   * the provided memory is filled with the string's contents, and a success status is returned.
   *
   * If the `size` parameter is less than the actual string's size and `out`
   * is not nullptr, the value of `size` is set to the true size of the string
   * and a failure status is returned.
   *
   * \param[in] info An instance of ::OrtKernelInfo.
   * \param[in] index The index of the input name to get. Returns a failure status if out-of-bounds.
   * \param[out] out Memory location into which to write the UTF-8 null-terminated string representing the input's name.
   * \param[in,out] size Pointer to the size of the `out` buffer. See above comments for details.
   *
   * \snippet{doc} snippets.dox OrtStatus Return Value
   * \since Version 1.14
   */
  ORT_API2_STATUS(KernelInfo_GetInputName, _In_ const OrtKernelInfo* info, size_t index, _Out_ char* out,
                  _Inout_ size_t* size);

  /** \brief Get the name of a ::OrtKernelInfo's output.
   *
   * Used in the CreateKernel callback of an OrtCustomOp to query an output's name
   * during kernel/session creation.
   *
   * If `out` is nullptr, the value of `size` is set to the size of the name
   * string (including null-terminator), and a success status is returned.
   *
   * If the `size` parameter is greater than or equal to the name string's size,
   * the value of `size` is set to the true size of the string (including null-terminator),
   * the provided memory is filled with the string's contents, and a success status is returned.
   *
   * If the `size` parameter is less than the actual string's size and `out`
   * is not nullptr, the value of `size` is set to the true size of the string
   * and a failure status is returned.
   *
   * \param[in] info An instance of ::OrtKernelInfo.
   * \param[in] index The index of the output name to get. Returns a failure status if out-of-bounds.
   * \param[out] out Memory location into which to write the UTF-8 null-terminated string representing the output's
   *                 name.
   * \param[in,out] size Pointer to the size of the `out` buffer. See above comments for details.
   *
   * \snippet{doc} snippets.dox OrtStatus Return Value
   * \since Version 1.14
   */
  ORT_API2_STATUS(KernelInfo_GetOutputName, _In_ const OrtKernelInfo* info, size_t index, _Out_ char* out,
                  _Inout_ size_t* size);

  /** \brief Get the type information for a ::OrtKernelInfo's input.
   *
   * Used in the CreateKernel callback of an OrtCustomOp to query the shape and type information
   * of an input during kernel/session creation.
   *
   * \param[in] info An instance of ::OrtKernelInfo.
   * \param[in] index Which input to get the type information for
   * \param[out] type_info Pointer set to the resulting ::OrtTypeInfo. Must be freed with OrtApi::ReleaseTypeInfo.
   *
   * \snippet{doc} snippets.dox OrtStatus Return Value
   * \since Version 1.14
   */
  ORT_API2_STATUS(KernelInfo_GetInputTypeInfo, _In_ const OrtKernelInfo* info, size_t index,
                  _Outptr_ OrtTypeInfo** type_info);

  /** \brief Get the type information for a ::OrtKernelInfo's output.
   *
   * Used in the CreateKernel callback of an OrtCustomOp to query the shape and type information
   * of an output during kernel/session creation.
   *
   * \param[in] info An instance of ::OrtKernelInfo.
   * \param[in] index Which input to get the type information for
   * \param[out] type_info Pointer set to the resulting ::OrtTypeInfo. Must be freed with OrtApi::ReleaseTypeInfo.
   *
   * \snippet{doc} snippets.dox OrtStatus Return Value
   * \since Version 1.14
   */
  ORT_API2_STATUS(KernelInfo_GetOutputTypeInfo, _In_ const OrtKernelInfo* info, size_t index,
                  _Outptr_ OrtTypeInfo** type_info);

  /** \brief Get a ::OrtValue tensor stored as an attribute in the graph node.
   *
   * Used in the CreateKernel callback of an OrtCustomOp to get a tensor attribute.
   *
   * \param[in] info ::OrtKernelInfo instance.
   * \param[in] name UTF-8 null-terminated string representing the attribute's name.
   * \param[in] allocator Allocator used to allocate the internal tensor state.
   * \param[out] out Returns newly created ::OrtValue. Must be freed with OrtApi::ReleaseValue,
   *                 which will also free internal tensor state allocated with the provided allocator.
   *
   * \snippet{doc} snippets.dox OrtStatus Return Value
   */
  ORT_API2_STATUS(KernelInfoGetAttribute_tensor, _In_ const OrtKernelInfo* info, _In_z_ const char* name,
                  _Inout_ OrtAllocator* allocator, _Outptr_ OrtValue** out);

  /// @}
  /// \name OrtSessionOptions
  /// Custom operator APIs
  /// @{

  /** \brief Checks if the given session configuration entry exists.
   *
   * The config_key formats are defined in onnxruntime_session_options_config_keys.h
   *
   * Can be used in a custom operator library to check for session configuration entries
   * that target one or more custom operators in the library. Example: The config entry
   * custom_op.myop.some_key targets a custom op named "myop".
   *
   * \param[in] options The ::OrtSessionOptions instance.
   * \param[in] config_key A null-terminated UTF-8 string representation of the configuration key.
   * \param[out] out Pointer set to 1 if the entry exists and 0 otherwise.
   *
   * \snippet{doc} snippets.dox OrtStatus Return Value
   * \since Version 1.14
   */
  ORT_API2_STATUS(HasSessionConfigEntry, _In_ const OrtSessionOptions* options,
                  _In_z_ const char* config_key, _Out_ int* out);

  /** \brief Get a session configuration value.
   *
   * Returns a failure status if the configuration key does not exist.
   * The config_key and the format of config_value are defined in onnxruntime_session_options_config_keys.h
   *
   * If `config_value` is nullptr, the value of `size` is set to the true size of the string
   * value (including null-terminator), and a success status is returned.
   *
   * If the `size` parameter is greater than or equal to the actual string value's size,
   * the value of `size` is set to the true size of the string value, the provided memory
   * is filled with the value's contents, and a success status is returned.
   *
   * If the `size` parameter is less than the actual string value's size and `config_value`
   * is not nullptr, the value of `size` is set to the true size of the string value
   * and a failure status is returned.
   *
   * Can be used in a custom operator library to get session configuration entries
   * that target one or more custom operators in the library. Example: The config entry
   * custom_op.myop.some_key targets a custom op named "myop".
   *
   * \param[in] options The session options.
   * \param[in] config_key A null-terminated UTF-8 string representation of the config key.
   * \param[in] config_value Pointer to memory where the null-terminated UTF-8 string value will be stored.
   * \param[in,out] size Pointer to the size of the `config_value` buffer. See above comments for details.
   *
   * \snippet{doc} snippets.dox OrtStatus Return Value
   * \since Version 1.14
   */
  ORT_API2_STATUS(GetSessionConfigEntry, _In_ const OrtSessionOptions* options,
                  _In_z_ const char* config_key, _Out_ char* config_value, _Inout_ size_t* size);

  /// @}

  /** \brief Append dnnl provider to session options
   *
   * If oneDNN is not available, this function will return failure.
   *
   * \param[in] options
   * \param[in] dnnl_options
   *
   * \snippet{doc} snippets.dox OrtStatus Return Value
   *
   * \since Version 1.15.
   */
  ORT_API2_STATUS(SessionOptionsAppendExecutionProvider_Dnnl,
                  _In_ OrtSessionOptions* options, _In_ const OrtDnnlProviderOptions* dnnl_options);

  /** \brief Create an OrtDnnlProviderOptions
   *
   * \param[out] out Newly created ::OrtDnnlProviderOptions. Must be released with OrtApi::ReleaseDnnlProviderOptions
   *
   * \snippet{doc} snippets.dox OrtStatus Return Value
   *
   * \since Version 1.15.
   */
  ORT_API2_STATUS(CreateDnnlProviderOptions, _Outptr_ OrtDnnlProviderOptions** out);

  /** \brief Set options in a oneDNN Execution Provider.
   *
   * Key should be in null terminated string format of the member of ::OrtDnnlProviderOptions
   * and value should be its related range.
   *
   * For example, key="use_arena" and value="1"
   *
   * \param[in] dnnl_options
   * \param[in] provider_options_keys Array of UTF-8 null-terminated string for provider options keys
   * \param[in] provider_options_values Array of UTF-8 null-terminated string for provider options values
   * \param[in] num_keys Number of elements in the `provider_option_keys` and `provider_options_values` arrays
   *
   * \snippet{doc} snippets.dox OrtStatus Return Value
   *
   * \since Version 1.15.
   */
  ORT_API2_STATUS(UpdateDnnlProviderOptions, _Inout_ OrtDnnlProviderOptions* dnnl_options,
                  _In_reads_(num_keys) const char* const* provider_options_keys,
                  _In_reads_(num_keys) const char* const* provider_options_values,
                  _In_ size_t num_keys);

  /**
   * Get serialized oneDNN provider options string.
   *
   * For example, "use_arena=1;......"
   *
   * \param dnnl_options - OrtDnnlProviderOptions instance
   * \param allocator - a ptr to an instance of OrtAllocator obtained with CreateAllocator() or GetAllocatorWithDefaultOptions()
   *                      the specified allocator will be used to allocate continuous buffers for output strings and lengths.
   * \param ptr - is a UTF-8 null terminated string allocated using 'allocator'. The caller is responsible for using the same allocator to free it.
   *
   * \snippet{doc} snippets.dox OrtStatus Return Value
   *
   * \since Version 1.15.
   */
  ORT_API2_STATUS(GetDnnlProviderOptionsAsString, _In_ const OrtDnnlProviderOptions* dnnl_options, _Inout_ OrtAllocator* allocator, _Outptr_ char** ptr);

  /** \brief Release an ::OrtDnnlProviderOptions
   *
   * \since Version 1.15.
   */
  void(ORT_API_CALL* ReleaseDnnlProviderOptions)(_Frees_ptr_opt_ OrtDnnlProviderOptions* input);

  /// \name OrtKernelInfo
  /// Custom operator APIs.
  /// @{

  /** \brief Get the graph node name from ::OrtKernelInfo.
   *
   * If `out` is nullptr, the value of `size` is set to the size of the name
   * string (including null-terminator), and a success status is returned.
   *
   * If the `size` parameter is greater than or equal to the name string's size,
   * the value of `size` is set to the true size of the string (including null-terminator),
   * the provided memory is filled with the string's contents, and a success status is returned.
   *
   * If the `size` parameter is less than the actual string's size and `out`
   * is not nullptr, the value of `size` is set to the true size of the string
   * and a failure status is returned.
   *
   * Can be used in a custom operator's CreateKernel callback to get the name of the operator's node name in the graph.
   *
   * \param[in] info An instance of ::OrtKernelInfo.
   * \param[out] out Memory location into which to write the UTF-8 null-terminated string representing the name.
   * \param[in,out] size Pointer to the size of the `out` buffer. See above comments for details.
   *
   * \snippet{doc} snippets.dox OrtStatus Return Value
   * \since Version 1.15
   */
  ORT_API2_STATUS(KernelInfo_GetNodeName, _In_ const OrtKernelInfo* info, _Out_ char* out, _Inout_ size_t* size);

  /** \brief Get the session logger from ::OrtKernelInfo.
   *
   * Used in the CreateKernel callback of an OrtCustomOp to get a logger that can be used to log
   * messages.
   *
   * \param[in] info An instance of ::OrtKernelInfo.
   * \param[out] logger Pointer set to the session's ::OrtLogger. Owned by ONNX Runtime, so do not free.
   *
   * \snippet{doc} snippets.dox OrtStatus Return Value
   * \since Version 1.15
   */
  ORT_API2_STATUS(KernelInfo_GetLogger, _In_ const OrtKernelInfo* info, _Outptr_ const OrtLogger** logger);

  /// @}
  /// \name OrtKernelContext
  /// Custom operator APIs.
  /// @{

  /** \brief Get the runtime logger from ::OrtKernelContext.
   *
   * Used in the KernelCompute callback of an OrtCustomOp to get a logger that can be used to log
   * messages during inference.
   *
   * \param[in] context An instance of ::OrtKernelContext.
   * \param[out] logger Pointer set to the kernel context's ::OrtLogger. Owned by ONNX Runtime, so do not free.
   *
   * \snippet{doc} snippets.dox OrtStatus Return Value
   * \since Version 1.15
   */
  ORT_API2_STATUS(KernelContext_GetLogger, _In_ const OrtKernelContext* context, _Outptr_ const OrtLogger** logger);

  /// @}
  /// \name OrtLogger
  /// Custom operator APIs.
  /// @{

  /** \brief Logs a message at the given severity level using the provided ::OrtLogger.
   *
   * Only messages with a severity level equal or greater than the ::OrtLogger's logging severity level
   * are logged. Use OrtApi::Logger_GetLoggingSeverityLevel to get the ::OrtLogger's logging severity
   * level.
   *
   * Can be used in custom operators to log messages with the logger retrieved via OrtApi::KernelInfo_GetLogger.
   *
   * \param[in] logger The ::OrtLogger instance.
   * \param[in] log_severity_level The message's severity level.
   * \param[in] message The message to log.
   * \param[in] file_path The filepath of the file in which the message is logged. Usually the value of ORT_FILE.
   * \param[in] line_number The file line number in which the message is logged. Usually the value of __LINE__.
   * \param[in] func_name The name of the function in which the message is logged. Usually the value of __FUNCTION__.
   *
   * \snippet{doc} snippets.dox OrtStatus Return Value
   * \since Version 1.15
   */
  ORT_API2_STATUS(Logger_LogMessage, _In_ const OrtLogger* logger, OrtLoggingLevel log_severity_level,
                  _In_z_ const char* message, _In_z_ const ORTCHAR_T* file_path, int line_number,
                  _In_z_ const char* func_name);

  /** \brief Get the logging severity level of the ::OrtLogger.
   *
   * Can be used in a custom operator to get the logging serverity level of the ::OrtLogger associated with
   * the ::OrtKernelInfo.
   *
   * \param[in] logger The ::OrtLogger instance.
   * \param[out] out Pointer to variable assigned with the logging severity level on success.
   *
   * \snippet{doc} snippets.dox OrtStatus Return Value
   * \since Version 1.15
   */
  ORT_API2_STATUS(Logger_GetLoggingSeverityLevel, _In_ const OrtLogger* logger, _Out_ OrtLoggingLevel* out);

  /// @}

  /** \brief Get a ::OrtValue tensor stored as a constant initializer in the graph node.
   *
   * Used in the CreateKernel callback of an OrtCustomOp to get a tensor value.
   *
   * \param[in] info ::OrtKernelInfo instance.
   * \param[in] index The node index.
   * \param[out] is_constant Is it a constant node input or not.
   * \param[out] out The OrtValue tensor value.
   *
   * \snippet{doc} snippets.dox OrtStatus Return Value
   *
   * \since Version 1.15.
   */
  ORT_API2_STATUS(KernelInfoGetConstantInput_tensor, _In_ const OrtKernelInfo* info, size_t index, _Out_ int* is_constant, _Outptr_ const OrtValue** out);

  /** \brief Get Optional Type information from an ::OrtTypeInfo
   *
   * This augments ::OrtTypeInfo to return an ::OrtOptionalTypeInfo when the type is optional.
   * The OrtOptionalTypeInfo also has a nested ::OrtTypeInfo that describes the type of the optional value.
   * ::OrtOptionalTypeInfo type can only appear within model metadata to describe inputs/outputs.
   * The actual OrtValues that are supplied in place of optional type inputs should contain
   * specific type that is described by ::OrtOptionalTypeInfo.
   *
   * So the picture: ::OrtTypeInfo -> ::OrtOptionalTypeInfo -> ::OrtTypeInfo (describes the type that can be supplied
   * in place of the optional type when creating the actual ::OrtValue).
   *
   * \param[in] type_info
   * \param[out] out A pointer to the ::OrtOptionalTypeInfo. Do not free this value,
   *                 it is owned by OrtTypeInfo instance. When the type_info does not represent
   *                 optional type, nullptr is returned in out.
   *
   * \snippet{doc} snippets.dox OrtStatus Return Value
   *
   * \since Version 1.15.
   */
  ORT_API2_STATUS(CastTypeInfoToOptionalTypeInfo, _In_ const OrtTypeInfo* type_info,
                  _Outptr_result_maybenull_ const OrtOptionalTypeInfo** out);

  /** \brief Get OrtTypeInfo for the allowed contained type from an ::OrtOptionalTypeInfo.
   *
   * This augments ::OrtOptionalTypeInfo to return an ::OrtTypeInfo for the contained type.
   * The OrtOptionalTypeInfo has a nested ::OrtTypeInfo that describes the type of the optional value.
   * ::OrtOptionalTypeInfo type can only appear within model metadata to describe inputs/outputs.
   * The actual OrtValues that are supplied in place of optional type inputs should contain
   * specific type that is described by the returned ::OrtTypeInfo.
   *
   * \param[in] optional_type_info
   * \param[out] out A pointer to the ::OrtTypeInfo for what the optional value could be.
   * it is owned by OrtOptionalTypeInfo instance.
   *
   * \snippet{doc} snippets.dox OrtStatus Return Value
   *
   * \since Version 1.15.
   */
  ORT_API2_STATUS(GetOptionalContainedTypeInfo, _In_ const OrtOptionalTypeInfo* optional_type_info,
                  _Outptr_ OrtTypeInfo** out);

  /** \brief Set a single string in a string tensor
   *  Do not zero terminate the string data.
   *
   * \param[in] value A string tensor
   * \param[in] index - flat index of the element
   * \param[in] length_in_bytes length of the buffer in utf-8 bytes (without the null terminator)
   * \param[inout] buffer - address of return value
   *
   * \snippet{doc} snippets.dox OrtStatus Return Value
   */
  ORT_API2_STATUS(GetResizedStringTensorElementBuffer, _Inout_ OrtValue* value, _In_ size_t index, _In_ size_t length_in_bytes, _Inout_ char** buffer);

  /** \brief Get Allocator from KernelContext for a specific memoryInfo. Please use C API ReleaseAllocator to release out object
   *
   * \param[in] context OrtKernelContext instance
   * \param[in] mem_info OrtMemoryInfo instance
   * \param[out] out A pointer to OrtAllocator.
   *
   * \snippet{doc} snippets.dox OrtStatus Return Value
   *
   * \since Version 1.15.
   */
  ORT_API2_STATUS(KernelContext_GetAllocator, _In_ const OrtKernelContext* context, _In_ const OrtMemoryInfo* mem_info, _Outptr_ OrtAllocator** out);

  /** \brief Returns a null terminated string of the build info including git info and cxx flags
   *
   * \return UTF-8 encoded version string. Do not deallocate the returned buffer.
   *
   * \since Version 1.15.
   */
  const char*(ORT_API_CALL* GetBuildInfoString)(void);

  /// \name OrtROCMProviderOptions
  /// @{

  /** \brief Create an OrtROCMProviderOptions
   *
   * \param[out] out Newly created ::OrtROCMProviderOptions. Must be released with OrtApi::ReleaseROCMProviderOptions
   *
   * \snippet{doc} snippets.dox OrtStatus Return Value
   *
   * \since Version 1.16.
   */
  ORT_API2_STATUS(CreateROCMProviderOptions, _Outptr_ OrtROCMProviderOptions** out);

  /** \brief Set options in a ROCm Execution Provider.
   *
   * Please refer to https://onnxruntime.ai/docs/execution-providers/ROCm-ExecutionProvider.html
   * to know the available keys and values. Key should be in null terminated string format of the member of
   * ::OrtROCMProviderOptions and value should be its related range.
   *
   * For example, key="device_id" and value="0"
   *
   * \param[in] rocm_options
   * \param[in] provider_options_keys Array of UTF-8 null-terminated string for provider options keys
   * \param[in] provider_options_values Array of UTF-8 null-terminated string for provider options values
   * \param[in] num_keys Number of elements in the `provider_option_keys` and `provider_options_values` arrays
   *
   * \snippet{doc} snippets.dox OrtStatus Return Value
   *
   * \since Version 1.16.
   */
  ORT_API2_STATUS(UpdateROCMProviderOptions, _Inout_ OrtROCMProviderOptions* rocm_options,
                  _In_reads_(num_keys) const char* const* provider_options_keys,
                  _In_reads_(num_keys) const char* const* provider_options_values,
                  _In_ size_t num_keys);

  /**
   * Get serialized ROCm provider options string.
   *
   * For example, "device_id=0;arena_extend_strategy=0;......"
   *
   * \param rocm_options - OrtROCMProviderOptions instance
   * \param allocator - a ptr to an instance of OrtAllocator obtained with CreateAllocator() or GetAllocatorWithDefaultOptions()
   *                      the specified allocator will be used to allocate continuous buffers for output strings and lengths.
   * \param ptr - is a UTF-8 null terminated string allocated using 'allocator'. The caller is responsible for using the same allocator to free it.
   *
   * \snippet{doc} snippets.dox OrtStatus Return Value
   *
   * \since Version 1.16.
   */
  ORT_API2_STATUS(GetROCMProviderOptionsAsString, _In_ const OrtROCMProviderOptions* rocm_options, _Inout_ OrtAllocator* allocator, _Outptr_ char** ptr);

  /** \brief Release an ::OrtROCMProviderOptions
   *
   * \note This is an exception in the naming convention of other Release* functions, as the name of the method does not have the V2 suffix, but the type does
   *
   * \since Version 1.16.
   */
  void(ORT_API_CALL* ReleaseROCMProviderOptions)(_Frees_ptr_opt_ OrtROCMProviderOptions* input);

  /** \brief Create an allocator with specific type and register it with the ::OrtEnv
   *  This API enhance CreateAndRegisterAllocator that it can create an allocator with specific type, not just CPU allocator
   *  Enables sharing the allocator between multiple sessions that use the same env instance.
   *  Lifetime of the created allocator will be valid for the duration of the environment.
   *  Returns an error if an allocator with the same ::OrtMemoryInfo is already registered.
   *  \param[in] env OrtEnv instance
   *  \param[in] provider_type ExecutionProvider type
   *  \param[in] mem_info OrtMemoryInfo instance
   *  \param[in] arena_cfg Arena configuration
   *  \param[in] provider_options_keys key of the provider options map
   *  \param[in] provider_options_values value of the provider options map
   *  \param[in] num_keys Length of the provider options map
   */
  ORT_API2_STATUS(CreateAndRegisterAllocatorV2, _Inout_ OrtEnv* env, _In_ const char* provider_type, _In_ const OrtMemoryInfo* mem_info, _In_ const OrtArenaCfg* arena_cfg,
                  _In_reads_(num_keys) const char* const* provider_options_keys, _In_reads_(num_keys) const char* const* provider_options_values, _In_ size_t num_keys);

  /** \brief Run the model asynchronously in a thread owned by intra op thread pool
   *
   * \param[in] session
   * \param[in] run_options If nullptr, will use a default ::OrtRunOptions
   * \param[in] input_names Array of null terminated UTF8 encoded strings of the input names
   * \param[in] input Array of ::OrtValue%s of the input values
   * \param[in] input_len Number of elements in the input_names and inputs arrays
   * \param[in] output_names Array of null terminated UTF8 encoded strings of the output names
   * \param[in] output_names_len Number of elements in the output_names and outputs array
   * \param[out] output OrtValue* array of size output_names_len.
   *             On calling RunAsync, output[i] could either be a null or a pointer to a preallocated OrtValue.
   *             Later, the output array will be passed to run_async_callback with all null(s) filled with valid
   *             OrtValue pointer(s) allocated by onnxruntime.
   *             NOTE: it is customer's duty to finally release the output array and each of its member,
   *             regardless of whether the member (OrtValue*) is allocated by onnxruntime or preallocated by the customer.
   * \param[in] run_async_callback Callback function on model run completion
   * \param[in] user_data User data that pass back to run_async_callback
   */
  ORT_API2_STATUS(RunAsync, _Inout_ OrtSession* session, _In_opt_ const OrtRunOptions* run_options,
                  _In_reads_(input_len) const char* const* input_names,
                  _In_reads_(input_len) const OrtValue* const* input, size_t input_len,
                  _In_reads_(output_names_len) const char* const* output_names, size_t output_names_len,
                  _Inout_updates_all_(output_names_len) OrtValue** output,
                  _In_ RunAsyncCallbackFn run_async_callback, _In_opt_ void* user_data);

  /**
   * Update TensorRT EP provider option where its data type is pointer, for example 'user_compute_stream'.
   * If the data type of the provider option can be represented by string please use UpdateTensorRTProviderOptions.
   *
   * Note: It's caller's responsibility to properly manage the lifetime of the instance pointed by this pointer.
   *
   * \param tensorrt_options - OrtTensorRTProviderOptionsV2 instance
   * \param key - Name of the provider option
   * \param value - A pointer to the instance that will be assigned to this provider option
   *
   * \since Version 1.16.
   */
  ORT_API2_STATUS(UpdateTensorRTProviderOptionsWithValue, _Inout_ OrtTensorRTProviderOptionsV2* tensorrt_options, _In_ const char* key, _In_ void* value);

  /**
   * Get TensorRT EP provider option where its data type is pointer.
   * If the data type of the provider option can be represented by string please use GetTensorRTProviderOptionsAsString.
   *
   * \param tensorrt_options - OrtTensorRTProviderOptionsV2 instance
   * \param key - Name of the provider option
   * \param ptr - A pointer to the instance that is kept by the provider option
   *
   * \since Version 1.16.
   */
  ORT_API2_STATUS(GetTensorRTProviderOptionsByName, _In_ const OrtTensorRTProviderOptionsV2* tensorrt_options, _In_ const char* key, _Outptr_ void** ptr);

  /**
   * Update CUDA EP provider option where its data type is pointer, for example 'user_compute_stream'.
   * If the data type of the provider option can be represented by string please use UpdateCUDAProviderOptions.
   *
   * Note: It's caller's responsibility to properly manage the lifetime of the instance pointed by this pointer.
   *
   * \param cuda_options - OrtCUDAProviderOptionsV2 instance
   * \param key - Name of the provider option
   * \param value - A pointer to the instance that will be assigned to this provider option
   *
   * \since Version 1.16.
   */
  ORT_API2_STATUS(UpdateCUDAProviderOptionsWithValue, _Inout_ OrtCUDAProviderOptionsV2* cuda_options, _In_ const char* key, _In_ void* value);

  /**
   * Get CUDA EP provider option where its data type is pointer.
   * If the data type of the provider option can be represented by string please use GetCUDAProviderOptionsAsString.
   *
   * \param cuda_options - OrtCUDAProviderOptionsV2 instance
   * \param key - Name of the provider option
   * \param ptr - A pointer to the instance that is kept by the provider option
   *
   * \since Version 1.16.
   */
  ORT_API2_STATUS(GetCUDAProviderOptionsByName, _In_ const OrtCUDAProviderOptionsV2* cuda_options, _In_ const char* key, _Outptr_ void** ptr);

  /**
   * Get a EP resoure.
   * E.g. a cuda stream or a cublas handle
   *
   * \param context - Kernel context
   * \param resouce_version - Version of the resource
   * \param resource_id - Type of resource
   * \param resource - A pointer to returned resource
   *
   * \since Version 1.16.
   */
  ORT_API2_STATUS(KernelContext_GetResource, _In_ const OrtKernelContext* context, _In_ int resouce_version, _In_ int resource_id, _Outptr_ void** resource);

  /** \brief Set user logging function
   *
   *  By default the logger created by the CreateEnv* functions is used to create the session logger as well.
   *  This function allows a user to override this default session logger with a logger of their own choosing. This way
   *  the user doesn't have to create a separate environment with a custom logger. This addresses the problem when
   *  the user already created an env but now wants to use a different logger for a specific session (for debugging or
   *  other reasons).
   *
   * \param[in] options
   * \param[in] user_logging_function A pointer to a logging function.
   * \param[in] user_logging_param A pointer to arbitrary data passed as the ::OrtLoggingFunction `param` parameter to
   *                         `user_logging_function`. This parameter is optional.
   *
   * \snippet{doc} snippets.dox OrtStatus Return Value
   *
   * \since Version 1.17.
   */
  ORT_API2_STATUS(SetUserLoggingFunction, _Inout_ OrtSessionOptions* options,
                  _In_ OrtLoggingFunction user_logging_function, _In_opt_ void* user_logging_param);
<<<<<<< HEAD
  
  /** \brief Used for custom operators, set an output of a kernel
   *
   * \see ::OrtCustomOp
   *
   * \since Version 1.17.
   */
  ORT_API2_STATUS(KernelContext_SetOutput, _Inout_ OrtKernelContext* context, _In_ size_t index,
                  _In_ const OrtValue& ort_value);
=======

  /**
   * Get number of input from OrtShapeInferContext
   *
   * \param[in] context
   * \param[out] out The number of inputs
   *
   * \since Version 1.17.
   */
  ORT_API2_STATUS(ShapeInferContext_GetInputCount, _In_ const OrtShapeInferContext* context, _Out_ size_t* out);

  /**
   * Get type and shape info of an input
   *
   * \param[in] context
   * \param[in] index The index of the input
   * \param[out] info Type shape info of the input
   *
   * \since Version 1.17.
   */
  ORT_API2_STATUS(ShapeInferContext_GetInputTypeShape, _In_ const OrtShapeInferContext* context, _In_ size_t index, _Outptr_ OrtTensorTypeAndShapeInfo** info);

  /**
   * Get attribute from OrtShapeInferContext. Note that OrtShapeInferContext is a per-node context, one could only read attribute from current node.
   *
   * \param[in] context
   * \param[in] attr_name Name of the attribute
   * \param[out] attr Handle of the attribute fetched
   *
   * \since Version 1.17.
   */
  ORT_API2_STATUS(ShapeInferContext_GetAttribute, _In_ const OrtShapeInferContext* context, _In_ const char* attr_name, _Outptr_ const OrtOpAttr** attr);

  /**
   * Set type and shape info of an ouput
   *
   * \param[in] context
   * \param[in] index The index of the ouput
   * \param[out] info Type shape info of the output
   *
   * \since Version 1.17.
   */
  ORT_API2_STATUS(ShapeInferContext_SetOutputTypeShape, _In_ const OrtShapeInferContext* context, _In_ size_t index, _In_ const OrtTensorTypeAndShapeInfo* info);

  /**
   * Set symbolic shape to type shape info
   *
   * \param[in] info Type shape info
   * \param[in] dim_params Symbolic strings
   * \param[in] dim_params_length Number of strings
   *
   * \since Version 1.17.
   */
  ORT_API2_STATUS(SetSymbolicDimensions, _In_ OrtTensorTypeAndShapeInfo* info, _In_ const char* dim_params[], _In_ size_t dim_params_length);

  /**
   * Read contents of an attribute to data
   *
   * \param[in] op_attr
   * \param[in] type Attribute type
   * \param[out] data Memory address to save raw content of the attribute
   * \param[in] len Number of bytes allowed to store in data
   * \param[out] out Number of bytes required to save the data when the call failed, or the real number of bytes saved to data on success
   *
   * \since Version 1.17.
   */
  ORT_API2_STATUS(ReadOpAttr, _In_ const OrtOpAttr* op_attr, _In_ OrtOpAttrType type, _Inout_ void* data, _In_ size_t len, _Out_ size_t* out);
>>>>>>> 34568314
};

/*
 * Steps to use a custom op:
 *   1 Create an OrtCustomOpDomain with the domain name used by the custom ops
 *   2 Create an OrtCustomOp structure for each op and add them to the domain
 *   3 Call OrtAddCustomOpDomain to add the custom domain of ops to the session options
 */

// Specifies some characteristics of inputs/outputs of custom ops:
// Specify if the inputs/outputs are one of:
// 1) Non-optional (input/output must be present in the node)
// 2) Optional (input/output may be absent in the node)
// 3) Variadic: A variadic input or output specifies N (i.e., the minimum arity) or more operands.
//              Only the last input or output of a custom op may be marked as variadic.
//              The homogeneity of the variadic input or output determines whether all operands must be of the same
//              tensor element type.
typedef enum OrtCustomOpInputOutputCharacteristic {
  INPUT_OUTPUT_REQUIRED = 0,
  INPUT_OUTPUT_OPTIONAL,
  INPUT_OUTPUT_VARIADIC,
} OrtCustomOpInputOutputCharacteristic;

/*
 * The OrtCustomOp structure defines a custom op's schema and its kernel callbacks. The callbacks are filled in by
 * the implementor of the custom op.
 */
struct OrtCustomOp {
  uint32_t version;  // Must be initialized to ORT_API_VERSION

  // This callback creates the kernel, which is a user defined
  // parameter that is passed to the Kernel* callbacks below. It is
  // recommended to use CreateKernelV2 which allows for a safe error
  // propagation by returning an OrtStatusPtr.
  void*(ORT_API_CALL* CreateKernel)(_In_ const struct OrtCustomOp* op, _In_ const OrtApi* api,
                                    _In_ const OrtKernelInfo* info);

  // Returns the name of the op
  const char*(ORT_API_CALL* GetName)(_In_ const struct OrtCustomOp* op);

  // Returns the type of the execution provider, return nullptr to use CPU execution provider
  const char*(ORT_API_CALL* GetExecutionProviderType)(_In_ const struct OrtCustomOp* op);

  // Returns the count and types of the input & output tensors
  ONNXTensorElementDataType(ORT_API_CALL* GetInputType)(_In_ const struct OrtCustomOp* op, _In_ size_t index);
  size_t(ORT_API_CALL* GetInputTypeCount)(_In_ const struct OrtCustomOp* op);
  ONNXTensorElementDataType(ORT_API_CALL* GetOutputType)(_In_ const struct OrtCustomOp* op, _In_ size_t index);
  size_t(ORT_API_CALL* GetOutputTypeCount)(_In_ const struct OrtCustomOp* op);

  // Perform a computation step.  It is recommended to use
  // KernelComputeV2 which allows for a safe error propagation by
  // returning an OrtStatusPtr.
  void(ORT_API_CALL* KernelCompute)(_In_ void* op_kernel, _In_ OrtKernelContext* context);
  void(ORT_API_CALL* KernelDestroy)(_In_ void* op_kernel);

  // Returns the characteristics of the input & output tensors
  OrtCustomOpInputOutputCharacteristic(ORT_API_CALL* GetInputCharacteristic)(_In_ const struct OrtCustomOp* op, _In_ size_t index);
  OrtCustomOpInputOutputCharacteristic(ORT_API_CALL* GetOutputCharacteristic)(_In_ const struct OrtCustomOp* op, _In_ size_t index);

  // Returns the memory type of the input tensors. This API allows the custom op
  // to place the inputs on specific devices. By default, it returns
  // OrtMemTypeDefault, which means the input is placed on the default device for
  // the execution provider. If the inputs need to be with different memory tyeps,
  // this function can be overridden to return the specific memory types.
  OrtMemType(ORT_API_CALL* GetInputMemoryType)(_In_ const struct OrtCustomOp* op, _In_ size_t index);

  // Returns the minimum number of input arguments expected for the variadic input.
  // Applicable only for custom ops that have a variadic input.
  int(ORT_API_CALL* GetVariadicInputMinArity)(_In_ const struct OrtCustomOp* op);

  // Returns true (non-zero) if all arguments of a variadic input have to be of the same type (homogeneous),
  // and false (zero) otherwise.
  // Applicable only for custom ops that have a variadic input.
  int(ORT_API_CALL* GetVariadicInputHomogeneity)(_In_ const struct OrtCustomOp* op);

  // Returns the minimum number of output values expected for the variadic output.
  // Applicable only for custom ops that have a variadic output.
  int(ORT_API_CALL* GetVariadicOutputMinArity)(_In_ const struct OrtCustomOp* op);

  // Returns true (non-zero) if all outputs values of a variadic output have to be of the same type (homogeneous),
  // and false (zero) otherwise.
  // Applicable only for custom ops that have a variadic output.
  int(ORT_API_CALL* GetVariadicOutputHomogeneity)(_In_ const struct OrtCustomOp* op);

  // Create the kernel state which is passed to each compute call.
  OrtStatusPtr(ORT_API_CALL* CreateKernelV2)(_In_ const struct OrtCustomOp* op, _In_ const OrtApi* api,
                                             _In_ const OrtKernelInfo* info,
                                             _Out_ void** kernel);

  // Perform the computation step.
  OrtStatusPtr(ORT_API_CALL* KernelComputeV2)(_In_ void* op_kernel, _In_ OrtKernelContext* context);

  OrtStatusPtr(ORT_API_CALL* InferOutputShapeFn)(_In_ const struct OrtCustomOp* op, _In_ OrtShapeInferContext*);
};

/*
 * This is the old way to add the CUDA provider to the session, please use SessionOptionsAppendExecutionProvider_CUDA above to access the latest functionality
 * This function always exists, but will only succeed if Onnxruntime was built with CUDA support and the CUDA provider shared library exists
 *
 * \param device_id CUDA device id, starts from zero.
 */
ORT_API_STATUS(OrtSessionOptionsAppendExecutionProvider_CUDA, _In_ OrtSessionOptions* options, int device_id);

/*
 * This is the old way to add the ROCm provider to the session, please use
 * SessionOptionsAppendExecutionProvider_ROCM above to access the latest functionality
 * This function always exists, but will only succeed if Onnxruntime was built with
 * HIP support and the ROCm provider shared library exists
 *
 * \param device_id HIP device id, starts from zero.
 */
ORT_API_STATUS(OrtSessionOptionsAppendExecutionProvider_ROCM, _In_ OrtSessionOptions* options, int device_id);

/*
 * This is the old way to add the MIGraphX provider to the session, please use
 * SessionOptionsAppendExecutionProvider_MIGraphX above to access the latest functionality
 * This function always exists, but will only succeed if Onnxruntime was built with
 * HIP support and the MIGraphX provider shared library exists
 *
 * \param device_id HIP device id, starts from zero.
 */
ORT_API_STATUS(OrtSessionOptionsAppendExecutionProvider_MIGraphX, _In_ OrtSessionOptions* options, int device_id);

/*
 * This is the old way to add the oneDNN provider to the session, please use
 * SessionOptionsAppendExecutionProvider_oneDNN above to access the latest functionality
 * This function always exists, but will only succeed if Onnxruntime was built with
 * oneDNN support and the oneDNN provider shared library exists
 *
 * \param use_arena zero: false. non-zero: true.
 */
ORT_API_STATUS(OrtSessionOptionsAppendExecutionProvider_Dnnl, _In_ OrtSessionOptions* options, int use_arena);

/*
 * This is the old way to add the TensorRT provider to the session, please use SessionOptionsAppendExecutionProvider_TensorRT_V2 above to access the latest functionality
 * This function always exists, but will only succeed if Onnxruntime was built with TensorRT support and the TensorRT provider shared library exists
 *
 * \param device_id CUDA device id, starts from zero.
 */
ORT_API_STATUS(OrtSessionOptionsAppendExecutionProvider_Tensorrt, _In_ OrtSessionOptions* options, int device_id);

#ifdef __cplusplus
}
#endif
/// @}<|MERGE_RESOLUTION|>--- conflicted
+++ resolved
@@ -4445,17 +4445,6 @@
    */
   ORT_API2_STATUS(SetUserLoggingFunction, _Inout_ OrtSessionOptions* options,
                   _In_ OrtLoggingFunction user_logging_function, _In_opt_ void* user_logging_param);
-<<<<<<< HEAD
-  
-  /** \brief Used for custom operators, set an output of a kernel
-   *
-   * \see ::OrtCustomOp
-   *
-   * \since Version 1.17.
-   */
-  ORT_API2_STATUS(KernelContext_SetOutput, _Inout_ OrtKernelContext* context, _In_ size_t index,
-                  _In_ const OrtValue& ort_value);
-=======
 
   /**
    * Get number of input from OrtShapeInferContext
@@ -4523,7 +4512,15 @@
    * \since Version 1.17.
    */
   ORT_API2_STATUS(ReadOpAttr, _In_ const OrtOpAttr* op_attr, _In_ OrtOpAttrType type, _Inout_ void* data, _In_ size_t len, _Out_ size_t* out);
->>>>>>> 34568314
+   
+  /** \brief Used for custom operators, set an output of a kernel
+   *
+   * \see ::OrtCustomOp
+   *
+   * \since Version 1.17.
+   */
+  ORT_API2_STATUS(KernelContext_SetOutput, _Inout_ OrtKernelContext* context, _In_ size_t index,
+                  _In_ const OrtValue& ort_value);
 };
 
 /*
