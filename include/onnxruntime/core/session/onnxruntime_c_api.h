﻿// Copyright (c) Microsoft Corporation. All rights reserved.
// Licensed under the MIT License.

// See docs\c_cxx\README.md on generating the Doxygen documentation from this file

/** \mainpage ONNX Runtime
 *
 * ONNX Runtime is a high-performance inference and training graph execution engine for deep learning models.
 *
 * ONNX Runtime's C, C++ APIs offer an easy to use interface to onboard and execute onnx models.
 * - \subpage c_cpp_api "Core C, C++ APIs"
 * - \subpage training_c_cpp_api "Training C, C++ APIs for on-device training"
 *
 * \page c_cpp_api Core C, C++ APIs
 * <h1>C</h1>
 *
 * ::OrtApi - Click here to go to the structure with all C API functions.
 *
 * <h1>C++</h1>
 *
 * ::Ort - Click here to go to the namespace holding all of the C++ wrapper classes
 *
 * It is a set of header only wrapper classes around the C API. The goal is to turn the C style return value error codes into C++ exceptions, and to
 * automate memory management through standard C++ RAII principles.
 *
 * \addtogroup Global
 * ONNX Runtime C API
 * @{
 */

#pragma once
#include <stdbool.h>
#include <stdint.h>
#include <stdlib.h>
#include <string.h>

/** \brief The API version defined in this header
 *
 * This value is used by some API functions to behave as this version of the header expects.
 */
#define ORT_API_VERSION 23

#ifdef __cplusplus
extern "C" {
#endif

//! @}
// SAL2 Definitions
#ifndef _MSC_VER
#define _In_
#define _In_z_
#define _In_opt_
#define _In_opt_z_
#define _Out_
#define _Out_opt_
#define _Outptr_
#define _Outptr_opt_
#define _Inout_
#define _Inout_opt_
#define _Frees_ptr_opt_
#define _Ret_maybenull_
#define _Ret_notnull_
#define _Check_return_
#define _Outptr_result_maybenull_
#define _Outptr_result_maybenull_z_
#define _In_reads_(X)
#define _Inout_updates_(X)
#define _Out_writes_(X)
#define _Inout_updates_all_(X)
#define _Out_writes_bytes_all_(X)
#define _Out_writes_all_(X)
#define _Success_(X)
#define _Outptr_result_buffer_maybenull_(X)
#define ORT_ALL_ARGS_NONNULL __attribute__((nonnull))
#else
#include <specstrings.h>
#define ORT_ALL_ARGS_NONNULL
#endif

#ifdef _WIN32
// Define ORT_DLL_IMPORT if your program is dynamically linked to Ort.
// dllexport is not used, we use a .def file.
#ifdef ORT_DLL_IMPORT
#define ORT_EXPORT __declspec(dllimport)
#else
#define ORT_EXPORT
#endif
#define ORT_API_CALL _stdcall
#define ORT_MUST_USE_RESULT
#define ORTCHAR_T wchar_t
#else
// To make symbols visible on macOS/iOS
#ifdef __APPLE__
#define ORT_EXPORT __attribute__((visibility("default")))
#else
#define ORT_EXPORT
#endif
#define ORT_API_CALL
#define ORT_MUST_USE_RESULT __attribute__((warn_unused_result))
#define ORTCHAR_T char
#endif

/// ORTCHAR_T, ORT_TSTR are reserved specifically for path handling.
/// All other strings are UTF-8 encoded, use char and std::string
#ifndef ORT_TSTR
#ifdef _WIN32
#define ORT_TSTR(X) L##X
// When X is a macro, L##X is not defined. In this case, we need to use ORT_TSTR_ON_MACRO.
#define ORT_TSTR_ON_MACRO(X) L"" X
#else
#define ORT_TSTR(X) X
#define ORT_TSTR_ON_MACRO(X) X
#endif
#endif

// On Windows, ORT_FILE is a wchar_t version of the __FILE__ macro.
// Otherwise, ORT_FILE is equivalent to __FILE__.
#ifndef ORT_FILE
#define ORT_FILE_INTERNAL(x) ORT_TSTR(x)
#define ORT_FILE ORT_FILE_INTERNAL(__FILE__)
#endif

// Any pointer marked with _In_ or _Out_, cannot be NULL.

// Windows users should use unicode paths when possible to bypass the MAX_PATH limitation
// Every pointer marked with _In_ or _Out_, cannot be NULL. Caller should ensure that.
// for ReleaseXXX(...) functions, they can accept NULL pointer.

#ifdef __cplusplus
// For any compiler with C++11 support, MSVC 2015 and greater, or Clang version supporting noexcept.
// Such complex condition is needed because compilers set __cplusplus value differently.
#ifndef __has_feature
#define __has_feature(x) 0
#endif
#if ((__cplusplus >= 201103L) || (_MSC_VER >= 1900) || (defined(__has_feature) && __has_feature(cxx_noexcept)))
#define NO_EXCEPTION noexcept
#else
#define NO_EXCEPTION throw()
#endif
#else
#define NO_EXCEPTION
#endif

// __VA_ARGS__ on Windows and Linux are different
#define ORT_API(RETURN_TYPE, NAME, ...) RETURN_TYPE ORT_API_CALL NAME(__VA_ARGS__) NO_EXCEPTION

#define ORT_API_T(RETURN_TYPE, NAME, ...) \
  RETURN_TYPE(ORT_API_CALL* NAME)(__VA_ARGS__) NO_EXCEPTION

#define ORT_API_STATUS(NAME, ...)                                                                   \
  _Success_(return == 0) _Check_return_ _Ret_maybenull_ OrtStatusPtr ORT_API_CALL NAME(__VA_ARGS__) \
  NO_EXCEPTION ORT_MUST_USE_RESULT

// XXX: Unfortunately, SAL annotations are known to not work with function pointers
#define ORT_API2_STATUS(NAME, ...) \
  _Check_return_ _Ret_maybenull_ OrtStatusPtr(ORT_API_CALL* NAME)(__VA_ARGS__) NO_EXCEPTION ORT_MUST_USE_RESULT

// Used in *.cc files. Almost as same as ORT_API_STATUS, except without ORT_MUST_USE_RESULT and ORT_EXPORT
#define ORT_API_STATUS_IMPL(NAME, ...) \
  _Success_(return == 0) _Check_return_ _Ret_maybenull_ OrtStatusPtr ORT_API_CALL NAME(__VA_ARGS__) NO_EXCEPTION

#define ORT_CLASS_RELEASE(X) void(ORT_API_CALL * Release##X)(_Frees_ptr_opt_ Ort##X * input)

#ifdef __DOXYGEN__
#undef ORT_API_STATUS
#define ORT_API_STATUS(NAME, ...) OrtStatus* NAME(__VA_ARGS__)
#undef ORT_API2_STATUS
#define ORT_API2_STATUS(NAME, ...) OrtStatus* NAME(__VA_ARGS__)
#undef ORT_CLASS_RELEASE
#define ORT_CLASS_RELEASE(X) void Release##X(Ort##X* input)
#undef NO_EXCEPTION
#define NO_EXCEPTION
#endif
/** \addtogroup Global
 * ONNX Runtime C API
 * @{
 */

/** Copied from TensorProto::DataType
 * Currently, Ort doesn't support complex64, complex128
 */
typedef enum ONNXTensorElementDataType {
  ONNX_TENSOR_ELEMENT_DATA_TYPE_UNDEFINED,
  ONNX_TENSOR_ELEMENT_DATA_TYPE_FLOAT,   // maps to c type float
  ONNX_TENSOR_ELEMENT_DATA_TYPE_UINT8,   // maps to c type uint8_t
  ONNX_TENSOR_ELEMENT_DATA_TYPE_INT8,    // maps to c type int8_t
  ONNX_TENSOR_ELEMENT_DATA_TYPE_UINT16,  // maps to c type uint16_t
  ONNX_TENSOR_ELEMENT_DATA_TYPE_INT16,   // maps to c type int16_t
  ONNX_TENSOR_ELEMENT_DATA_TYPE_INT32,   // maps to c type int32_t
  ONNX_TENSOR_ELEMENT_DATA_TYPE_INT64,   // maps to c type int64_t
  ONNX_TENSOR_ELEMENT_DATA_TYPE_STRING,  // maps to c++ type std::string
  ONNX_TENSOR_ELEMENT_DATA_TYPE_BOOL,
  ONNX_TENSOR_ELEMENT_DATA_TYPE_FLOAT16,
  ONNX_TENSOR_ELEMENT_DATA_TYPE_DOUBLE,      // maps to c type double
  ONNX_TENSOR_ELEMENT_DATA_TYPE_UINT32,      // maps to c type uint32_t
  ONNX_TENSOR_ELEMENT_DATA_TYPE_UINT64,      // maps to c type uint64_t
  ONNX_TENSOR_ELEMENT_DATA_TYPE_COMPLEX64,   // complex with float32 real and imaginary components
  ONNX_TENSOR_ELEMENT_DATA_TYPE_COMPLEX128,  // complex with float64 real and imaginary components
  ONNX_TENSOR_ELEMENT_DATA_TYPE_BFLOAT16,    // Non-IEEE floating-point format based on IEEE754 single-precision
  // float 8 types were introduced in onnx 1.14, see https://onnx.ai/onnx/technical/float8.html
  ONNX_TENSOR_ELEMENT_DATA_TYPE_FLOAT8E4M3FN,    // Non-IEEE floating-point format based on IEEE754 single-precision
  ONNX_TENSOR_ELEMENT_DATA_TYPE_FLOAT8E4M3FNUZ,  // Non-IEEE floating-point format based on IEEE754 single-precision
  ONNX_TENSOR_ELEMENT_DATA_TYPE_FLOAT8E5M2,      // Non-IEEE floating-point format based on IEEE754 single-precision
  ONNX_TENSOR_ELEMENT_DATA_TYPE_FLOAT8E5M2FNUZ,  // Non-IEEE floating-point format based on IEEE754 single-precision
  // Int4 types were introduced in ONNX 1.16. See https://onnx.ai/onnx/technical/int4.html
  ONNX_TENSOR_ELEMENT_DATA_TYPE_UINT4,  // maps to a pair of packed uint4 values (size == 1 byte)
  ONNX_TENSOR_ELEMENT_DATA_TYPE_INT4    // maps to a pair of packed int4 values (size == 1 byte)
} ONNXTensorElementDataType;

// Synced with onnx TypeProto oneof
typedef enum ONNXType {
  ONNX_TYPE_UNKNOWN,
  ONNX_TYPE_TENSOR,
  ONNX_TYPE_SEQUENCE,
  ONNX_TYPE_MAP,
  ONNX_TYPE_OPAQUE,
  ONNX_TYPE_SPARSETENSOR,
  ONNX_TYPE_OPTIONAL
} ONNXType;

// These types are synced with internal
// SparseFormatFlags
typedef enum OrtSparseFormat {
  ORT_SPARSE_UNDEFINED = 0,
  ORT_SPARSE_COO = 0x1,
  ORT_SPARSE_CSRC = 0x2,
  ORT_SPARSE_BLOCK_SPARSE = 0x4
} OrtSparseFormat;

// Enum allows to query sparse tensor indices
enum OrtSparseIndicesFormat {
  ORT_SPARSE_COO_INDICES,
  ORT_SPARSE_CSR_INNER_INDICES,
  ORT_SPARSE_CSR_OUTER_INDICES,
  ORT_SPARSE_BLOCK_SPARSE_INDICES
};

/** \brief Logging severity levels
 *
 * In typical API usage, specifying a logging severity level specifies the minimum severity of log messages to show.
 */
typedef enum OrtLoggingLevel {
  ORT_LOGGING_LEVEL_VERBOSE,  ///< Verbose informational messages (least severe).
  ORT_LOGGING_LEVEL_INFO,     ///< Informational messages.
  ORT_LOGGING_LEVEL_WARNING,  ///< Warning messages.
  ORT_LOGGING_LEVEL_ERROR,    ///< Error messages.
  ORT_LOGGING_LEVEL_FATAL,    ///< Fatal error messages (most severe).
} OrtLoggingLevel;

typedef enum OrtErrorCode {
  ORT_OK,
  ORT_FAIL,
  ORT_INVALID_ARGUMENT,
  ORT_NO_SUCHFILE,
  ORT_NO_MODEL,
  ORT_ENGINE_ERROR,
  ORT_RUNTIME_EXCEPTION,
  ORT_INVALID_PROTOBUF,
  ORT_MODEL_LOADED,
  ORT_NOT_IMPLEMENTED,
  ORT_INVALID_GRAPH,
  ORT_EP_FAIL,
  ORT_MODEL_LOAD_CANCELED,
  ORT_MODEL_REQUIRES_COMPILATION,
} OrtErrorCode;

typedef enum OrtOpAttrType {
  ORT_OP_ATTR_UNDEFINED = 0,
  ORT_OP_ATTR_INT,
  ORT_OP_ATTR_INTS,
  ORT_OP_ATTR_FLOAT,
  ORT_OP_ATTR_FLOATS,
  ORT_OP_ATTR_STRING,
  ORT_OP_ATTR_STRINGS,
} OrtOpAttrType;

//! @}
#define ORT_RUNTIME_CLASS(X) \
  struct Ort##X;             \
  typedef struct Ort##X Ort##X

/** \addtogroup Global
 * ONNX Runtime C API
 * @{
 */
// The actual types defined have an Ort prefix
ORT_RUNTIME_CLASS(Env);
ORT_RUNTIME_CLASS(Status);  // nullptr for Status* indicates success
ORT_RUNTIME_CLASS(MemoryInfo);
ORT_RUNTIME_CLASS(IoBinding);
ORT_RUNTIME_CLASS(Session);  // Don't call ReleaseSession from Dllmain (because session owns a thread pool)
ORT_RUNTIME_CLASS(Value);
ORT_RUNTIME_CLASS(RunOptions);
ORT_RUNTIME_CLASS(TypeInfo);
ORT_RUNTIME_CLASS(TensorTypeAndShapeInfo);
ORT_RUNTIME_CLASS(MapTypeInfo);
ORT_RUNTIME_CLASS(SequenceTypeInfo);
ORT_RUNTIME_CLASS(OptionalTypeInfo);
ORT_RUNTIME_CLASS(SessionOptions);
ORT_RUNTIME_CLASS(CustomOpDomain);
ORT_RUNTIME_CLASS(ModelMetadata);
ORT_RUNTIME_CLASS(ThreadPoolParams);
ORT_RUNTIME_CLASS(ThreadingOptions);
ORT_RUNTIME_CLASS(ArenaCfg);
ORT_RUNTIME_CLASS(PrepackedWeightsContainer);
ORT_RUNTIME_CLASS(TensorRTProviderOptionsV2);
ORT_RUNTIME_CLASS(NvTensorRtRtxProviderOptions);
ORT_RUNTIME_CLASS(CUDAProviderOptionsV2);
ORT_RUNTIME_CLASS(CANNProviderOptions);
ORT_RUNTIME_CLASS(DnnlProviderOptions);
ORT_RUNTIME_CLASS(Op);
ORT_RUNTIME_CLASS(OpAttr);
ORT_RUNTIME_CLASS(Logger);
ORT_RUNTIME_CLASS(ShapeInferContext);
ORT_RUNTIME_CLASS(LoraAdapter);
ORT_RUNTIME_CLASS(ValueInfo);
ORT_RUNTIME_CLASS(Node);
ORT_RUNTIME_CLASS(Graph);
ORT_RUNTIME_CLASS(Model);
ORT_RUNTIME_CLASS(ModelCompilationOptions);
ORT_RUNTIME_CLASS(HardwareDevice);
ORT_RUNTIME_CLASS(EpDevice);
ORT_RUNTIME_CLASS(KeyValuePairs);

#ifdef _MSC_VER
typedef _Return_type_success_(return == 0) OrtStatus* OrtStatusPtr;
#else
typedef OrtStatus* OrtStatusPtr;
#endif

/** \brief Memory allocation interface
 *
 * Structure of function pointers that defines a memory allocator. This can be created and filled in by the user for custom allocators.
 *
 * When an allocator is passed to any function, be sure that the allocator object is not destroyed until the last allocated object using it is freed.
 */
typedef struct OrtAllocator {
  uint32_t version;  ///< Must be initialized to ORT_API_VERSION

  /// Returns a pointer to an allocated block of `size` bytes
  void*(ORT_API_CALL* Alloc)(struct OrtAllocator* this_, size_t size);

  /// Free a block of memory previously allocated with OrtAllocator::Alloc
  void(ORT_API_CALL* Free)(struct OrtAllocator* this_, void* p);

  /// Return a pointer to an ::OrtMemoryInfo that describes this allocator
  const struct OrtMemoryInfo*(ORT_API_CALL* Info)(const struct OrtAllocator* this_);
  /**
   * @brief Optional allocation function to use for memory allocations made during session initialization.
   * Use this function if you want to separate allocations made by ORT during Run() calls from
   * those made during session initialization. This allows for separate memory management strategies for these allocations.
   */
  void*(ORT_API_CALL* Reserve)(struct OrtAllocator* this_, size_t size);  ///< Returns a pointer to an allocated block of `size` bytes

  /**
   * @brief Function used to get the statistics of the allocator.
   *
   * Return a pointer to the OrtKeyValuePairs structure that contains the statistics of the allocator
   * and the user should call OrtApi::ReleaseKeyValuePairs.
   * Supported keys are:
   * - Limit: Bytes limit of the allocator. -1 if no limit is set.
   * - InUse: Number of bytes in use.
   * - TotalAllocated: The total number of allocated bytes by the allocator.
   * - MaxInUse: The maximum bytes in use.
   * - NumAllocs: Number of allocations.
   * - NumReserves: Number of reserves. (Number of calls to Reserve() in arena-based allocators)
   * - NumArenaExtensions: Number of arena extensions (Relevant only for arena based allocators)
   * - NumArenaShrinkages: Number of arena shrinkages (Relevant only for arena based allocators)
   * - MaxAllocSize: The max single allocation seen.
   *
   * NOTE: If the allocator does not implement this function, the OrtKeyValuePairs instance will be empty.
   */
  ORT_API2_STATUS(GetStats, _In_ const struct OrtAllocator* this_, _Outptr_ OrtKeyValuePairs** out);
} OrtAllocator;

typedef void(ORT_API_CALL* OrtLoggingFunction)(
    void* param, OrtLoggingLevel severity, const char* category, const char* logid, const char* code_location,
    const char* message);

/** \brief Graph optimization level
 *
 * Refer to https://www.onnxruntime.ai/docs/performance/graph-optimizations.html#graph-optimization-levels
 * for an in-depth understanding of the Graph Optimization Levels.
 */
typedef enum GraphOptimizationLevel {
  ORT_DISABLE_ALL = 0,
  ORT_ENABLE_BASIC = 1,
  ORT_ENABLE_EXTENDED = 2,
  ORT_ENABLE_LAYOUT = 3,
  ORT_ENABLE_ALL = 99
} GraphOptimizationLevel;

typedef enum ExecutionMode {
  ORT_SEQUENTIAL = 0,
  ORT_PARALLEL = 1,
} ExecutionMode;

/** \brief Language projection identifiers
 * /see OrtApi::SetLanguageProjection
 */
typedef enum OrtLanguageProjection {
  ORT_PROJECTION_C = 0,
  ORT_PROJECTION_CPLUSPLUS = 1,
  ORT_PROJECTION_CSHARP = 2,
  ORT_PROJECTION_PYTHON = 3,
  ORT_PROJECTION_JAVA = 4,
  ORT_PROJECTION_WINML = 5,
  ORT_PROJECTION_NODEJS = 6,
} OrtLanguageProjection;

struct OrtKernelInfo;
typedef struct OrtKernelInfo OrtKernelInfo;
struct OrtKernelContext;
typedef struct OrtKernelContext OrtKernelContext;
struct OrtCustomOp;
typedef struct OrtCustomOp OrtCustomOp;

typedef enum OrtAllocatorType {
  OrtInvalidAllocator = -1,
  OrtDeviceAllocator = 0,
  OrtArenaAllocator = 1
} OrtAllocatorType;

/** \brief Memory types for allocated memory, execution provider specific types should be extended in each provider.
 */
// Whenever this struct is updated, please also update the MakeKey function in onnxruntime / core / framework / execution_provider.cc
typedef enum OrtMemType {
  OrtMemTypeCPUInput = -2,              ///< Any CPU memory used by non-CPU execution provider
  OrtMemTypeCPUOutput = -1,             ///< CPU accessible memory outputted by non-CPU execution provider, i.e. CUDA_PINNED
  OrtMemTypeCPU = OrtMemTypeCPUOutput,  ///< Temporary CPU accessible memory allocated by non-CPU execution provider, i.e. CUDA_PINNED
  OrtMemTypeDefault = 0,                ///< The default allocator for execution provider
} OrtMemType;

/** \brief This matches OrtDevice::MemoryType values */
typedef enum OrtDeviceMemoryType {
  OrtDeviceMemoryType_DEFAULT = 0,          ///< Device memory
  OrtDeviceMemoryType_HOST_ACCESSIBLE = 5,  ///< Shared/pinned memory for transferring between CPU and the device
} OrtDeviceMemoryType;

/** \brief This mimics OrtDevice type constants so they can be returned in the API
 */
typedef enum OrtMemoryInfoDeviceType {
  OrtMemoryInfoDeviceType_CPU = 0,
  OrtMemoryInfoDeviceType_GPU = 1,
  OrtMemoryInfoDeviceType_FPGA = 2,
  OrtMemoryInfoDeviceType_NPU = 3,
} OrtMemoryInfoDeviceType;

typedef enum OrtHardwareDeviceType {
  OrtHardwareDeviceType_CPU,
  OrtHardwareDeviceType_GPU,
  OrtHardwareDeviceType_NPU
} OrtHardwareDeviceType;

/** \brief These are the default EP selection policies used by ORT when doing automatic EP selection.
 */
typedef enum OrtExecutionProviderDevicePolicy {
  OrtExecutionProviderDevicePolicy_DEFAULT,
  OrtExecutionProviderDevicePolicy_PREFER_CPU,
  OrtExecutionProviderDevicePolicy_PREFER_NPU,
  OrtExecutionProviderDevicePolicy_PREFER_GPU,
  OrtExecutionProviderDevicePolicy_MAX_PERFORMANCE,
  OrtExecutionProviderDevicePolicy_MAX_EFFICIENCY,
  OrtExecutionProviderDevicePolicy_MIN_OVERALL_POWER,
} OrtExecutionProviderDevicePolicy;

/** \brief Delegate to allow providing custom OrtEpDevice selection logic
 *
 * This delegate is called by the EP selection code to allow the user to provide custom device selection logic.
 * The user can use this to select OrtEpDevice instances from the list of available devices.
 *
 * \param ep_devices The list of available devices.
 * \param num_devices The number of available devices.
 * \param model_metadata The model metadata.
 * \param runtime_metadata The runtime metadata. May be nullptr.
 * \param selected Pre-allocated array to populate with selected OrtEpDevice pointers from ep_devices.
 * \param max_selected The maximum number of devices that can be selected in the pre-allocated array.
                       Currently the maximum is 8.
 * \param num_selected The number of selected devices.
 * \param state Opaque pointer. Required to use the delegate from other languages like C# and python.
 *
 * \return OrtStatus* Selection status. Return nullptr on success.
 *                    Use CreateStatus to provide error info. Use ORT_FAIL as the error code.
 *                    ORT will release the OrtStatus* if not null.
 */
typedef OrtStatus*(ORT_API_CALL* EpSelectionDelegate)(_In_ const OrtEpDevice** ep_devices,
                                                      _In_ size_t num_devices,
                                                      _In_ const OrtKeyValuePairs* model_metadata,
                                                      _In_opt_ const OrtKeyValuePairs* runtime_metadata,
                                                      _Inout_ const OrtEpDevice** selected,
                                                      _In_ size_t max_selected,
                                                      _Out_ size_t* num_selected,
                                                      _In_ void* state);

/** \brief Algorithm to use for cuDNN Convolution Op
 */
typedef enum OrtCudnnConvAlgoSearch {
  OrtCudnnConvAlgoSearchExhaustive,  // expensive exhaustive benchmarking using cudnnFindConvolutionForwardAlgorithmEx
  OrtCudnnConvAlgoSearchHeuristic,   // lightweight heuristic based search using cudnnGetConvolutionForwardAlgorithm_v7
  OrtCudnnConvAlgoSearchDefault,     // default algorithm using CUDNN_CONVOLUTION_FWD_ALGO_IMPLICIT_PRECOMP_GEMM
} OrtCudnnConvAlgoSearch;

/** \brief CUDA Provider Options
 *
 * \see OrtApi::SessionOptionsAppendExecutionProvider_CUDA
 */
typedef struct OrtCUDAProviderOptions {
#ifdef __cplusplus
  OrtCUDAProviderOptions()
      : device_id{},
        cudnn_conv_algo_search{OrtCudnnConvAlgoSearchExhaustive},
        gpu_mem_limit{SIZE_MAX},
        arena_extend_strategy{},
        do_copy_in_default_stream{1},
        has_user_compute_stream{},
        user_compute_stream{},
        default_memory_arena_cfg{},
        tunable_op_enable{false},
        tunable_op_tuning_enable{false},
        tunable_op_max_tuning_duration_ms{} {}
#endif

  /** \brief CUDA device Id
   *   Defaults to 0.
   */
  int device_id;

  /** \brief CUDA Convolution algorithm search configuration.
   *   See enum OrtCudnnConvAlgoSearch for more details.
   *   Defaults to OrtCudnnConvAlgoSearchExhaustive.
   */
  OrtCudnnConvAlgoSearch cudnn_conv_algo_search;

  /** \brief CUDA memory limit (To use all possible memory pass in maximum size_t)
   *   Defaults to SIZE_MAX.
   *   \note If a ::OrtArenaCfg has been applied, it will override this field
   */
  size_t gpu_mem_limit;

  /** \brief Strategy used to grow the memory arena
   *   0 = kNextPowerOfTwo<br>
   *   1 = kSameAsRequested<br>
   *   Defaults to 0.
   *   \note If a ::OrtArenaCfg has been applied, it will override this field
   */
  int arena_extend_strategy;

  /** \brief Flag indicating if copying needs to take place on the same stream as the compute stream in the CUDA EP
   *   0 = Use separate streams for copying and compute.
   *   1 = Use the same stream for copying and compute.
   *   Defaults to 1.
   *   WARNING: Setting this to 0 may result in data races for some models.
   *   Please see issue #4829 for more details.
   */
  int do_copy_in_default_stream;

  /** \brief Flag indicating if there is a user provided compute stream
   *   Defaults to 0.
   */
  int has_user_compute_stream;

  /** \brief User provided compute stream.
   *   If provided, please set `has_user_compute_stream` to 1.
   */
  void* user_compute_stream;

  /** \brief CUDA memory arena configuration parameters
   */
  OrtArenaCfg* default_memory_arena_cfg;

  /** \brief Enable TunableOp for using.
   *   Set it to 1/0 to enable/disable TunableOp. Otherwise, it is disabled by default.
   *   This option can be overridden by environment variable ORT_CUDA_TUNABLE_OP_ENABLE.
   */
  int tunable_op_enable;

  /** \brief Enable TunableOp for tuning.
   *   Set it to 1/0 to enable/disable TunableOp tuning. Otherwise, it is disabled by default.
   *   This option can be overridden by environment variable ORT_CUDA_TUNABLE_OP_TUNING_ENABLE.
   */
  int tunable_op_tuning_enable;

  /** \brief Max tuning duration time limit for each instance of TunableOp.
   *   Defaults to 0 to disable the limit.
   */
  int tunable_op_max_tuning_duration_ms;

} OrtCUDAProviderOptions;

/** \brief ROCM Provider Options
 *
 * \see OrtApi::SessionOptionsAppendExecutionProvider_ROCM
 */
typedef struct OrtROCMProviderOptions {
#ifdef __cplusplus
  OrtROCMProviderOptions()
      : device_id{},
        miopen_conv_exhaustive_search{0},
        gpu_mem_limit{SIZE_MAX},
        arena_extend_strategy{},
        do_copy_in_default_stream{1},
        has_user_compute_stream{},
        user_compute_stream{},
        default_memory_arena_cfg{},
        enable_hip_graph{false},
        tunable_op_enable{false},
        tunable_op_tuning_enable{false},
        tunable_op_max_tuning_duration_ms{} {}
#endif

  /** \brief ROCM device Id
   *   Defaults to 0.
   */
  int device_id;

  /** \brief ROCM MIOpen Convolution algorithm exhaustive search option.
   *   Defaults to 0 (false).
   */
  int miopen_conv_exhaustive_search;

  /** \brief ROCM memory limit (To use all possible memory pass in maximum size_t)
   *   Defaults to SIZE_MAX.
   *   \note If a ::OrtArenaCfg has been applied, it will override this field
   */
  size_t gpu_mem_limit;

  /** \brief Strategy used to grow the memory arena
   *   0 = kNextPowerOfTwo<br>
   *   1 = kSameAsRequested<br>
   *   Defaults to 0.
   *   \note If a ::OrtArenaCfg has been applied, it will override this field
   */
  int arena_extend_strategy;

  /** \brief Flag indicating if copying needs to take place on the same stream as the compute stream in the ROCM EP
   *   0 = Use separate streams for copying and compute.
   *   1 = Use the same stream for copying and compute.
   *   Defaults to 1.
   *   WARNING: Setting this to 0 may result in data races for some models.
   *   Please see issue #4829 for more details.
   */
  int do_copy_in_default_stream;

  /** \brief Flag indicating if there is a user provided compute stream
   *   Defaults to 0.
   */
  int has_user_compute_stream;

  /** \brief User provided compute stream.
   *   If provided, please set `has_user_compute_stream` to 1.
   */
  void* user_compute_stream;

  /** \brief ROCM memory arena configuration parameters
   */
  OrtArenaCfg* default_memory_arena_cfg;

  int enable_hip_graph;

  /** \brief Enable TunableOp for using.
   *   Set it to 1/0 to enable/disable TunableOp. Otherwise, it is disabled by default.
   *   This option can be overridden by environment variable ORT_ROCM_TUNABLE_OP_ENABLE.
   */
  int tunable_op_enable;

  /** \brief Enable TunableOp for tuning.
   *   Set it to 1/0 to enable/disable TunableOp tuning. Otherwise, it is disabled by default.
   *   This option can be overridden by environment variable ORT_ROCM_TUNABLE_OP_TUNING_ENABLE.
   */
  int tunable_op_tuning_enable;

  /** \brief Max tuning duration time limit for each instance of TunableOp.
   *   Defaults to 0 to disable the limit.
   */
  int tunable_op_max_tuning_duration_ms;

} OrtROCMProviderOptions;

/** \brief TensorRT Provider Options
 *
 * \see OrtApi::SessionOptionsAppendExecutionProvider_TensorRT
 */
typedef struct OrtTensorRTProviderOptions {
  int device_id;                                ///< CUDA device id (0 = default device)
  int has_user_compute_stream;                  // indicator of user specified CUDA compute stream.
  void* user_compute_stream;                    // user specified CUDA compute stream.
  int trt_max_partition_iterations;             // maximum iterations for TensorRT parser to get capability
  int trt_min_subgraph_size;                    // minimum size of TensorRT subgraphs
  size_t trt_max_workspace_size;                // maximum workspace size for TensorRT.
  int trt_fp16_enable;                          // enable TensorRT FP16 precision. Default 0 = false, nonzero = true
  int trt_int8_enable;                          // enable TensorRT INT8 precision. Default 0 = false, nonzero = true
  const char* trt_int8_calibration_table_name;  // TensorRT INT8 calibration table name.
  int trt_int8_use_native_calibration_table;    // use native TensorRT generated calibration table. Default 0 = false, nonzero = true
  int trt_dla_enable;                           // enable DLA. Default 0 = false, nonzero = true
  int trt_dla_core;                             // DLA core number. Default 0
  int trt_dump_subgraphs;                       // dump TRT subgraph. Default 0 = false, nonzero = true
  int trt_engine_cache_enable;                  // enable engine caching. Default 0 = false, nonzero = true
  const char* trt_engine_cache_path;            // specify engine cache path
  int trt_engine_decryption_enable;             // enable engine decryption. Default 0 = false, nonzero = true
  const char* trt_engine_decryption_lib_path;   // specify engine decryption library path
  int trt_force_sequential_engine_build;        // force building TensorRT engine sequentially. Default 0 = false, nonzero = true
  // This is the legacy struct and don't add new fields here.
  // For new field that can be represented by string, please add it in include/onnxruntime/core/providers/tensorrt/tensorrt_provider_options.h
  // For non-string field, need to create a new separate api to handle it.
} OrtTensorRTProviderOptions;

/** \brief MIGraphX Provider Options
 *
 * \see OrtApi::SessionOptionsAppendExecutionProvider_MIGraphX
 */
typedef struct OrtMIGraphXProviderOptions {
  int device_id;                                     // hip device id.
  int migraphx_fp16_enable;                          // MIGraphX FP16 precision. Default 0 = false, nonzero = true
  int migraphx_fp8_enable;                           // MIGraphX FP8 precision. Default 0 = false, nonzero = true
  int migraphx_int8_enable;                          // MIGraphX INT8 precision. Default 0 = false, nonzero = true
  int migraphx_use_native_calibration_table;         // MIGraphx INT8 cal table. Default 0 = false, noznero = true
  const char* migraphx_int8_calibration_table_name;  // MIGraphx INT8 calibration table name
  int migraphx_save_compiled_model;                  // migraphx save compiled model. Default 0 = false, noznero = true
  const char* migraphx_save_model_path;              // migraphx model path name
  int migraphx_load_compiled_model;                  // migraphx int8 cal table. Default 0 = false, noznero = true
  const char* migraphx_load_model_path;              // migraphx model path name
  bool migraphx_exhaustive_tune;                     // migraphx tuned compile  Default = false

  /** \brief MIGraphX memory limit (To use all possible memory pass in maximum size_t)
   *   Defaults to SIZE_MAX.
   *   \note If a ::OrtArenaCfg has been applied, it will override this field
   */
  size_t migraphx_mem_limit;

  /** \brief Strategy used to grow the memory arena
   *   0 = kNextPowerOfTwo<br>
   *   1 = kSameAsRequested<br>
   *   Defaults to 0.
   *   \note If a ::OrtArenaCfg has been applied, it will override this field
   */
  int migraphx_arena_extend_strategy;

} OrtMIGraphXProviderOptions;

/** \brief OpenVINO Provider Options
 *  \brief This Struct is frozen since ORT 1.13.0. Its maintained part of Legacy API for compatibility.
 *  \brief For latest OpenVINO Provider Options update to the ProviderOptions map.
 *  \brief Latest OpenVINO Provider Options are listed in the
 *  \htmlonly
 *  <a href="https://onnxruntime.ai/docs/execution-providers/OpenVINO-ExecutionProvider.html#summary-of-options">onnxruntime document.</a>
 *  \endhtmlonly
 * \see OrtApi::SessionOptionsAppendExecutionProvider()
 */
typedef struct OrtOpenVINOProviderOptions {
#ifdef __cplusplus
  OrtOpenVINOProviderOptions() : device_type{},
                                 enable_npu_fast_compile{},
                                 device_id{},
                                 num_of_threads{},
                                 cache_dir{},
                                 context{},
                                 enable_opencl_throttling{},
                                 enable_dynamic_shapes{} {}
#endif
  /** \brief Device type string
   *
   * Valid settings are one of: "CPU_FP32", "CPU_FP16", "GPU_FP32", "GPU_FP16"
   */
  const char* device_type;
  unsigned char enable_npu_fast_compile;  ///< 0 = disabled, nonzero = enabled
  const char* device_id;
  size_t num_of_threads;  ///< 0 = Use default number of threads
  const char* cache_dir;  // path is set to empty by default
  void* context;
  unsigned char enable_opencl_throttling;  ///< 0 = disabled, nonzero = enabled
  unsigned char enable_dynamic_shapes;     ///< 0 = disabled, nonzero = enabled
} OrtOpenVINOProviderOptions;

struct OrtApi;
typedef struct OrtApi OrtApi;

struct OrtTrainingApi;
typedef struct OrtTrainingApi OrtTrainingApi;

struct OrtModelEditorApi;
typedef struct OrtModelEditorApi OrtModelEditorApi;

struct OrtCompileApi;
typedef struct OrtCompileApi OrtCompileApi;

struct OrtEpApi;
typedef struct OrtEpApi OrtEpApi;

/** \brief The helper interface to get the right version of OrtApi
 *
 * Get a pointer to this structure through ::OrtGetApiBase
 */
struct OrtApiBase {
  /** \brief Get a pointer to the requested version of the ::OrtApi
   *
   * \param[in] version Must be ::ORT_API_VERSION
   * \return The ::OrtApi for the version requested, nullptr will be returned if this version is unsupported, for example when using a runtime
   *   older than the version created with this header file.
   *
   * One can call GetVersionString() to get the version of the Onnxruntime library for logging
   * and error reporting purposes.
   */
  const OrtApi*(ORT_API_CALL* GetApi)(uint32_t version)NO_EXCEPTION;

  /** \brief Returns a null terminated string of the version of the Onnxruntime library (eg: "1.8.1")
   *
   *  \return UTF-8 encoded version string. Do not deallocate the returned buffer.
   */
  const char*(ORT_API_CALL* GetVersionString)(void)NO_EXCEPTION;
};

typedef struct OrtApiBase OrtApiBase;

/** \brief The Onnxruntime library's entry point to access the C API
 *
 * Call this to get the a pointer to an ::OrtApiBase
 */
ORT_EXPORT const OrtApiBase* ORT_API_CALL OrtGetApiBase(void) NO_EXCEPTION;

/** \brief Thread work loop function
 *
 * Onnxruntime will provide the working loop on custom thread creation
 * Argument is an onnxruntime built-in type which will be provided when thread pool calls OrtCustomCreateThreadFn
 */
typedef void (*OrtThreadWorkerFn)(void* ort_worker_fn_param);

typedef const struct OrtCustomHandleType {
  char __place_holder;
}* OrtCustomThreadHandle;

/** \brief Ort custom thread creation function
 *
 * The function should return a thread handle to be used in onnxruntime thread pools
 * Onnxruntime will throw exception on return value of nullptr or 0, indicating that the function failed to create a thread
 */
typedef OrtCustomThreadHandle (*OrtCustomCreateThreadFn)(void* ort_custom_thread_creation_options, OrtThreadWorkerFn ort_thread_worker_fn, void* ort_worker_fn_param);

/** \brief Custom thread join function
 *
 * Onnxruntime thread pool destructor will call the function to join a custom thread.
 * Argument ort_custom_thread_handle is the value returned by OrtCustomCreateThreadFn
 */
typedef void (*OrtCustomJoinThreadFn)(OrtCustomThreadHandle ort_custom_thread_handle);

typedef OrtStatus*(ORT_API_CALL* RegisterCustomOpsFn)(OrtSessionOptions* options, const OrtApiBase* api);

/** \brief Callback function for RunAsync
 *
 * \param[in] user_data User specific data that passed back to the callback
 * \param[out] outputs On succeed, outputs host inference results, on error, the value will be nullptr
 * \param[out] num_outputs Number of outputs, on error, the value will be zero
 * \param[out] status On error, status will provide details
 */
typedef void (*RunAsyncCallbackFn)(void* user_data, OrtValue** outputs, size_t num_outputs, OrtStatusPtr status);

/** \brief The C API
 *
 * All C API functions are defined inside this structure as pointers to functions.
 * Call OrtApiBase::GetApi to get a pointer to it
 *
 * \nosubgrouping
 */
struct OrtApi {
  /// \name OrtStatus
  /// @{

  /**
   * \brief Create an OrtStatus from a null terminated string
   *
   * \param[in] code
   * \param[in] msg A null-terminated string. Its contents will be copied.
   * \return A new OrtStatus object, must be destroyed with OrtApi::ReleaseStatus
   */
  OrtStatus*(ORT_API_CALL* CreateStatus)(OrtErrorCode code, _In_ const char* msg)NO_EXCEPTION ORT_ALL_ARGS_NONNULL;

  /** \brief Get OrtErrorCode from OrtStatus
   *
   * \param[in] status
   * \return OrtErrorCode that \p status was created with
   */
  OrtErrorCode(ORT_API_CALL* GetErrorCode)(_In_ const OrtStatus* status) NO_EXCEPTION ORT_ALL_ARGS_NONNULL;

  /** \brief Get error string from OrtStatus
   *
   * \param[in] status
   * \return The error message inside the `status`. Do not free the returned value.
   */
  const char*(ORT_API_CALL* GetErrorMessage)(_In_ const OrtStatus* status)NO_EXCEPTION ORT_ALL_ARGS_NONNULL;

  /// @}
  /// \name OrtEnv
  /// @{

  /** \brief Create an OrtEnv
   *
   * \note Invoking this function will return the same instance of the environment as that returned by a previous call
   * to another env creation function; all arguments to this function will be ignored.
   * \param[in] log_severity_level The log severity level.
   * \param[in] logid The log identifier.
   * \param[out] out Returned newly created OrtEnv. Must be freed with OrtApi::ReleaseEnv
   *
   * \snippet{doc} snippets.dox OrtStatus Return Value
   */
  ORT_API2_STATUS(CreateEnv, OrtLoggingLevel log_severity_level, _In_ const char* logid, _Outptr_ OrtEnv** out);

  /** \brief Create an OrtEnv
   *
   * \note Invoking this function will return the same instance of the environment as that returned by a previous call
   * to another env creation function; all arguments to this function will be ignored. If you want to provide your
   * own logging function, consider setting it using the SetUserLoggingFunction API instead.
   * \param[in] logging_function A pointer to a logging function.
   * \param[in] logger_param A pointer to arbitrary data passed as the ::OrtLoggingFunction `param` parameter to
   *                         `logging_function`. This parameter is optional.
   * \param[in] log_severity_level The log severity level.
   * \param[in] logid The log identifier.
   * \param[out] out Returned newly created OrtEnv. Must be freed with OrtApi::ReleaseEnv
   *
   * \snippet{doc} snippets.dox OrtStatus Return Value
   */
  ORT_API2_STATUS(CreateEnvWithCustomLogger, _In_ OrtLoggingFunction logging_function, _In_opt_ void* logger_param,
                  _In_ OrtLoggingLevel log_severity_level, _In_ const char* logid, _Outptr_ OrtEnv** out);

  /** \brief Enable Telemetry
   *
   * \note Telemetry events are on by default since they are lightweight
   * \param[in] env
   *
   * \snippet{doc} snippets.dox OrtStatus Return Value
   */
  ORT_API2_STATUS(EnableTelemetryEvents, _In_ const OrtEnv* env);
  /** \brief Disable Telemetry
   *
   * \see OrtApi::EnableTelemetryEvents
   * \param[in] env
   *
   * \snippet{doc} snippets.dox OrtStatus Return Value
   */
  ORT_API2_STATUS(DisableTelemetryEvents, _In_ const OrtEnv* env);

  /// @}
  /// \name OrtSession
  /// @{

  /** \brief Create an OrtSession from a model file
   *
   * \param[in] env
   * \param[in] model_path
   * \param[in] options
   * \param[out] out Returned newly created OrtSession. Must be freed with OrtApi::ReleaseSession
   *
   * \snippet{doc} snippets.dox OrtStatus Return Value
   */
  // TODO: document the path separator convention? '/' vs '\'
  // TODO: should specify the access characteristics of model_path. Is this read only during the
  // execution of CreateSession, or does the OrtSession retain a handle to the file/directory
  // and continue to access throughout the OrtSession lifetime?
  //  What sort of access is needed to model_path : read or read/write?
  ORT_API2_STATUS(CreateSession, _In_ const OrtEnv* env, _In_ const ORTCHAR_T* model_path,
                  _In_ const OrtSessionOptions* options, _Outptr_ OrtSession** out);

  /** \brief Create an OrtSession from memory
   *
   * \param[in] env
   * \param[in] model_data
   * \param[in] model_data_length
   * \param[in] options
   * \param[out] out Returned newly created OrtSession. Must be freed with OrtApi::ReleaseSession
   *
   * \snippet{doc} snippets.dox OrtStatus Return Value
   */
  ORT_API2_STATUS(CreateSessionFromArray, _In_ const OrtEnv* env,
                  _In_ const void* model_data, size_t model_data_length,
                  _In_ const OrtSessionOptions* options, _Outptr_ OrtSession** out);

  /** \brief Run the model in an ::OrtSession
   *
   * Will not return until the model run has completed. Multiple threads might be used to run the model based on
   * the options in the ::OrtSession and settings used when creating the ::OrtEnv
   *
   * \param[in] session
   * \param[in] run_options If nullptr, will use a default ::OrtRunOptions
   * \param[in] input_names Array of null terminated UTF8 encoded strings of the input names
   * \param[in] inputs Array of ::OrtValue%s of the input values
   * \param[in] input_len Number of elements in the input_names and inputs arrays
   * \param[in] output_names Array of null terminated UTF8 encoded strings of the output names
   * \param[in] output_names_len Number of elements in the output_names and outputs array
   * \param[out] outputs Array of ::OrtValue%s that the outputs are stored in. This can also be
   *     an array of nullptr values, in this case ::OrtValue objects will be allocated and pointers
   *     to them will be set into the `outputs` array.
   *
   * \snippet{doc} snippets.dox OrtStatus Return Value
   */
  ORT_API2_STATUS(Run, _Inout_ OrtSession* session, _In_opt_ const OrtRunOptions* run_options,
                  _In_reads_(input_len) const char* const* input_names,
                  _In_reads_(input_len) const OrtValue* const* inputs, size_t input_len,
                  _In_reads_(output_names_len) const char* const* output_names, size_t output_names_len,
                  _Inout_updates_all_(output_names_len) OrtValue** outputs);

  /// @}
  /// \name OrtSessionOptions
  /// @{

  /** \brief Create an ::OrtSessionOptions object
   *
   * To use additional providers, you must build ORT with the extra providers enabled. Then call one of these
   * functions to enable them in the session:<br>
   *   OrtSessionOptionsAppendExecutionProvider_CPU<br>
   *   OrtSessionOptionsAppendExecutionProvider_CUDA<br>
   *   OrtSessionOptionsAppendExecutionProvider_(remaining providers...)<br>
   * The order they are called indicates the preference order as well. In other words call this method
   * on your most preferred execution provider first followed by the less preferred ones.
   * If none are called Ort will use its internal CPU execution provider.
   *
   * \param[out] options The newly created OrtSessionOptions. Must be freed with OrtApi::ReleaseSessionOptions
   *
   * \snippet{doc} snippets.dox OrtStatus Return Value
   */
  ORT_API2_STATUS(CreateSessionOptions, _Outptr_ OrtSessionOptions** options);

  /** \brief Set filepath to save optimized model after graph level transformations
   *
   * \param[in] options
   * \param[in] optimized_model_filepath
   *
   * \snippet{doc} snippets.dox OrtStatus Return Value
   */
  ORT_API2_STATUS(SetOptimizedModelFilePath, _Inout_ OrtSessionOptions* options,
                  _In_ const ORTCHAR_T* optimized_model_filepath);

  /** \brief Create a copy of an existing ::OrtSessionOptions
   *
   * \param[in] in_options OrtSessionOptions to copy
   * \param[out] out_options Returned newly created ::OrtSessionOptions. Must be freed with OrtApi::ReleaseSessionOptions
   *
   * \snippet{doc} snippets.dox OrtStatus Return Value
   */
  ORT_API2_STATUS(CloneSessionOptions, _In_ const OrtSessionOptions* in_options,
                  _Outptr_ OrtSessionOptions** out_options);

  /** \brief Set execution mode
   *
   * Controls whether you want to execute operators in your graph sequentially or in parallel. Usually when the model
   *  has many branches, setting this option to ExecutionMode.ORT_PARALLEL will give you better performance.
   *  See [docs/ONNX_Runtime_Perf_Tuning.md] for more details.
   *
   * \param[in] options
   * \param[in] execution_mode
   *
   * \snippet{doc} snippets.dox OrtStatus Return Value
   */
  ORT_API2_STATUS(SetSessionExecutionMode, _Inout_ OrtSessionOptions* options, ExecutionMode execution_mode);

  /** \brief Enable profiling for a session
   *
   * \param[in] options
   * \param[in] profile_file_prefix
   *
   * \snippet{doc} snippets.dox OrtStatus Return Value
   */
  ORT_API2_STATUS(EnableProfiling, _Inout_ OrtSessionOptions* options, _In_ const ORTCHAR_T* profile_file_prefix);

  /** \brief Disable profiling for a session
   *
   * \param[in] options
   *
   * \snippet{doc} snippets.dox OrtStatus Return Value
   */
  ORT_API2_STATUS(DisableProfiling, _Inout_ OrtSessionOptions* options);

  /** \brief Enable the memory pattern optimization
   *
   * The idea is if the input shapes are the same, we could trace the internal memory allocation
   * and generate a memory pattern for future request. So next time we could just do one allocation
   * with a big chunk for all the internal memory allocation.
   * \note Memory pattern optimization is only available when Sequential Execution mode is enabled (see OrtApi::SetSessionExecutionMode)
   *
   * \see OrtApi::DisableMemPattern
   *
   * \param[in] options
   *
   * \snippet{doc} snippets.dox OrtStatus Return Value
   */
  ORT_API2_STATUS(EnableMemPattern, _Inout_ OrtSessionOptions* options);

  /** \brief Disable the memory pattern optimization
   *
   * \see OrtApi::EnableMemPattern
   *
   * \param[in] options
   *
   * \snippet{doc} snippets.dox OrtStatus Return Value
   */
  ORT_API2_STATUS(DisableMemPattern, _Inout_ OrtSessionOptions* options);

  /** \brief Enable the memory arena on CPU
   *
   * Arena may pre-allocate memory for future usage.
   *
   * \param[in] options
   *
   * \snippet{doc} snippets.dox OrtStatus Return Value
   */
  ORT_API2_STATUS(EnableCpuMemArena, _Inout_ OrtSessionOptions* options);

  /** \brief Disable the memory arena on CPU
   *
   * \param[in] options
   *
   * \snippet{doc} snippets.dox OrtStatus Return Value
   */
  ORT_API2_STATUS(DisableCpuMemArena, _Inout_ OrtSessionOptions* options);

  /** \brief Set session log id
   *
   * \param[in] options
   * \param[in] logid The log identifier.
   *
   * \snippet{doc} snippets.dox OrtStatus Return Value
   */
  ORT_API2_STATUS(SetSessionLogId, _Inout_ OrtSessionOptions* options, const char* logid);

  /** \brief Set session log verbosity level
   *
   * Applies to session load, initialization, etc
   *
   * \param[in] options
   * \param[in] session_log_verbosity_level \snippet{doc} snippets.dox Log Verbosity Level
   *
   * \snippet{doc} snippets.dox OrtStatus Return Value
   */
  ORT_API2_STATUS(SetSessionLogVerbosityLevel, _Inout_ OrtSessionOptions* options, int session_log_verbosity_level);

  /** \brief Set session log severity level
   *
   * \param[in] options
   * \param[in] session_log_severity_level The log severity level (refer to ::OrtLoggingLevel for possible values).
   *
   * \snippet{doc} snippets.dox OrtStatus Return Value
   */
  ORT_API2_STATUS(SetSessionLogSeverityLevel, _Inout_ OrtSessionOptions* options, int session_log_severity_level);

  /** \brief Set the optimization level to apply when loading a graph
   *
   * Please see https://onnxruntime.ai/docs/performance/model-optimizations/graph-optimizations.html for an in-depth explanation
   * \param[in,out] options The session options object
   * \param[in] graph_optimization_level The optimization level
   *
   * \snippet{doc} snippets.dox OrtStatus Return Value
   */
  ORT_API2_STATUS(SetSessionGraphOptimizationLevel, _Inout_ OrtSessionOptions* options,
                  GraphOptimizationLevel graph_optimization_level);

  /** \brief Sets the number of threads used to parallelize the execution within nodes
   *
   * When running a single node operation, ex. add, this sets the maximum number of threads to use.
   *
   * \note If built with OpenMP, this has no effect on the number of threads used. In this case
   *       use the OpenMP env variables to configure the number of intra op num threads.
   *
   * \param[in] options
   * \param[in] intra_op_num_threads Number of threads to use<br>
   *   A value of 0 will use the default number of threads<br>
   *
   * \snippet{doc} snippets.dox OrtStatus Return Value
   */
  ORT_API2_STATUS(SetIntraOpNumThreads, _Inout_ OrtSessionOptions* options, int intra_op_num_threads);

  /** \brief Sets the number of threads used to parallelize the execution of the graph
   *
   * If nodes can be run in parallel, this sets the maximum number of threads to use to run them in parallel.
   *
   * \note If sequential execution is enabled this value is ignored, it acts as if it was set to 1.
   *
   * \param[in] options
   * \param[in] inter_op_num_threads Number of threads to use<br>
   *   A value of 0 will use the default number of threads<br>
   *
   * \snippet{doc} snippets.dox OrtStatus Return Value
   */
  ORT_API2_STATUS(SetInterOpNumThreads, _Inout_ OrtSessionOptions* options, int inter_op_num_threads);

  /// @}
  /// \name OrtCustomOpDomain
  /// @{

  /** \brief Create a custom op domain
   *
   * \param[in] domain
   * \param[out] out Newly created domain. Must be freed with OrtApi::ReleaseCustomOpDomain
   *
   * \snippet{doc} snippets.dox OrtStatus Return Value
   */
  ORT_API2_STATUS(CreateCustomOpDomain, _In_ const char* domain, _Outptr_ OrtCustomOpDomain** out);

  /** \brief Add a custom op to a custom op domain
   *
   * \note The OrtCustomOp* pointer must remain valid until the ::OrtCustomOpDomain using it is released
   *
   * \param[in] custom_op_domain
   * \param[in] op
   *
   * \snippet{doc} snippets.dox OrtStatus Return Value
   */
  ORT_API2_STATUS(CustomOpDomain_Add, _Inout_ OrtCustomOpDomain* custom_op_domain, _In_ const OrtCustomOp* op);

  /// @}
  /// \name OrtSessionOptions
  /// @{

  /** \brief Add custom op domain to a session options
   *
   * \note The OrtCustomOpDomain* must not be deleted until all sessions using it are released
   *
   * \param[in] options
   * \param[in] custom_op_domain
   *
   * \snippet{doc} snippets.dox OrtStatus Return Value
   */
  ORT_API2_STATUS(AddCustomOpDomain, _Inout_ OrtSessionOptions* options, _In_ OrtCustomOpDomain* custom_op_domain);

  /** \deprecated Use OrtApi::RegisterCustomOpsLibrary_V2.
   *
   * Registers custom ops from a shared library.
   *
   * Loads a shared library (dll on windows, so on linux, etc) named 'library_path' and looks for this entry point:
   *		OrtStatus* RegisterCustomOps(OrtSessionOptions * options, const OrtApiBase* api);
   * It then passes in the provided session options to this function along with the api base.
   * The handle to the loaded library is returned in library_handle. It can be freed by the caller after all sessions using the passed in
   * session options are destroyed, or if an error occurs and it is non null.
   *
   * \param[in] options
   * \param[in] library_path
   * \param[out] library_handle OS specific handle to the loaded library (Use FreeLibrary on Windows, dlclose on Linux, etc.. to unload)
   *
   * \snippet{doc} snippets.dox OrtStatus Return Value
   */
  ORT_API2_STATUS(RegisterCustomOpsLibrary, _Inout_ OrtSessionOptions* options, _In_ const char* library_path, _Outptr_ void** library_handle);

  /// @}
  /// \name OrtSession
  /// @{

  /** \brief Get input count for a session
   *
   * This number must also match the number of inputs passed to OrtApi::Run
   *
   * \see OrtApi::SessionGetInputTypeInfo, OrtApi::SessionGetInputName, OrtApi::Session
   *
   * \param[in] session
   * \param[out] out Number of inputs
   *
   * \snippet{doc} snippets.dox OrtStatus Return Value
   */
  ORT_API2_STATUS(SessionGetInputCount, _In_ const OrtSession* session, _Out_ size_t* out);

  /** \brief Get output count for a session
   *
   * This number must also match the number of outputs returned by OrtApi::Run
   *
   * \see OrtApi::SessionGetOutputTypeInfo, OrtApi::SessionGetOutputName, OrtApi::Session
   *
   * \param[in] session
   * \param[out] out Number of outputs
   *
   * \snippet{doc} snippets.dox OrtStatus Return Value
   */
  ORT_API2_STATUS(SessionGetOutputCount, _In_ const OrtSession* session, _Out_ size_t* out);

  /** \brief Get overridable initializer count
   *
   * \see OrtApi::SessionGetOverridableInitializerTypeInfo, OrtApi::SessionGetOverridableInitializerName
   *
   * \param[in] session
   * \param[in] out
   *
   * \snippet{doc} snippets.dox OrtStatus Return Value
   */
  ORT_API2_STATUS(SessionGetOverridableInitializerCount, _In_ const OrtSession* session, _Out_ size_t* out);

  /** \brief Get input type information
   *
   * \param[in] session
   * \param[in] index Must be between 0 (inclusive) and what OrtApi::SessionGetInputCount returns (exclusive)
   * \param[out] type_info Must be freed with OrtApi::ReleaseTypeInfo
   *
   * \snippet{doc} snippets.dox OrtStatus Return Value
   */
  ORT_API2_STATUS(SessionGetInputTypeInfo, _In_ const OrtSession* session, size_t index, _Outptr_ OrtTypeInfo** type_info);

  /** \brief Get output type information
   *
   * \param[in] session
   * \param[in] index Must be between 0 (inclusive) and what OrtApi::SessionGetOutputCount returns (exclusive)
   * \param[out] type_info Must be freed with OrtApi::ReleaseTypeInfo
   *
   * \snippet{doc} snippets.dox OrtStatus Return Value
   */
  ORT_API2_STATUS(SessionGetOutputTypeInfo, _In_ const OrtSession* session, size_t index, _Outptr_ OrtTypeInfo** type_info);

  /** \brief Get overridable initializer type information
   *
   * \param[in] session
   * \param[in] index Must be between 0 (inclusive) and what OrtApi::SessionGetOverridableInitializerCount returns (exclusive)
   * \param[out] type_info Must be freed with OrtApi::ReleaseTypeInfo
   *
   * \snippet{doc} snippets.dox OrtStatus Return Value
   */
  ORT_API2_STATUS(SessionGetOverridableInitializerTypeInfo, _In_ const OrtSession* session, size_t index, _Outptr_ OrtTypeInfo** type_info);

  /** \brief Get input name
   *
   * \param[in] session
   * \param[in] index Must be between 0 (inclusive) and what OrtApi::SessionGetInputCount returns (exclusive)
   * \param[in] allocator
   * \param[out] value Set to a null terminated UTF-8 encoded string allocated using `allocator`. Must be freed using `allocator`.
   *
   * \snippet{doc} snippets.dox OrtStatus Return Value
   */
  ORT_API2_STATUS(SessionGetInputName, _In_ const OrtSession* session, size_t index, _Inout_ OrtAllocator* allocator, _Outptr_ char** value);

  /** \brief Get output name
   *
   * \param[in] session
   * \param[in] index Must be between 0 (inclusive) and what OrtApi::SessionGetOutputCount returns (exclusive)
   * \param[in] allocator
   * \param[out] value Set to a null terminated UTF-8 encoded string allocated using `allocator`. Must be freed using `allocator`.
   *
   * \snippet{doc} snippets.dox OrtStatus Return Value
   */
  ORT_API2_STATUS(SessionGetOutputName, _In_ const OrtSession* session, size_t index, _Inout_ OrtAllocator* allocator, _Outptr_ char** value);

  /** \brief Get overridable initializer name
   *
   * \param[in] session
   * \param[in] index Must be between 0 (inclusive) and what OrtApi::SessionGetOverridableInitializerCount returns (exclusive)
   * \param[in] allocator
   * \param[out] value Set to a null terminated UTF-8 encoded string allocated using `allocator`. Must be freed using `allocator`.
   *
   * \snippet{doc} snippets.dox OrtStatus Return Value
   */
  ORT_API2_STATUS(SessionGetOverridableInitializerName, _In_ const OrtSession* session, size_t index,
                  _Inout_ OrtAllocator* allocator, _Outptr_ char** value);

  /// @}
  /// \name OrtRunOptions
  /// @{

  /** \brief Create an OrtRunOptions
   *
   * \param[out] out Returned newly created ::OrtRunOptions. Must be freed with OrtApi::ReleaseRunOptions
   *
   * \snippet{doc} snippets.dox OrtStatus Return Value
   */
  ORT_API2_STATUS(CreateRunOptions, _Outptr_ OrtRunOptions** out);

  /** \brief Set per-run log verbosity level
   *
   * \see OrtApi::RunOptionsGetRunLogVerbosityLevel
   *
   * \param[in] options
   * \param[in] log_verbosity_level \snippet{doc} snippets.dox Log Verbosity Level
   *
   * \snippet{doc} snippets.dox OrtStatus Return Value
   */
  ORT_API2_STATUS(RunOptionsSetRunLogVerbosityLevel, _Inout_ OrtRunOptions* options, int log_verbosity_level);

  /** \brief Set per-run log severity level
   *
   * \see OrtApi::RunOptionsGetRunLogSeverityLevel
   *
   * \param[in] options
   * \param[in] log_severity_level The log severity level (refer to ::OrtLoggingLevel for possible values).
   */
  ORT_API2_STATUS(RunOptionsSetRunLogSeverityLevel, _Inout_ OrtRunOptions* options, int log_severity_level);

  /** \brief Set per-run tag
   *
   * This is used in a per-run log identifier.
   *
   * \see OrtApi::RunOptionsGetRunTag
   *
   * \param[in] options
   * \param[in] run_tag The run tag.
   */
  ORT_API2_STATUS(RunOptionsSetRunTag, _Inout_ OrtRunOptions* options, _In_ const char* run_tag);

  /** \brief Get per-run log verbosity level
   *
   * \see OrtApi::RunOptionsSetRunLogVerbosityLevel
   *
   * \param[in] options
   * \param[out] log_verbosity_level \snippet{doc} snippets.dox Log Verbosity Level
   *
   * \snippet{doc} snippets.dox OrtStatus Return Value
   */
  ORT_API2_STATUS(RunOptionsGetRunLogVerbosityLevel, _In_ const OrtRunOptions* options,
                  _Out_ int* log_verbosity_level);

  /** \brief Get per-run log severity level
   *
   * \see OrtApi::RunOptionsSetRunLogSeverityLevel
   *
   * \param[in] options
   * \param[out] log_severity_level The log severity level (refer to ::OrtLoggingLevel for possible values).
   */
  ORT_API2_STATUS(RunOptionsGetRunLogSeverityLevel, _In_ const OrtRunOptions* options, _Out_ int* log_severity_level);

  /** \brief Get per-run tag
   *
   * This is used in a per-run log identifier.
   *
   * \see OrtApi::RunOptionsSetRunTag
   *
   * \param[in] options
   * \param[out] run_tag The run tag.
   *                     Do not free this value, it is owned by `options`. It will be invalidated if the run tag
   *                     changes (i.e., with OrtApi::RunOptionsSetRunTag) or `options` is freed.
   */
  ORT_API2_STATUS(RunOptionsGetRunTag, _In_ const OrtRunOptions* options, _Out_ const char** run_tag);

  /** \brief Set terminate flag
   *
   * If a currently executing session needs to be force terminated, this can be called from another thread to force it to fail with an error.
   *
   * \param[in] options
   *
   * \snippet{doc} snippets.dox OrtStatus Return Value
   */
  ORT_API2_STATUS(RunOptionsSetTerminate, _Inout_ OrtRunOptions* options);

  /** \brief Clears the terminate flag
   *
   * Used so the OrtRunOptions instance can be used in a new OrtApi::Run call without it instantly terminating
   *
   * \param[in] options
   *
   * \snippet{doc} snippets.dox OrtStatus Return Value
   */
  ORT_API2_STATUS(RunOptionsUnsetTerminate, _Inout_ OrtRunOptions* options);

  /// @}
  /// \name OrtValue
  /// @{

  /** \brief Create a tensor
   *
   * Create a tensor using a supplied ::OrtAllocator
   *
   * \param[in] allocator
   * \param[in] shape Pointer to the tensor shape dimensions.
   * \param[in] shape_len The number of tensor shape dimensions.
   * \param[in] type
   * \param[out] out Returns newly created ::OrtValue. Must be freed with OrtApi::ReleaseValue
   *
   * \snippet{doc} snippets.dox OrtStatus Return Value
   */
  ORT_API2_STATUS(CreateTensorAsOrtValue, _Inout_ OrtAllocator* allocator, _In_ const int64_t* shape, size_t shape_len,
                  ONNXTensorElementDataType type, _Outptr_ OrtValue** out);

  /** \brief Create a tensor backed by a user supplied buffer
   *
   * Create a tensor with user's buffer. You can fill the buffer either before calling this function or after.
   * p_data is owned by caller. ReleaseValue won't release p_data.
   *
   * If you wish to transfer ownership of p_data to ORT use CreateTensorWithDataAndDeleterAsOrtValue.
   *
   * \param[in] info Memory description of where the p_data buffer resides (CPU vs GPU etc).
   * \param[in] p_data Pointer to the data buffer.
   * \param[in] p_data_len The number of bytes in the data buffer.
   * \param[in] shape Pointer to the tensor shape dimensions.
   * \param[in] shape_len The number of tensor shape dimensions.
   * \param[in] type The data type.
   * \param[out] out Returns newly created ::OrtValue. Must be freed with OrtApi::ReleaseValue
   *
   * \snippet{doc} snippets.dox OrtStatus Return Value
   */
  ORT_API2_STATUS(CreateTensorWithDataAsOrtValue, _In_ const OrtMemoryInfo* info, _Inout_ void* p_data,
                  size_t p_data_len, _In_ const int64_t* shape, size_t shape_len, ONNXTensorElementDataType type,
                  _Outptr_ OrtValue** out);

  /** \brief Return if an ::OrtValue is a tensor type
   *
   * \param[in] value A tensor type (string tensors are not supported)
   * \param[out] out Set to 1 iff ::OrtValue is a tensor, 0 otherwise
   *
   * \snippet{doc} snippets.dox OrtStatus Return Value
   */
  ORT_API2_STATUS(IsTensor, _In_ const OrtValue* value, _Out_ int* out);

  /** \brief Get a pointer to the raw data inside a tensor
   *
   * Used to read/write/modify the internal tensor data directly.
   * \note The returned pointer is valid until the \p value is destroyed.
   *
   * \param[in] value A tensor type (string tensors are not supported)
   * \param[out] out Filled in with a pointer to the internal storage
   *
   * \snippet{doc} snippets.dox OrtStatus Return Value
   */
  ORT_API2_STATUS(GetTensorMutableData, _In_ OrtValue* value, _Outptr_ void** out);

  /** \brief Set all strings at once in a string tensor
   *
   * \param[in,out] value A tensor of type ONNX_TENSOR_ELEMENT_DATA_TYPE_STRING
   * \param[in] s An array of strings. Each string in this array must be null terminated.
   * \param[in] s_len Count of strings in s (Must match the size of \p value's tensor shape)
   *
   * \snippet{doc} snippets.dox OrtStatus Return Value
   */
  ORT_API2_STATUS(FillStringTensor, _Inout_ OrtValue* value, _In_ const char* const* s, size_t s_len);

  /** \brief Get total byte length for all strings in a string tensor
   *
   * Typically used with OrtApi::GetStringTensorContent
   *
   * \param[in] value A tensor of type ONNX_TENSOR_ELEMENT_DATA_TYPE_STRING
   * \param[out] len Total byte length of all strings (does not include trailing nulls)
   *
   * \snippet{doc} snippets.dox OrtStatus Return Value
   */
  ORT_API2_STATUS(GetStringTensorDataLength, _In_ const OrtValue* value, _Out_ size_t* len);

  /** \brief Get all strings from a string tensor
   *
   * An example of the results:<br>
   * Given \p value is a string tensor with the strings { "This" "is" "a" "test" }<br>
   * \p s must have a size of 11 bytes<br>
   * \p offsets must have 4 elements<br>
   * After the call, these values will be filled in:<br>
   * \p s will contain "Thisisatest"<br>
   * \p offsets will contain { 0, 4, 6, 7 }<br>
   * The length of the last string is just s_len - offsets[last]
   *
   * \param[in] value A tensor of type ONNX_TENSOR_ELEMENT_DATA_TYPE_STRING
   * \param[in] s Buffer to sequentially write all tensor strings to. Each string is NOT null-terminated.
   * \param[in] s_len Number of bytes of buffer pointed to by \p s (Get it from OrtApi::GetStringTensorDataLength)
   * \param[out] offsets Array of start offsets into the strings written to \p s
   * \param[in] offsets_len Number of elements in offsets
   *
   * \snippet{doc} snippets.dox OrtStatus Return Value
   */
  ORT_API2_STATUS(GetStringTensorContent, _In_ const OrtValue* value, _Out_writes_bytes_all_(s_len) void* s,
                  size_t s_len, _Out_writes_all_(offsets_len) size_t* offsets, size_t offsets_len);

  /// @}
  /// \name OrtTypeInfo
  /// @{

  /** \brief Get ::OrtTensorTypeAndShapeInfo from an ::OrtTypeInfo
   *
   * \param[in] type_info
   * \param[out] out Do not free this value, it will be valid until type_info is freed.
   *             If type_info does not represent tensor, this value will be set to nullptr.
   *
   * \snippet{doc} snippets.dox OrtStatus Return Value
   */
  ORT_API2_STATUS(CastTypeInfoToTensorInfo, _In_ const OrtTypeInfo* type_info,
                  _Outptr_result_maybenull_ const OrtTensorTypeAndShapeInfo** out);

  /** \brief Get ::ONNXType from ::OrtTypeInfo
   *
   * \param[in] type_info
   * \param[out] out
   *
   * \snippet{doc} snippets.dox OrtStatus Return Value
   */
  ORT_API2_STATUS(GetOnnxTypeFromTypeInfo, _In_ const OrtTypeInfo* type_info, _Out_ enum ONNXType* out);

  /// @}
  /// \name OrtTensorTypeAndShapeInfo
  /// @{

  /** \brief Create an ::OrtTensorTypeAndShapeInfo object
   *
   * \param[out] out Returns newly created ::OrtTensorTypeAndShapeInfo. Must be freed with OrtApi::ReleaseTensorTypeAndShapeInfo
   *
   * \snippet{doc} snippets.dox OrtStatus Return Value
   */
  ORT_API2_STATUS(CreateTensorTypeAndShapeInfo, _Outptr_ OrtTensorTypeAndShapeInfo** out);

  /** \brief Set element type in ::OrtTensorTypeAndShapeInfo
   *
   * \param[in] info
   * \param[in] type
   *
   * \snippet{doc} snippets.dox OrtStatus Return Value
   */
  ORT_API2_STATUS(SetTensorElementType, _Inout_ OrtTensorTypeAndShapeInfo* info, enum ONNXTensorElementDataType type);

  /** \brief Set shape information in ::OrtTensorTypeAndShapeInfo
   *
   * \param[in] info
   * \param[in] dim_values Array with `dim_count` elements. Can contain negative values.
   * \param[in] dim_count Number of elements in `dim_values`
   *
   * \snippet{doc} snippets.dox OrtStatus Return Value
   */
  ORT_API2_STATUS(SetDimensions, OrtTensorTypeAndShapeInfo* info, _In_ const int64_t* dim_values, size_t dim_count);

  /** \brief Get element type in ::OrtTensorTypeAndShapeInfo
   *
   * \see OrtApi::SetTensorElementType
   *
   * \param[in] info
   * \param[out] out
   *
   * \snippet{doc} snippets.dox OrtStatus Return Value
   */
  ORT_API2_STATUS(GetTensorElementType, _In_ const OrtTensorTypeAndShapeInfo* info,
                  _Out_ enum ONNXTensorElementDataType* out);

  /** \brief Get dimension count in ::OrtTensorTypeAndShapeInfo
   *
   * \see OrtApi::GetDimensions
   *
   * \param[in] info
   * \param[out] out
   *
   * \snippet{doc} snippets.dox OrtStatus Return Value
   */
  ORT_API2_STATUS(GetDimensionsCount, _In_ const OrtTensorTypeAndShapeInfo* info, _Out_ size_t* out);

  /** \brief Get dimensions in ::OrtTensorTypeAndShapeInfo
   *
   * \param[in] info
   * \param[out] dim_values Array with `dim_values_length` elements. On return, filled with the dimensions stored in the ::OrtTensorTypeAndShapeInfo
   * \param[in] dim_values_length Number of elements in `dim_values`. Use OrtApi::GetDimensionsCount to get this value
   *
   * \snippet{doc} snippets.dox OrtStatus Return Value
   */
  ORT_API2_STATUS(GetDimensions, _In_ const OrtTensorTypeAndShapeInfo* info, _Out_ int64_t* dim_values,
                  size_t dim_values_length);

  /** \brief Get symbolic dimension names in ::OrtTensorTypeAndShapeInfo
   *
   * \param[in] info
   * \param[in] dim_params Array with `dim_params_length` elements. On return filled with pointers to null terminated strings of the dimension names
   * \param[in] dim_params_length Number of elements in `dim_params`. Use OrtApi::GetDimensionsCount to get this value
   *
   * \snippet{doc} snippets.dox OrtStatus Return Value
   */
  ORT_API2_STATUS(GetSymbolicDimensions, _In_ const OrtTensorTypeAndShapeInfo* info,
                  _Out_writes_all_(dim_params_length) const char* dim_params[], size_t dim_params_length);

  /** \brief Get total number of elements in a tensor shape from an ::OrtTensorTypeAndShapeInfo
   *
   * Return the number of elements specified by the tensor shape (all dimensions multiplied by each other).
   * For 0 dimensions, 1 is returned. If any dimension is less than 0, the result is always -1.
   *
   * Examples:<br>
   * [] = 1<br>
   * [1,3,4] = 12<br>
   * [2,0,4] = 0<br>
   * [-1,3,4] = -1<br>
   *
   * \param[in] info
   * \param[out] out Number of elements
   *
   * \snippet{doc} snippets.dox OrtStatus Return Value
   */
  ORT_API2_STATUS(GetTensorShapeElementCount, _In_ const OrtTensorTypeAndShapeInfo* info, _Out_ size_t* out);

  /// @}
  /// \name OrtValue
  /// @{

  /** \brief Get type and shape information from a tensor ::OrtValue
   *
   * \param[in] value Must be a tensor (not a map/sequence/etc) or will return failure
   * \param[out] out Newly created ::OrtTensorTypeAndShapeInfo. Must be freed with OrtApi::ReleaseTensorTypeAndShapeInfo
   *
   * \snippet{doc} snippets.dox OrtStatus Return Value
   */
  ORT_API2_STATUS(GetTensorTypeAndShape, _In_ const OrtValue* value, _Outptr_ OrtTensorTypeAndShapeInfo** out);

  /** \brief Get type information of an OrtValue
   *
   * \param[in] value
   * \param[out] out Newly created ::OrtTypeInfo. Must be freed with OrtApi::ReleaseTypeInfo
   *
   * \snippet{doc} snippets.dox OrtStatus Return Value
   */
  ORT_API2_STATUS(GetTypeInfo, _In_ const OrtValue* value, _Outptr_result_maybenull_ OrtTypeInfo** out);

  /** \brief Get ONNXType of an ::OrtValue
   *
   * \param[in] value
   * \param[out] out
   *
   * \snippet{doc} snippets.dox OrtStatus Return Value
   */
  ORT_API2_STATUS(GetValueType, _In_ const OrtValue* value, _Out_ enum ONNXType* out);

  /// @}
  /// \name OrtMemoryInfo
  /// @{

  /** \brief Create an ::OrtMemoryInfo
   *
   * \param[in] name
   * \param[in] type
   * \param[in] id
   * \param[in] mem_type
   * \param[out] out Newly created ::OrtMemoryInfo. Must be freed with OrtAPi::ReleaseMemoryInfo
   *
   * \snippet{doc} snippets.dox OrtStatus Return Value
   */
  ORT_API2_STATUS(CreateMemoryInfo, _In_ const char* name, enum OrtAllocatorType type, int id,
                  enum OrtMemType mem_type, _Outptr_ OrtMemoryInfo** out);

  /** \brief Create an ::OrtMemoryInfo for CPU memory
   *
   * Special case version of OrtApi::CreateMemoryInfo for CPU based memory. Same as using OrtApi::CreateMemoryInfo with name = "Cpu" and id = 0.
   *
   * \param[in] type
   * \param[in] mem_type
   * \param[out] out
   *
   * \snippet{doc} snippets.dox OrtStatus Return Value
   */
  ORT_API2_STATUS(CreateCpuMemoryInfo, enum OrtAllocatorType type, enum OrtMemType mem_type,
                  _Outptr_ OrtMemoryInfo** out);

  /** \brief Compare ::OrtMemoryInfo objects for equality
   *
   * Compares all settings of each ::OrtMemoryInfo for equality
   *
   * \param[in] info1
   * \param[in] info2
   * \param[out] out Set to 0 if equal, -1 if not equal
   *
   * \snippet{doc} snippets.dox OrtStatus Return Value
   */
  ORT_API2_STATUS(CompareMemoryInfo, _In_ const OrtMemoryInfo* info1, _In_ const OrtMemoryInfo* info2, _Out_ int* out);

  /** \brief Get name from ::OrtMemoryInfo
   *
   * \param[in] ptr
   * \param[out] out Writes null terminated string to this pointer. Do NOT free the returned pointer. It is valid for the lifetime of the ::OrtMemoryInfo
   *
   * \snippet{doc} snippets.dox OrtStatus Return Value
   */
  ORT_API2_STATUS(MemoryInfoGetName, _In_ const OrtMemoryInfo* ptr, _Out_ const char** out);

  /** \brief Get the id from ::OrtMemoryInfo
   */
  ORT_API2_STATUS(MemoryInfoGetId, _In_ const OrtMemoryInfo* ptr, _Out_ int* out);

  /** \brief Get the ::OrtMemType from ::OrtMemoryInfo
   */
  ORT_API2_STATUS(MemoryInfoGetMemType, _In_ const OrtMemoryInfo* ptr, _Out_ OrtMemType* out);

  /** \brief Get the ::OrtAllocatorType from ::OrtMemoryInfo
   */
  ORT_API2_STATUS(MemoryInfoGetType, _In_ const OrtMemoryInfo* ptr, _Out_ OrtAllocatorType* out);

  /// @}
  /// \name OrtAllocator
  /// @{

  /// \brief Calls OrtAllocator::Alloc function
  ORT_API2_STATUS(AllocatorAlloc, _Inout_ OrtAllocator* ort_allocator, size_t size, _Outptr_ void** out);
  /// \brief Calls OrtAllocator::Free function
  ORT_API2_STATUS(AllocatorFree, _Inout_ OrtAllocator* ort_allocator, void* p);
  /// \brief Calls OrtAllocator::Info function
  ORT_API2_STATUS(AllocatorGetInfo, _In_ const OrtAllocator* ort_allocator, _Outptr_ const struct OrtMemoryInfo** out);

  /** \brief Get the default allocator
   *
   * The default allocator is a CPU based, non-arena. Always returns the same pointer to the same default allocator.
   *
   * \param[out] out Returned value should NOT be freed
   *
   * \snippet{doc} snippets.dox OrtStatus Return Value
   */
  ORT_API2_STATUS(GetAllocatorWithDefaultOptions, _Outptr_ OrtAllocator** out);

  /// @}
  /// \name OrtSessionOptions
  /// @{

  /** \brief Override session symbolic dimensions
   *
   * Override symbolic dimensions (by specific denotation strings) with actual values if known at session initialization time to enable
   * optimizations that can take advantage of fixed values (such as memory planning, etc)
   *
   * \param[in] options
   * \param[in] dim_denotation
   * \param[in] dim_value
   *
   * \snippet{doc} snippets.dox OrtStatus Return Value
   */
  ORT_API2_STATUS(AddFreeDimensionOverride, _Inout_ OrtSessionOptions* options, _In_ const char* dim_denotation,
                  _In_ int64_t dim_value);

  /// @}
  /// \name OrtValue
  /// @{

  /* Internal information (not seen in Doxygen)
   *
   * APIs to support non-tensor types - map and sequence.
   * Currently only the following types are supported
   * Note: the following types should be kept in sync with data_types.h
   * Map types
   * =========
   * std::map<std::string, std::string>
   * std::map<std::string, int64_t>
   * std::map<std::string, float>
   * std::map<std::string, double>
   * std::map<int64_t, std::string>
   * std::map<int64_t, int64_t>
   * std::map<int64_t, float>
   * std::map<int64_t, double>
   *
   * Sequence types
   * ==============
   * std::vector<std::string>
   * std::vector<int64_t>
   * std::vector<float>
   * std::vector<double>
   * std::vector<std::map<std::string, float>>
   * std::vector<std::map<int64_t, float>
   */

  /** \brief Get non tensor data from an ::OrtValue
   *
   * If `value` is of type ONNX_TYPE_MAP, you need to retrieve the keys and values
   * separately. Use index=0 to retrieve keys and index=1 to retrieve values.
   * If `value` is of type ONNX_TYPE_SEQUENCE, use index to retrieve the index'th element
   * of the sequence.
   *
   * \param[in] value
   * \param[in] index See above for usage based on `value` type
   * \param[in] allocator Allocator used to allocate ::OrtValue
   * \param[out] out Created ::OrtValue that holds the element requested. Must be freed with OrtApi::ReleaseValue
   *
   * \snippet{doc} snippets.dox OrtStatus Return Value
   */
  ORT_API2_STATUS(GetValue, _In_ const OrtValue* value, int index, _Inout_ OrtAllocator* allocator,
                  _Outptr_ OrtValue** out);

  /** \brief Get non tensor value count from an ::OrtValue
   *
   * If `value` is of type ONNX_TYPE_MAP 2 will always be returned. For ONNX_TYPE_SEQUENCE
   * the number of elements in the sequence will be returned
   *
   * \param[in] value
   * \param[out] out
   *
   * \snippet{doc} snippets.dox OrtStatus Return Value
   */
  ORT_API2_STATUS(GetValueCount, _In_ const OrtValue* value, _Out_ size_t* out);

  /** \brief Create a map or sequence ::OrtValue
   *
   * To construct a map (ONNX_TYPE_MAP), use num_values = 2 and `in` should be an array of 2 ::OrtValue%s
   * representing keys and values.<br>
   *
   * To construct a sequence (ONNX_TYPE_SEQUENCE), use num_values = N where N is the number of the elements in the
   * sequence. 'in' should be an array of N ::OrtValue%s.
   *
   * \param[in] in See above for details
   * \param[in] num_values
   * \param[in] value_type Must be either ONNX_TYPE_MAP or ONNX_TYPE_SEQUENCE
   * \param[out] out Newly created ::OrtValue. Must be freed with OrtApi::ReleaseValue
   *
   * \snippet{doc} snippets.dox OrtStatus Return Value
   */
  ORT_API2_STATUS(CreateValue, _In_reads_(num_values) const OrtValue* const* in, size_t num_values,
                  enum ONNXType value_type, _Outptr_ OrtValue** out);

  /** \brief Create an opaque (custom user defined type) ::OrtValue
   *
   * Constructs an ::OrtValue that contains a value of non-standard type created for
   * experiments or while awaiting standardization. ::OrtValue in this case would contain
   * an internal representation of the Opaque type. Opaque types are distinguished from
   * each other by two strings 1) domain and 2) type name. The combination of the two
   * must be unique, so the type representation is properly identified internally. The combination
   * must be properly registered from within ORT at both compile/run time or by another API.
   *
   * To construct the ::OrtValue pass domain and type names, also a pointer to a data container
   * the type of which must be known to both ORT and the client program. That data container may or may
   * not match the internal representation of the Opaque type. The sizeof(data_container) is passed for
   * verification purposes.
   *
   * \param[in] domain_name Null terminated string of the domain name
   * \param[in] type_name Null terminated string of the type name
   * \param[in] data_container User pointer Data to populate ::OrtValue
   * \param[in] data_container_size Size in bytes of what `data_container` points to
   * \param[out] out Newly created ::OrtValue. Must be freed with OrtApi::ReleaseValue
   *
   * \snippet{doc} snippets.dox OrtStatus Return Value
   */
  ORT_API2_STATUS(CreateOpaqueValue, _In_z_ const char* domain_name, _In_z_ const char* type_name,
                  _In_ const void* data_container, size_t data_container_size, _Outptr_ OrtValue** out);

  /** \brief Get internal data from an opaque (custom user defined type) ::OrtValue
   *
   * Copies internal data from an opaque value into a user provided buffer
   *
   * \see OrtApi::CreateOpaqueValue
   *
   * \param[in] domain_name Null terminated string of the domain name
   * \param[in] type_name Null terminated string of the type name
   * \param[in] in The opaque ::OrtValue
   * \param[out] data_container Buffer to copy data into
   * \param[out] data_container_size Size in bytes of the buffer pointed to by data_container. Must match the size of the internal buffer.
   *
   * \snippet{doc} snippets.dox OrtStatus Return Value
   */
  ORT_API2_STATUS(GetOpaqueValue, _In_ const char* domain_name, _In_ const char* type_name, _In_ const OrtValue* in,
                  _Out_ void* data_container, size_t data_container_size);

  /// @}
  /// \name OrtKernelInfo
  /// Custom operator APIs.
  /// @{

  /** \brief Get a float stored as an attribute in the graph node
   *
   * \param[in] info ::OrtKernelInfo instance
   * \param[in] name Null terminated string of the name of the attribute
   * \param[out] out Pointer to memory where the attribute will be stored
   *
   * \snippet{doc} snippets.dox OrtStatus Return Value
   */
  ORT_API2_STATUS(KernelInfoGetAttribute_float, _In_ const OrtKernelInfo* info, _In_ const char* name,
                  _Out_ float* out);

  /** \brief Fetch a 64-bit int stored as an attribute in the graph node
   *
   * \param[in] info ::OrtKernelInfo instance
   * \param[in] name Null terminated string of the name of the attribute
   * \param[out] out Pointer to memory where the attribute will be stored
   *
   * \snippet{doc} snippets.dox OrtStatus Return Value
   */
  ORT_API2_STATUS(KernelInfoGetAttribute_int64, _In_ const OrtKernelInfo* info, _In_ const char* name,
                  _Out_ int64_t* out);

  /** \brief Fetch a string stored as an attribute in the graph node
   *
   * If `out` is nullptr, the value of `size` is set to the true size of the string
   * attribute, and a success status is returned.
   *
   * If the `size` parameter is greater than or equal to the actual string attribute's size,
   * the value of `size` is set to the true size of the string attribute, the provided memory
   * is filled with the attribute's contents, and a success status is returned.
   *
   * If the `size` parameter is less than the actual string attribute's size and `out`
   * is not nullptr, the value of `size` is set to the true size of the string attribute
   * and a failure status is returned.)
   *
   * \param[in] info ::OrtKernelInfo instance
   * \param[in] name Null terminated string of the name of the attribute
   * \param[out] out Pointer to memory where the attribute will be stored
   * \param[in,out] size See above comments for details
   *
   * \snippet{doc} snippets.dox OrtStatus Return Value
   */
  ORT_API2_STATUS(KernelInfoGetAttribute_string, _In_ const OrtKernelInfo* info, _In_ const char* name, _Out_ char* out,
                  _Inout_ size_t* size);

  /// @}
  /// \name OrtKernelContext
  /// Custom operator APIs.
  /// @{

  /** \brief Used for custom operators, get the input count of a kernel
   *
   * \see ::OrtCustomOp
   */
  ORT_API2_STATUS(KernelContext_GetInputCount, _In_ const OrtKernelContext* context, _Out_ size_t* out);

  /** \brief Used for custom operators, get the output count of a kernel
   *
   * \see ::OrtCustomOp
   */
  ORT_API2_STATUS(KernelContext_GetOutputCount, _In_ const OrtKernelContext* context, _Out_ size_t* out);

  /** \brief Used for custom operators, get an input of a kernel
   *
   * The function attempts fetches the input of the kernel. If the input is optional
   * and not present, the function returns success and out is set to nullptr.
   *
   * \param[in] context ::OrtKernelContext instance
   * \param[in] index See KernelContext_GetInputCount for boundaries check.
   * \param[out] out OrtValue if the input is present otherwise is set nullptr
   *
   * \snippet{doc} snippets.dox OrtStatus Return Value
   */
  ORT_API2_STATUS(KernelContext_GetInput, _In_ const OrtKernelContext* context, _In_ size_t index,
                  _Out_ const OrtValue** out);

  /** \brief Used for custom operators, get an output of a kernel
   *
   * The function attempts fetches the output of the kernel. If the output is optional
   * and not present, the function returns success and out is set to nullptr.
   *
   * \param[in] context ::OrtKernelContext instance
   * \param[in] index See KernelContext_GetOutputCount for boundaries check.
   * \param[in] dim_values output dimensions
   * \param[in] dim_count number of dimensions
   * \param[out] out a ptr to OrtValue to output otherwise set to nullptr
   *
   * \snippet{doc} snippets.dox OrtStatus Return Value
   */
  ORT_API2_STATUS(KernelContext_GetOutput, _Inout_ OrtKernelContext* context, _In_ size_t index,
                  _In_ const int64_t* dim_values, size_t dim_count, _Outptr_ OrtValue** out);

  /// @}
  /// \name OrtEnv
  /// @{
  ORT_CLASS_RELEASE(Env);
  /// @}
  /// \name OrtStatus
  /// @{
  ORT_CLASS_RELEASE(Status);
  /// @}
  /// \name OrtMemoryInfo
  /// @{
  ORT_CLASS_RELEASE(MemoryInfo);
  /// @}
  /// \name OrtSession
  /// @{
  ORT_CLASS_RELEASE(Session);  // Don't call ReleaseSession from Dllmain (because session owns a thread pool)
  /// @}
  /// \name OrtValue
  /// @{
  ORT_CLASS_RELEASE(Value);
  /// @}
  /// \name OrtRunOptions
  /// @{
  ORT_CLASS_RELEASE(RunOptions);
  /// @}
  /// \name OrtTypeInfo
  /// @{
  ORT_CLASS_RELEASE(TypeInfo);
  /// @}
  /// \name OrtTensorTypeAndShapeInfo
  /// @{
  ORT_CLASS_RELEASE(TensorTypeAndShapeInfo);
  /// @}
  /// \name OrtSessionOptions
  /// @{
  ORT_CLASS_RELEASE(SessionOptions);
  /// @}
  /// \name OrtCustomOpDomain
  /// @{
  ORT_CLASS_RELEASE(CustomOpDomain);

  /// @}
  /// \name OrtTypeInfo
  /// @{

  /** \brief Get denotation from type information
   *
   * Augments ::OrtTypeInfo to return denotations on the type.
   *
   * This is used by WinML to determine if an input/output is intended to be an Image or a Tensor.
   *
   * \param[in] type_info
   * \param[out] denotation Pointer to the null terminated denotation string is written to this pointer. This pointer is valid until the object is destroyed or the name is changed, do not free.
   * \param[out] len Length in bytes of the string returned in `denotation`
   *
   * \snippet{doc} snippets.dox OrtStatus Return Value
   */
  ORT_API2_STATUS(GetDenotationFromTypeInfo, _In_ const OrtTypeInfo* type_info, _Out_ const char** const denotation,
                  _Out_ size_t* len);

  /** \brief Get detailed map information from an ::OrtTypeInfo
   *
   * This augments ::OrtTypeInfo to return an ::OrtMapTypeInfo when the type is a map.
   * The OrtMapTypeInfo has additional information about the map's key type and value type.
   *
   * This is used by WinML to support model reflection APIs.
   *
   * \param[out] type_info
   * \param[out] out A pointer to the ::OrtMapTypeInfo. Do not free this value. If type_info
   *             does not contain a map, this value will be set to nullptr.
   *
   * \snippet{doc} snippets.dox OrtStatus Return Value
   */
  ORT_API2_STATUS(CastTypeInfoToMapTypeInfo, _In_ const OrtTypeInfo* type_info,
                  _Outptr_result_maybenull_ const OrtMapTypeInfo** out);

  /** \brief Cast ::OrtTypeInfo to an ::OrtSequenceTypeInfo
   *
   * This api augments ::OrtTypeInfo to return an ::OrtSequenceTypeInfo when the type is a sequence.
   * The ::OrtSequenceTypeInfo has additional information about the sequence's element type.
   *
   * This is used by WinML to support model reflection APIs.
   *
   * \param[in] type_info
   * \param[out] out A pointer to the OrtSequenceTypeInfo. Do not free this value. If type_info
   *             doesn not contain a sequence, this value will be set to nullptr.
   *
   * \snippet{doc} snippets.dox OrtStatus Return Value
   */
  ORT_API2_STATUS(CastTypeInfoToSequenceTypeInfo, _In_ const OrtTypeInfo* type_info,
                  _Outptr_result_maybenull_ const OrtSequenceTypeInfo** out);

  /// @}
  /// \name OrtMapTypeInfo
  /// @{

  /** \brief Get key type from an ::OrtMapTypeInfo
   *
   * Key types are restricted to being scalar types.
   *
   * This is used by WinML to support model reflection APIs.
   *
   * \param[in] map_type_info
   * \param[out] out
   *
   * \snippet{doc} snippets.dox OrtStatus Return Value
   */
  ORT_API2_STATUS(GetMapKeyType, _In_ const OrtMapTypeInfo* map_type_info, _Out_ enum ONNXTensorElementDataType* out);

  /** \brief Get the value type from an ::OrtMapTypeInfo
   *
   * \param[in] map_type_info
   * \param[out] type_info A copy of the OrtTypeInfo for the map value type.
   *                       The user must free this value with ReleaseTypeInfo.
   *
   * \snippet{doc} snippets.dox OrtStatus Return Value
   */
  ORT_API2_STATUS(GetMapValueType, _In_ const OrtMapTypeInfo* map_type_info, _Outptr_ OrtTypeInfo** type_info);

  /// @}
  /// \name OrtSequenceTypeInfo
  /// @{

  /** \brief Get element type from an ::OrtSequenceTypeInfo
   *
   * This is used by WinML to support model reflection APIs.
   *
   * \param[in] sequence_type_info
   * \param[out] type_info A copy of the OrtTypeInfo for the sequence element type.
   *                       The user must free this value with ReleaseTypeInfo.
   *
   * \snippet{doc} snippets.dox OrtStatus Return Value
   */
  ORT_API2_STATUS(GetSequenceElementType, _In_ const OrtSequenceTypeInfo* sequence_type_info,
                  _Outptr_ OrtTypeInfo** type_info);

  /// @}
  /// \name OrtMapTypeInfo
  /// @{
  ORT_CLASS_RELEASE(MapTypeInfo);
  /// @}
  /// \name OrtSequenceTypeInfo
  /// @{
  ORT_CLASS_RELEASE(SequenceTypeInfo);

  /// @}
  /// \name OrtSession
  /// @{

  /** \brief End profiling and return filename of the profile data
   *
   * Profiling is turned on through OrtApi::EnableProfiling
   *
   * \param[in] session
   * \param[in] allocator
   * \param[out] out Null terminated string of the filename, allocated using `allocator`. Must be freed using `allocator`
   *
   * \snippet{doc} snippets.dox OrtStatus Return Value
   */
  ORT_API2_STATUS(SessionEndProfiling, _In_ OrtSession* session, _Inout_ OrtAllocator* allocator, _Outptr_ char** out);

  /** \brief Get ::OrtModelMetadata from an ::OrtSession
   *
   * \param[in] session
   * \param[out] out Newly created ::OrtModelMetadata. Must be freed using OrtApi::ReleaseModelMetadata
   *
   * \snippet{doc} snippets.dox OrtStatus Return Value
   */
  ORT_API2_STATUS(SessionGetModelMetadata, _In_ const OrtSession* session, _Outptr_ OrtModelMetadata** out);

  /// @}
  /// \name OrtModelMetadata
  /// @{

  /** \brief Get `producer name` from an ::OrtModelMetadata
   *
   * \param[in] model_metadata
   * \param[in] allocator
   * \param[out] value Set to a null terminated string allocated using `allocator`. Must be freed using `allocator`
   *
   * \snippet{doc} snippets.dox OrtStatus Return Value
   */
  ORT_API2_STATUS(ModelMetadataGetProducerName, _In_ const OrtModelMetadata* model_metadata,
                  _Inout_ OrtAllocator* allocator, _Outptr_ char** value);

  /** \brief Get `graph name` from an ::OrtModelMetadata
   *
   * \param[in] model_metadata
   * \param[in] allocator
   * \param[out] value Set to a null terminated string allocated using `allocator`. Must be freed using `allocator`
   *
   * \snippet{doc} snippets.dox OrtStatus Return Value
   */
  ORT_API2_STATUS(ModelMetadataGetGraphName, _In_ const OrtModelMetadata* model_metadata,
                  _Inout_ OrtAllocator* allocator, _Outptr_ char** value);

  /** \brief Get `domain` from an ::OrtModelMetadata
   *
   * \param[in] model_metadata
   * \param[in] allocator
   * \param[out] value Set to a null terminated string allocated using `allocator`. Must be freed using `allocator`
   *
   * \snippet{doc} snippets.dox OrtStatus Return Value
   */
  ORT_API2_STATUS(ModelMetadataGetDomain, _In_ const OrtModelMetadata* model_metadata, _Inout_ OrtAllocator* allocator,
                  _Outptr_ char** value);

  /** \brief Get `description` from an ::OrtModelMetadata
   *
   * \param[in] model_metadata
   * \param[in] allocator
   * \param[out] value Set to a null terminated string allocated using `allocator`. Must be freed using `allocator`
   *
   * \snippet{doc} snippets.dox OrtStatus Return Value
   */
  ORT_API2_STATUS(ModelMetadataGetDescription, _In_ const OrtModelMetadata* model_metadata,
                  _Inout_ OrtAllocator* allocator, _Outptr_ char** value);

  /** \brief Return data for a key in the custom metadata map in an ::OrtModelMetadata
   *
   * \param[in] model_metadata
   * \param[in] allocator
   * \param[in] key Null terminated string
   * \param[out] value Set to a null terminated string allocated using `allocator`. Must be freed using `allocator`
   * `value` will be set to nullptr if the given key is not found in the custom metadata map.
   *
   * \snippet{doc} snippets.dox OrtStatus Return Value
   */
  ORT_API2_STATUS(ModelMetadataLookupCustomMetadataMap, _In_ const OrtModelMetadata* model_metadata,
                  _Inout_ OrtAllocator* allocator, _In_ const char* key, _Outptr_result_maybenull_ char** value);

  /** \brief Get version number from an ::OrtModelMetadata
   *
   * \param[in] model_metadata
   * \param[out] value Set to the version number
   *
   * \snippet{doc} snippets.dox OrtStatus Return Value
   */
  ORT_API2_STATUS(ModelMetadataGetVersion, _In_ const OrtModelMetadata* model_metadata, _Out_ int64_t* value);

  ORT_CLASS_RELEASE(ModelMetadata);

  /// @}
  /// \name OrtEnv
  /// @{

  /** \brief Create an OrtEnv
   *
   * Create an environment with global threadpools that will be shared across sessions.
   * Use this in conjunction with OrtApi::DisablePerSessionThreads or else the session will use
   * its own thread pools.
   *
   * \param[in] log_severity_level The log severity level.
   * \param[in] logid The log identifier.
   * \param[in] tp_options
   * \param[out] out Returned newly created OrtEnv. Must be freed with OrtApi::ReleaseEnv
   *
   * \snippet{doc} snippets.dox OrtStatus Return Value
   */
  ORT_API2_STATUS(CreateEnvWithGlobalThreadPools, OrtLoggingLevel log_severity_level, _In_ const char* logid,
                  _In_ const OrtThreadingOptions* tp_options, _Outptr_ OrtEnv** out);

  /// @}
  /// \name OrtSessionOptions
  /// @{

  /** \brief Use global thread pool on a session
   *
   * Disable using per session thread pool and use the shared global threadpool.
   * This should be used in conjunction with OrtApi::CreateEnvWithGlobalThreadPools.
   *
   * \param[in] options
   *
   * \snippet{doc} snippets.dox OrtStatus Return Value
   */
  ORT_API2_STATUS(DisablePerSessionThreads, _Inout_ OrtSessionOptions* options);

  /// @}
  /// \name OrtThreadingOptions
  /// @{

  /** \brief Create an ::OrtThreadingOptions
   *
   * \param[out] out Newly created ::OrtThreadingOptions. Must be freed with OrtApi::ReleaseThreadingOptions
   * \snippet{doc} snippets.dox OrtStatus Return Value
   */
  ORT_API2_STATUS(CreateThreadingOptions, _Outptr_ OrtThreadingOptions** out);

  ORT_CLASS_RELEASE(ThreadingOptions);

  /// @}
  /// \name OrtModelMetadata
  /// @{

  /**
   *
   * \param[in] model_metadata
   * \param[in] allocator
   * \param[out] keys Array of null terminated strings (array count = num_keys) allocated using `allocator`.
   *  The strings and the pointer array must be freed using `allocator`
   *  `keys` will be set to nullptr if the custom metadata map is empty.
   * \param[out] num_keys Set to the number of elements in the `keys` array
   *
   * \snippet{doc} snippets.dox OrtStatus Return Value
   */
  ORT_API2_STATUS(ModelMetadataGetCustomMetadataMapKeys, _In_ const OrtModelMetadata* model_metadata,
                  _Inout_ OrtAllocator* allocator, _Outptr_result_buffer_maybenull_(*num_keys) char*** keys, _Out_ int64_t* num_keys);

  /// @}
  /// \name OrtSessionOptions
  /// @{

  /**
   *
   * Override symbolic dimensions (by specific name strings) with actual values
   * if known at session initialization time to enable optimizations that can
   * take advantage of fixed values (such as memory planning, etc)
   *
   */
  ORT_API2_STATUS(AddFreeDimensionOverrideByName,
                  _Inout_ OrtSessionOptions* options, _In_ const char* dim_name,
                  _In_ int64_t dim_value);

  /// @}
  /// \name Misc
  /// @{

  /** \brief Get the names of all available providers
   *
   * \note The providers in the list are not guaranteed to be usable. They may fail to load due to missing system dependencies.
   *    For example, if the CUDA/cuDNN libraries are not installed, the CUDA provider will report an error when it is added to the session options.
   *
   * \param[out] out_ptr Set to a pointer to an array of null terminated strings of the available providers. The entries and the
   *    array itself must be freed using OrtApi::ReleaseAvailableProviders
   * \param[out] provider_length Set to the number of entries in the `out_ptr` array
   *
   * \snippet{doc} snippets.dox OrtStatus Return Value
   */
  ORT_API2_STATUS(GetAvailableProviders, _Outptr_ char*** out_ptr, _Out_ int* provider_length);

  /** \brief Release data from OrtApi::GetAvailableProviders. This API will never fail
   * so you can rely on it in a noexcept code.
   *
   * \param[in] ptr The `out_ptr` result from OrtApi::GetAvailableProviders.
   * \param[in] providers_length The `provider_length` result from OrtApi::GetAvailableProviders
   *
   * \snippet{doc} snippets.dox OrtStatus Return Value
   */
  ORT_API2_STATUS(ReleaseAvailableProviders, _In_ char** ptr,
                  _In_ int providers_length);

  /// @}
  /// \name OrtValue
  /// @{

  /** \brief Get the length of a single string in a string tensor
   *
   * \param[in] value A string tensor
   * \param[in] index Index of the string in the tensor
   * \param[out] out Set to number of bytes of the string element
   *
   * \snippet{doc} snippets.dox OrtStatus Return Value
   */
  ORT_API2_STATUS(GetStringTensorElementLength, _In_ const OrtValue* value, size_t index, _Out_ size_t* out);

  /** \brief Get a single string from a string tensor
   *
   * \param[in] value A string tensor
   * \param[in] s_len Number of bytes in the `s` buffer. Must match the value returned by OrtApi::GetStringTensorElementLength.
   * \param[in] index Index of the string in the tensor
   * \param[out] s The string element contents in UTF-8 encoding. The string is NOT null-terminated.
   *
   * \snippet{doc} snippets.dox OrtStatus Return Value
   */
  ORT_API2_STATUS(GetStringTensorElement, _In_ const OrtValue* value, size_t s_len, size_t index, _Out_writes_bytes_all_(s_len) void* s);

  /** \brief Set a single string in a string tensor
   *
   * \param[in] value A string tensor
   * \param[in] s A null terminated UTF-8 encoded string
   * \param[in] index Index of the string in the tensor to set
   *
   * \snippet{doc} snippets.dox OrtStatus Return Value
   */
  ORT_API2_STATUS(FillStringTensorElement, _Inout_ OrtValue* value, _In_ const char* s, size_t index);

  /// @}
  /// \name OrtSessionOptions
  /// @{

  /** \brief Set a session configuration entry as a pair of strings
   *
   * If a configuration with same key exists, this will overwrite the configuration with the given config_value.
   *
   * The config_key and the format of config_value are defined in onnxruntime_session_options_config_keys.h
   *
   * \param[in] options
   * \param[in] config_key A null terminated string representation of the config key
   * \param[in] config_value A null terminated string representation of the config value
   *
   * \snippet{doc} snippets.dox OrtStatus Return Value
   */
  ORT_API2_STATUS(AddSessionConfigEntry, _Inout_ OrtSessionOptions* options,
                  _In_z_ const char* config_key, _In_z_ const char* config_value);

  /// @}
  /// \name OrtAllocator
  /// @{

  /** \brief Create an allocator for an ::OrtSession following an ::OrtMemoryInfo
   *
   * The allocator wraps the internal allocator from the OrtSession and becomes invalid when the session does.
   *
   * \param[in] session
   * \param[in] mem_info valid ::OrtMemoryInfo instance
   * \param[out] out Newly created ::OrtAllocator. Must be freed with OrtApi::ReleaseAllocator
   *
   * \snippet{doc} snippets.dox OrtStatus Return Value
   */
  ORT_API2_STATUS(CreateAllocator, _In_ const OrtSession* session, _In_ const OrtMemoryInfo* mem_info,
                  _Outptr_ OrtAllocator** out);

  /** \brief Release an ::OrtAllocator obtained from OrtApi::CreateAllocator
   */
  ORT_CLASS_RELEASE(Allocator);

  /// @}
  /// \name OrtSession
  /// @{

  /** \brief Run a model using Io Bindings for the inputs & outputs
   *
   * \see OrtApi::Run
   *
   * \param[in] session
   * \param[in] run_options
   * \param[in] binding_ptr
   *
   * \snippet{doc} snippets.dox OrtStatus Return Value
   */
  ORT_API2_STATUS(RunWithBinding, _Inout_ OrtSession* session, _In_ const OrtRunOptions* run_options, _In_ const OrtIoBinding* binding_ptr);

  /** \brief Create an ::OrtIoBinding instance
   *
   * An IoBinding object allows one to bind pre-allocated ::OrtValue%s to input names.
   * Thus if you want to use a raw on device buffer as input or output you can avoid
   * extra copy during runtime.
   *
   * \param[in] session
   * \param[out] out Newly created ::OrtIoBinding. Must be freed with OrtApi::ReleaseIoBinding
   *
   * \snippet{doc} snippets.dox OrtStatus Return Value
   */
  ORT_API2_STATUS(CreateIoBinding, _Inout_ OrtSession* session, _Outptr_ OrtIoBinding** out);

  /// @}
  /// \name OrtIoBinding
  /// @{

  /** \brief Release an ::OrtIoBinding obtained from OrtApi::CreateIoBinding
   */
  ORT_CLASS_RELEASE(IoBinding);

  /** \brief Bind an ::OrtValue to an ::OrtIoBinding input
   *
   * When using OrtApi::RunWithBinding this value is used for the named input
   *
   * \param[in] binding_ptr
   * \param[in] name Name for the model input
   * \param[in] val_ptr ::OrtValue of Tensor type.
   *
   * \snippet{doc} snippets.dox OrtStatus Return Value
   */
  ORT_API2_STATUS(BindInput, _Inout_ OrtIoBinding* binding_ptr, _In_ const char* name, _In_ const OrtValue* val_ptr);

  /** \brief Bind an ::OrtValue to an ::OrtIoBinding output
   *
   * When using OrtApi::RunWithBinding this value is used for the named output
   *
   * \param[in] binding_ptr
   * \param[in] name Null terminated string of the model output name
   * \param[in] val_ptr ::OrtValue of Tensor type.
   *
   * \snippet{doc} snippets.dox OrtStatus Return Value
   */
  ORT_API2_STATUS(BindOutput, _Inout_ OrtIoBinding* binding_ptr, _In_ const char* name, _In_ const OrtValue* val_ptr);

  /** \brief Bind an ::OrtIoBinding output to a device
   *
   * Binds the ::OrtValue to a device which is specified by ::OrtMemoryInfo.
   * You can either create an instance of ::OrtMemoryInfo with a device id or obtain one from the allocator that you have created/are using
   * This is useful when one or more outputs have dynamic shapes and, it is hard to pre-allocate and bind a chunk of
   * memory within ::OrtValue ahead of time.
   *
   * \see OrtApi::RunWithBinding
   *
   * \param[in] binding_ptr
   * \param[in] name Null terminated string of the device name
   * \param[in] mem_info_ptr
   *
   * \snippet{doc} snippets.dox OrtStatus Return Value
   */
  ORT_API2_STATUS(BindOutputToDevice, _Inout_ OrtIoBinding* binding_ptr, _In_ const char* name, _In_ const OrtMemoryInfo* mem_info_ptr);

  /** \brief Get the names of an ::OrtIoBinding's outputs
   *
   * Returns the names of the outputs in the order they were bound. This is useful after running the model
   * with bound outputs because the returned names are in order in which output ::OrtValue are returned. This is useful if
   * the order of outputs and their names is not known.
   *
   * \param[in] binding_ptr
   * \param[in] allocator Allocator used to allocate continuous buffers for output strings and lengths.
   * \param[out] buffer Returns an array of non-null terminated UTF-8 strings. The number of strings stored is returned in the count parameter.
   *   This buffer is allocated using `allocator` and must be freed using it.
   * \param[out] lengths Returns an array of `count` lengths of the strings returned in `buffer`
   *   This buffer is allocated using `allocator` and must be freed using it.
   * \param[out] count Number of strings returned. If `binding_ptr` has no bound outputs, zero is returned,
   *              no memory allocation is performed and buffer and lengths are set to nullptr.
   *
   * \snippet{doc} snippets.dox OrtStatus Return Value
   */
  ORT_API2_STATUS(GetBoundOutputNames, _In_ const OrtIoBinding* binding_ptr, _In_ OrtAllocator* allocator,
                  _Out_ char** buffer, _Out_writes_all_(count) size_t** lengths, _Out_ size_t* count);

  /** \brief Get the output ::OrtValue objects from an ::OrtIoBinding
   *
   * Returns an array of pointers to individually allocated ::OrtValue%s that contain results of a model execution with OrtApi::RunWithBinding
   * The array contains the same number of ::OrtValue%s and they are in the same order as they were bound with OrtApi::BindOutput
   * or OrtApi::BindOutputToDevice.
   *
   * The returned ::OrtValue%s must be released using OrtApi::ReleaseValue after they are no longer needed.
   * The array is allocated using the specified instance of the allocator and must be freed using the same allocator after
   * all the ::OrtValue%s contained therein are individually released.
   *
   * \param[in] binding_ptr
   * \param[in] allocator Allocator used to allocate output array
   * \param[out] output Set to the allocated array of allocated ::OrtValue outputs. Set to nullptr if there are 0 outputs.
   * \param[out] output_count Set to number of ::OrtValue%s returned
   *
   * \snippet{doc} snippets.dox OrtStatus Return Value
   */
  ORT_API2_STATUS(GetBoundOutputValues, _In_ const OrtIoBinding* binding_ptr, _In_ OrtAllocator* allocator,
                  _Out_writes_all_(output_count) OrtValue*** output, _Out_ size_t* output_count);

  /** \brief Clears any previously set Inputs for an ::OrtIoBinding
   */
  void(ORT_API_CALL* ClearBoundInputs)(_Inout_ OrtIoBinding* binding_ptr) NO_EXCEPTION ORT_ALL_ARGS_NONNULL;

  /** \brief Clears any previously set Outputs for an ::OrtIoBinding
   */
  void(ORT_API_CALL* ClearBoundOutputs)(_Inout_ OrtIoBinding* binding_ptr) NO_EXCEPTION ORT_ALL_ARGS_NONNULL;

  /// @}
  /// \name OrtValue
  /// @{

  /** \brief Direct memory access to a specified tensor element
   *
   * For example, given a tensor with shape of [3,224,224], a pointer to the element at location [2,150,128] can be retrieved
   *
   * This function only works for numeric type tensors (No strings, etc).
   * This is a no-copy method whose returned pointer is valid until the passed in ::OrtValue is free'd.
   *
   * \param[in] value
   * \param[in] location_values Pointer to an array of index values that specify an element's location relative to its shape
   * \param[in] location_values_count Number of elements in location_values. Must match the number of elements in the tensor's shape.
   * \param[out] out Set to a pointer to the element specified
   *
   * \snippet{doc} snippets.dox OrtStatus Return Value
   */
  ORT_API2_STATUS(TensorAt, _Inout_ OrtValue* value, const int64_t* location_values, size_t location_values_count, _Outptr_ void** out);

  /// @}
  /// \name OrtEnv
  /// @{

  /** \brief Create an allocator and register it with the ::OrtEnv
   *
   * Enables sharing the allocator between multiple sessions that use the same env instance.
   * Lifetime of the created allocator will be valid for the duration of the environment.
   * Returns an error if an allocator with the same ::OrtMemoryInfo is already registered.
   *
   * See https://onnxruntime.ai/docs/get-started/with-c.html for details.
   *
   * \param[in] env ::OrtEnv instance
   * \param[in] mem_info
   * \param[in] arena_cfg Pass nullptr for defaults
   *
   * \snippet{doc} snippets.dox OrtStatus Return Value
   */
  ORT_API2_STATUS(CreateAndRegisterAllocator, _Inout_ OrtEnv* env, _In_ const OrtMemoryInfo* mem_info,
                  _In_ const OrtArenaCfg* arena_cfg);

  /** \brief Set language projection
   *
   * Set the language projection for collecting telemetry data when Env is created.
   *
   * The default is ORT_PROJECTION_C, which means it will classify the language not in the list to C also.
   *
   * \param[in] ort_env
   * \param[in] projection
   *
   * \snippet{doc} snippets.dox OrtStatus Return Value
   */
  ORT_API2_STATUS(SetLanguageProjection, _In_ const OrtEnv* ort_env, _In_ OrtLanguageProjection projection);

  /// @}
  /// \name OrtSession
  /// @{

  /** \brief Return the time that profiling was started
   *
   * \note The timer precision varies per platform. On Windows and MacOS, the precision will be ~100ns
   *
   * \param[in] session
   * \param[out] out nanoseconds of profiling's start time
   *
   * \snippet{doc} snippets.dox OrtStatus Return Value
   */
  ORT_API2_STATUS(SessionGetProfilingStartTimeNs, _In_ const OrtSession* session, _Outptr_ uint64_t* out);

  /// @}
  /// \name OrtThreadingOptions
  /// @{

  /** \brief Set global intra-op thread count
   *
   * This configures the global thread pool options to be used in the call to OrtApi::CreateEnvWithGlobalThreadPools
   *
   * \param[in] tp_options
   * \param[in] intra_op_num_threads Number of threads, special values:<br>
   *    0 = Use default thread count<br>
   *    1 = The invoking thread will be used; no threads will be created in the thread pool.
   *
   * \snippet{doc} snippets.dox OrtStatus Return Value
   */
  ORT_API2_STATUS(SetGlobalIntraOpNumThreads, _Inout_ OrtThreadingOptions* tp_options, int intra_op_num_threads);

  /** \brief Set global inter-op thread count
   *
   * This configures the global thread pool options to be used in the call to OrtApi::CreateEnvWithGlobalThreadPools
   *
   * \param[in] tp_options
   * \param[in] inter_op_num_threads Number of threads, special values:<br>
   *    0 = Use default thread count<br>
   *    1 = The invoking thread will be used; no threads will be created in the thread pool.
   *
   * \snippet{doc} snippets.dox OrtStatus Return Value
   */
  ORT_API2_STATUS(SetGlobalInterOpNumThreads, _Inout_ OrtThreadingOptions* tp_options, int inter_op_num_threads);

  /** \brief Set global spin control options
   *
   * This will configure the global thread pool options to be used in the call to OrtApi::CreateEnvWithGlobalThreadPools.
   * Allow spinning of thread pools when their queues are empty. This will set the value for both
   * inter_op and intra_op threadpools.
   *
   * \param[in] tp_options
   * \param[in] allow_spinning Valid values are 0 or 1.<br>
   *   0 = It won't spin (recommended if CPU usage is high)<br>
   *   1 = Threadpool will spin to wait for queue to become non-empty
   *
   * \snippet{doc} snippets.dox OrtStatus Return Value
   */
  ORT_API2_STATUS(SetGlobalSpinControl, _Inout_ OrtThreadingOptions* tp_options, int allow_spinning);

  /// @}
  /// \name OrtSessionOptions
  /// @{

  /** \brief Add a pre-allocated initializer to a session
   *
   * If a model contains an initializer with a name that is same as the name passed to this call,
   * ORT will use this initializer instance instead of deserializing one from the model file. This
   * is useful when you want to share the same initializer across sessions.
   *
   * \param[in] options
   * \param[in] name Null terminated string of the initializer name
   * \param[in] val ::OrtValue containing the initializer. Its lifetime and the underlying initializer buffer must be
   *   managed by the user (created using the OrtApi::CreateTensorWithDataAsOrtValue) and it must outlive the session object
   *   to which it is added.
   *
   * \snippet{doc} snippets.dox OrtStatus Return Value
   */
  ORT_API2_STATUS(AddInitializer, _Inout_ OrtSessionOptions* options, _In_z_ const char* name,
                  _In_ const OrtValue* val);

  /// @}
  /// \name OrtEnv
  /// @{

  /**
   * Create a custom environment with global threadpools and logger that will be shared across sessions.
   * Use this in conjunction with OrtApi::DisablePerSessionThreads or else the session will use
   * its own thread pools.
   *
   * \param[in] logging_function A pointer to a logging function.
   * \param[in] logger_param A pointer to arbitrary data passed as the ::OrtLoggingFunction `param` parameter to
   *                         `logging_function`.
   * \param[in] log_severity_level The log severity level.
   * \param[in] logid The log identifier.
   * \param[in] tp_options
   * \param[out] out Newly created OrtEnv. Must be freed with OrtApi::ReleaseEnv
   *
   * \snippet{doc} snippets.dox OrtStatus Return Value
   */
  ORT_API2_STATUS(CreateEnvWithCustomLoggerAndGlobalThreadPools, OrtLoggingFunction logging_function, _In_opt_ void* logger_param, OrtLoggingLevel log_severity_level,
                  _In_ const char* logid, _In_ const struct OrtThreadingOptions* tp_options, _Outptr_ OrtEnv** out);

  /// @}
  /// \name OrtSessionOptions
  /// @{

  /** \brief Append CUDA provider to session options
   *
   * If CUDA is not available (due to a non CUDA enabled build, or if CUDA is not installed on the system), this function will return failure.
   *
   * \param[in] options
   * \param[in] cuda_options
   *
   * \snippet{doc} snippets.dox OrtStatus Return Value
   */
  ORT_API2_STATUS(SessionOptionsAppendExecutionProvider_CUDA,
                  _In_ OrtSessionOptions* options, _In_ const OrtCUDAProviderOptions* cuda_options);

  /** \brief Append ROCM execution provider to the session options
   *
   * If ROCM is not available (due to a non ROCM enabled build, or if ROCM is not installed on the system), this function will return failure.
   *
   * \param[in] options
   * \param[in] rocm_options
   *
   * \snippet{doc} snippets.dox OrtStatus Return Value
   */
  ORT_API2_STATUS(SessionOptionsAppendExecutionProvider_ROCM,
                  _In_ OrtSessionOptions* options, _In_ const OrtROCMProviderOptions* rocm_options);

  /** \brief Append OpenVINO execution provider to the session options
   *
   * If OpenVINO is not available (due to a non OpenVINO enabled build, or if OpenVINO is not installed on the system), this function will fail.
   *
   * \param[in] options
   * \param[in] provider_options
   *
   * \snippet{doc} snippets.dox OrtStatus Return Value
   */
  ORT_API2_STATUS(SessionOptionsAppendExecutionProvider_OpenVINO,
                  _In_ OrtSessionOptions* options, _In_ const OrtOpenVINOProviderOptions* provider_options);

  /// @}
  /// \name OrtThreadingOptions
  /// @{

  /** \brief Set threading flush-to-zero and denormal-as-zero
   *
   * Sets global thread pool options to be used in the call to OrtApi::CreateEnvWithGlobalThreadPools.
   * Flush-to-zero and denormal-as-zero are applied to threads in both intra and inter global thread pool.
   * \note This option is not needed if the models used have no denormals. Having no denormals is recommended as this option may hurt model accuracy.
   *
   * \param[in] tp_options
   *
   * \snippet{doc} snippets.dox OrtStatus Return Value
   */
  ORT_API2_STATUS(SetGlobalDenormalAsZero, _Inout_ OrtThreadingOptions* tp_options);

  /// @}
  /// \name OrtArenaCfg
  /// @{

  /** \deprecated Use OrtApi::CreateArenaCfgV2
   *
   * This will create the configuration of an arena that can eventually be used to define an arena based allocator's behavior
   *
   * \param[in] max_mem Use 0 to allow ORT to choose the default
   * \param[in] arena_extend_strategy Use -1 to allow ORT to choose the default, 0 = kNextPowerOfTwo, 1 = kSameAsRequested
   * \param[in] initial_chunk_size_bytes Use -1 to allow ORT to choose the default
   * \param[in] max_dead_bytes_per_chunk Use -1 to allow ORT to choose the default
   * \param[in] out A pointer to an OrtArenaCfg instance
   *
   * \snippet{doc} snippets.dox OrtStatus Return Value
   */
  ORT_API2_STATUS(CreateArenaCfg, _In_ size_t max_mem, int arena_extend_strategy, int initial_chunk_size_bytes,
                  int max_dead_bytes_per_chunk, _Outptr_ OrtArenaCfg** out);

  ORT_CLASS_RELEASE(ArenaCfg);

  /// @}
  /// \name OrtModelMetadata
  /// @{

  /**
   * Use this to obtain the description of the graph present in the model
   * (doc_string field of the GraphProto message within the ModelProto message).
   * If it doesn't exist, an empty string will be returned.
   *
   * \param[in] model_metadata An instance of ::OrtModelMetadata
   * \param[in] allocator Allocator used to allocate the string that will be returned back
   * \param[out] value Set to a null terminated string allocated using `allocator`.  The caller is responsible for freeing it using `allocator`
   *
   * \snippet{doc} snippets.dox OrtStatus Return Value
   */
  ORT_API2_STATUS(ModelMetadataGetGraphDescription, _In_ const OrtModelMetadata* model_metadata,
                  _Inout_ OrtAllocator* allocator, _Outptr_ char** value);

  /// @}
  /// \name OrtSessionOptions
  /// @{

  /** \brief Append TensorRT provider to session options
   *
   * If TensorRT is not available (due to a non TensorRT enabled build, or if TensorRT is not installed on the system), this function will return failure.
   *
   * \param[in] options
   * \param[in] tensorrt_options
   *
   * \snippet{doc} snippets.dox OrtStatus Return Value
   */
  ORT_API2_STATUS(SessionOptionsAppendExecutionProvider_TensorRT,
                  _In_ OrtSessionOptions* options, _In_ const OrtTensorRTProviderOptions* tensorrt_options);

  /// @}
  /// \name Misc
  /// @{

  /** \brief Set current GPU device ID
   *
   * Set the current device id of the GPU execution provider (CUDA/tensorrt/rocm). The device id should be less
   * than the total number of devices available. This is only useful when multiple-GPUs are installed and it is
   * required to restrict execution to a single GPU.
   *
   * \param[in] device_id
   *
   * \snippet{doc} snippets.dox OrtStatus Return Value
   */
  ORT_API2_STATUS(SetCurrentGpuDeviceId, _In_ int device_id);

  /** \brief Get current GPU device ID
   *
   * Get the current device id of the GPU execution provider (CUDA/tensorrt/rocm).
   *
   * \see OrtApi::SetCurrentGpuDeviceId
   *
   * \param[out] device_id
   *
   * \snippet{doc} snippets.dox OrtStatus Return Value
   */
  ORT_API2_STATUS(GetCurrentGpuDeviceId, _In_ int* device_id);

  /// @}
  /// \name OrtKernelInfo
  /// Custom operator APIs.
  /// @{

  /** \brief Fetch an array of int64_t values stored as an attribute in the graph node
   *
   *
   * If `out` is nullptr, the value of `size` is set to the true size of the attribute
   * array's size, and a success status is returned.
   *
   * If the `size` parameter is greater than or equal to the actual attribute array's size,
   * the value of `size` is set to the true size of the attribute array's size,
   * the provided memory is filled with the attribute's contents,
   * and a success status is returned.
   *
   * If the `size` parameter is less than the actual attribute array's size and `out`
   * is not nullptr, the value of `size` is set to the true size of the attribute array's size
   * and a failure status is returned.)
   *
   * \param[in] info instance
   * \param[in] name name of the attribute to be parsed
   * \param[out] out pointer to memory where the attribute's contents are to be stored
   * \param[in, out] size actual size of attribute array
   *
   * \snippet{doc} snippets.dox OrtStatus Return Value
   */
  ORT_API2_STATUS(KernelInfoGetAttributeArray_float, _In_ const OrtKernelInfo* info, _In_ const char* name,
                  _Out_ float* out, _Inout_ size_t* size);

  /** \brief Fetch an array of int64_t values stored as an attribute in the graph node
   *
   * If `out` is nullptr, the value of `size` is set to the true size of the attribute
   * array's size, and a success status is returned.
   *
   * If the `size` parameter is greater than or equal to the actual attribute array's size,
   * the value of `size` is set to the true size of the attribute array's size,
   * the provided memory is filled with the attribute's contents,
   * and a success status is returned.
   *
   * If the `size` parameter is less than the actual attribute array's size and `out`
   * is not nullptr, the value of `size` is set to the true size of the attribute array's size
   * and a failure status is returned.)
   *
   * \param[in] info instance
   * \param[in] name name of the attribute to be parsed
   * \param[out] out pointer to memory where the attribute's contents are to be stored
   * \param[in, out] size actual size of attribute array
   *
   * \snippet{doc} snippets.dox OrtStatus Return Value
   */
  ORT_API2_STATUS(KernelInfoGetAttributeArray_int64, _In_ const OrtKernelInfo* info, _In_ const char* name,
                  _Out_ int64_t* out, _Inout_ size_t* size);

  /// @}
  /// \name OrtArenaCfg
  /// @{

  /** \brief Create an ::OrtArenaCfg
   *
   * Create the configuration of an arena that can eventually be used to define an arena based allocator's behavior.
   *
   * Supported keys are (See https://onnxruntime.ai/docs/get-started/with-c.html for details on what the
   * following parameters mean and how to choose these values.):
   * "max_mem": Maximum memory that can be allocated by the arena based allocator.
   *  Use 0 for ORT to pick the best value. Default is 0.
   * "arena_extend_strategy": 0 = kNextPowerOfTwo, 1 = kSameAsRequested.
   *  Use -1 to allow ORT to choose the default.
   * "initial_chunk_size_bytes": (Possible) Size of the first allocation in the arena.
   *  Only relevant if arena strategy is `kNextPowerOfTwo`. Use -1 to allow ORT to choose the default.
   *  Ultimately, the first allocation size is determined by the allocation memory request.
   * "max_dead_bytes_per_chunk": Threshold of unused memory in an allocated chunk of arena memory after
   *  crossing which the current chunk is chunked into 2.
   * "initial_growth_chunk_size_bytes": (Possible) Size of the second allocation in the arena.
   *  Only relevant if arena strategy is `kNextPowerOfTwo`. Use -1 to allow ORT to choose the default.
   * "max_power_of_two_extend_bytes": The maximum extend size if arena strategy is `kNextPowerOfTwo`.
   *  It is not an allocation limit, it is only a limit for extension when requested byte is less than the limit.
   *  When requested bytes is more than the limit, allocator will still return as requested.
   *  Use -1 to allow ORT to choose the default 1GB for max_power_of_two_extend_bytes.
   *  Ultimately, the allocation size is determined by the allocation memory request.
   *  Further allocation sizes are governed by the arena extend strategy.
   *
   * \param[in] arena_config_keys Keys to configure the arena
   * \param[in] arena_config_values Values to configure the arena
   * \param[in] num_keys Number of keys in `arena_config_keys` and `arena_config_values`
   * \param[out] out Newly created ::OrtArenaCfg. Must be freed with OrtApi::ReleaseArenaCfg
   *
   * \snippet{doc} snippets.dox OrtStatus Return Value
   */
  ORT_API2_STATUS(CreateArenaCfgV2, _In_reads_(num_keys) const char* const* arena_config_keys,
                  _In_reads_(num_keys) const size_t* arena_config_values, _In_ size_t num_keys,
                  _Outptr_ OrtArenaCfg** out);

  /// @}
  /// \name OrtRunOptions
  /// @{

  /** \brief Set a single run configuration entry as a pair of strings
   *
   * If a configuration with same key exists, this will overwrite the configuration with the given config_value
   *
   * The config_key and the format of config_value are defined in onnxruntime_run_options_config_keys.h
   *
   * \param[in] options
   * \param[in] config_key A null terminated string representation of the config key
   * \param[in] config_value  A null terminated string representation of the config value
   *
   * \snippet{doc} snippets.dox OrtStatus Return Value
   */
  ORT_API2_STATUS(AddRunConfigEntry, _Inout_ OrtRunOptions* options,
                  _In_z_ const char* config_key, _In_z_ const char* config_value);

  /// @}
  /// \name OrtPrepackedWeightsContainer
  /// @{

  /** \brief Create an ::OrtPrepackedWeightsContainer
   *
   * This container will hold pre-packed buffers of shared initializers for sharing between sessions
   * (i.e.) if there are shared initializers that can be shared between sessions, the pre-packed buffers
   * of these (if any) may possibly be shared to provide memory footprint savings. Pass this container
   * to sessions that you would like to share pre-packed buffers of shared initializers at session
   * creation time.
   *
   *  \param[out] out Newly created ::OrtPrepackedWeightsContainer. Must be freed with OrtApi::ReleasePrepackedWeightsContainer
   *
   * \snippet{doc} snippets.dox OrtStatus Return Value
   */
  ORT_API2_STATUS(CreatePrepackedWeightsContainer, _Outptr_ OrtPrepackedWeightsContainer** out);

  /** \brief Release OrtPrepackedWeightsContainer instance
   *
   * \note instance must not be released until the sessions using it are released
   */
  ORT_CLASS_RELEASE(PrepackedWeightsContainer);

  /// @}
  /// \name OrtSession
  /// @{

  /** \brief Create session with prepacked weights container
   *
   * Same functionality offered by OrtApi::CreateSession except that a container that contains
   * pre-packed weights' buffers is written into/read from by the created session.
   * This is useful when used in conjunction with OrtApi::AddInitializer which injects
   * shared initializer info into sessions. Wherever possible, the pre-packed versions of these
   * shared initializers are cached in this container so that multiple sessions can just re-use
   * these instead of duplicating these in memory.
   *
   * \param[in] env OrtEnv instance instance
   * \param[in] model_path Null terminated string of the path (wchar on Windows, char otherwise)
   * \param[in] options
   * \param[in] prepacked_weights_container
   * \param[out] out Newly created ::OrtSession. Must be freed with OrtApi::ReleaseSession
   *
   * \snippet{doc} snippets.dox OrtStatus Return Value
   */
  ORT_API2_STATUS(CreateSessionWithPrepackedWeightsContainer, _In_ const OrtEnv* env, _In_ const ORTCHAR_T* model_path,
                  _In_ const OrtSessionOptions* options,
                  _Inout_ OrtPrepackedWeightsContainer* prepacked_weights_container,
                  _Outptr_ OrtSession** out);

  /** \brief Create session from memory with prepacked weights container
   *
   * Same functionality offered by OrtApi::CreateSessionFromArray except that a container that contains
   * pre-packed weights' buffers is written into/read from by the created session.
   * This is useful when used in conjunction with OrtApi::AddInitializer which injects
   * shared initializer info into sessions. Wherever possible, the pre-packed versions of these
   * shared initializers are cached in this container so that multiple sessions can just re-use
   * these instead of duplicating these in memory.
   *
   * \param[in] env
   * \param[in] model_data Array of bytes holding the model
   * \param[in] model_data_length Number of bytes in `model_data_model`
   * \param[in] options
   * \param[in] prepacked_weights_container
   * \param[out] out Newly created ::OrtSession. Must be freed with OrtApi::ReleaseSession
   *
   * \snippet{doc} snippets.dox OrtStatus Return Value
   */
  ORT_API2_STATUS(CreateSessionFromArrayWithPrepackedWeightsContainer, _In_ const OrtEnv* env,
                  _In_ const void* model_data, size_t model_data_length,
                  _In_ const OrtSessionOptions* options,
                  _Inout_ OrtPrepackedWeightsContainer* prepacked_weights_container,
                  _Outptr_ OrtSession** out);

  /// @}
  /// \name OrtSessionOptions
  /// @{

  /** \brief Append TensorRT execution provider to the session options
   *
   * If TensorRT is not available (due to a non TensorRT enabled build), this function will return failure.
   *
   * This is slightly different from OrtApi::SessionOptionsAppendExecutionProvider_TensorRT, it takes an
   * ::OrtTensorRTProviderOptions which is publicly defined. This takes an opaque ::OrtTensorRTProviderOptionsV2
   * which must be created with OrtApi::CreateTensorRTProviderOptions.
   *
   * For OrtApi::SessionOptionsAppendExecutionProvider_TensorRT, the user needs to instantiate ::OrtTensorRTProviderOptions
   * as well as allocate/release buffers for some members of ::OrtTensorRTProviderOptions.
   * Here, OrtApi::CreateTensorRTProviderOptions and Ortapi::ReleaseTensorRTProviderOptions will do the memory management for you.
   *
   * \param[in] options
   * \param[in] tensorrt_options
   *
   * \snippet{doc} snippets.dox OrtStatus Return Value
   */
  ORT_API2_STATUS(SessionOptionsAppendExecutionProvider_TensorRT_V2,
                  _In_ OrtSessionOptions* options, _In_ const OrtTensorRTProviderOptionsV2* tensorrt_options);

  /// @}
  /// \name OrtTensorRTProviderOptionsV2
  /// @{

  /** \brief Create an OrtTensorRTProviderOptionsV2
   *
   * \param[out] out Newly created ::OrtTensorRTProviderOptionsV2. Must be released with OrtApi::ReleaseTensorRTProviderOptions
   *
   * \snippet{doc} snippets.dox OrtStatus Return Value
   */
  ORT_API2_STATUS(CreateTensorRTProviderOptions, _Outptr_ OrtTensorRTProviderOptionsV2** out);

  /** \brief Set options in a TensorRT Execution Provider.
   *
   * Please refer to https://onnxruntime.ai/docs/execution-providers/TensorRT-ExecutionProvider.html#cc
   * to know the available keys and values. Key should be in null terminated string format of the member of ::OrtTensorRTProviderOptionsV2
   * and value should be its related range. Recreates the options and only sets the supplied values.
   *
   * For example, key="trt_max_workspace_size" and value="2147483648"
   *
   * \param[in] tensorrt_options
   * \param[in] provider_options_keys Array of UTF-8 null-terminated string for provider options keys
   * \param[in] provider_options_values Array of UTF-8 null-terminated string for provider options values
   * \param[in] num_keys Number of elements in the `provider_option_keys` and `provider_options_values` arrays
   *
   * \snippet{doc} snippets.dox OrtStatus Return Value
   */
  ORT_API2_STATUS(UpdateTensorRTProviderOptions, _Inout_ OrtTensorRTProviderOptionsV2* tensorrt_options,
                  _In_reads_(num_keys) const char* const* provider_options_keys,
                  _In_reads_(num_keys) const char* const* provider_options_values,
                  _In_ size_t num_keys);

  /** \brief Get serialized TensorRT provider options string.
   *
   * For example, "trt_max_workspace_size=2147483648;trt_max_partition_iterations=10;trt_int8_enable=1;......"
   *
   * \param tensorrt_options - OrtTensorRTProviderOptionsV2 instance
   * \param allocator - a ptr to an instance of OrtAllocator obtained with OrtApi::CreateAllocator or OrtApi::GetAllocatorWithDefaultOptions
   *                      the specified allocator will be used to allocate continuous buffers for output strings and lengths.
   * \param ptr - is a UTF-8 null terminated string allocated using 'allocator'. The caller is responsible for using the same allocator to free it.
   *
   * \snippet{doc} snippets.dox OrtStatus Return Value
   */
  ORT_API2_STATUS(GetTensorRTProviderOptionsAsString, _In_ const OrtTensorRTProviderOptionsV2* tensorrt_options, _Inout_ OrtAllocator* allocator, _Outptr_ char** ptr);

  /** \brief Release an ::OrtTensorRTProviderOptionsV2
   *
   * \note This is an exception in the naming convention of other Release* functions, as the name of the method does not have the V2 suffix, but the type does
   */
  void(ORT_API_CALL* ReleaseTensorRTProviderOptions)(_Frees_ptr_opt_ OrtTensorRTProviderOptionsV2* input);

  /// @}
  /// \name OrtSessionOptions
  /// @{

  /** \brief Enable custom operators
   *
   * See onnxruntime-extensions: https://github.com/microsoft/onnxruntime-extensions.git
   *
   * \snippet{doc} snippets.dox OrtStatus Return Value
   */
  ORT_API2_STATUS(EnableOrtCustomOps, _Inout_ OrtSessionOptions* options);

  /// @}
  /// \name OrtAllocator
  /// @{

  /** \brief Register a custom allocator
   *
   * Enables sharing between multiple sessions that use the same env instance.
   * Returns an error if an allocator with the same ::OrtMemoryInfo is already registered.
   *
   * The behavior of this is exactly the same as OrtApi::CreateAndRegisterAllocator except
   * instead of ORT creating an allocator based on provided info, in this case
   * ORT uses the user-provided custom allocator.
   * See https://onnxruntime.ai/docs/get-started/with-c.html for details.
   *
   * \param[in] env
   * \param[in] allocator User provided allocator
   *
   * \snippet{doc} snippets.dox OrtStatus Return Value
   */
  ORT_API2_STATUS(RegisterAllocator, _Inout_ OrtEnv* env, _In_ OrtAllocator* allocator);

  /** \brief Unregister a custom allocator
   *
   * It is an error if you provide an ::OrtMemoryInfo not corresponding to any
   * registered allocators for sharing.
   *
   * \param[in] env
   * \param[in] mem_info
   *
   * \snippet{doc} snippets.dox OrtStatus Return Value
   */
  ORT_API2_STATUS(UnregisterAllocator, _Inout_ OrtEnv* env,
                  _In_ const OrtMemoryInfo* mem_info);

  /// @}
  /// \name OrtValue
  /// @{

  /** \brief Sets *out to 1 iff an ::OrtValue is a SparseTensor, and 0 otherwise
   *
   * \param[in] value existing ::OrtValue
   * \param[out] out unless an error occurs, contains 1 iff the value contains an instance
   *  of sparse tensor or 0 otherwise.
   *
   * \snippet{doc} snippets.dox OrtStatus Return Value
   */
  ORT_API2_STATUS(IsSparseTensor, _In_ const OrtValue* value, _Out_ int* out);

  /** \brief Create an ::OrtValue with a sparse tensor that is empty.
   *
   * Use FillSparseTensor<Format>() functions to populate sparse tensor with non-zero values and
   * format specific indices data.
   * Use ReleaseValue to destroy the sparse tensor, this will also release the buffer inside the output value
   * if any was allocated.
   * \param[in,out] allocator allocator to use when performing an allocation. Allocation will be performed
   *   by FillSparseTensor<Format>() APIs. The lifespan of the allocator instance must eclipse the lifespan
   *   this sparse tensor instance as the same allocator will be used to free memory.
   * \param[in] dense_shape shape of the original dense tensor
   * \param[in] dense_shape_len number of shape dimensions being passed
   * \param[in] type must be one of TENSOR_ELEMENT_DATA_TYPE_xxxx
   * \param[out] out Should be freed by calling ReleaseValue
   *
   * \snippet{doc} snippets.dox OrtStatus Return Value
   */
  ORT_API2_STATUS(CreateSparseTensorAsOrtValue, _Inout_ OrtAllocator* allocator, _In_ const int64_t* dense_shape,
                  size_t dense_shape_len, ONNXTensorElementDataType type, _Outptr_ OrtValue** out);

  /**
   * This fills populates an empty tensor that was created using OrtApi::CreateSparseTensorAsOrtValue.
   * This will allocate required memory and copy the supplied NNZ values and COO indices into that memory allocation.
   * Memory allocation is performed using the allocator that was specified with OrtApi::CreateSparseTensorAsOrtValue.
   *
   * \param[in,out] ort_value ::OrtValue to populate with data
   * \param[in] data_mem_info serves to identify the location of the data to be copied. If the allocator specified
   *  at the creation time has memory info that is not the same as mem_info argument to this function a X-device copy will be performed.
   *  String data is assumed to be on CPU and will only be copied into a CPU allocated buffer.
   * \param[in] values_shape pointer to values shape array
   * \param[in] values_shape_len length of the values_shape
   * \param[in] values pointer to an array of values. For strings, pass const char**.
   * \param[in] indices_data pointer to a location of COO indices
   * \param[in] indices_num number of COO indices
   *
   * \snippet{doc} snippets.dox OrtStatus Return Value
   */
  ORT_API2_STATUS(FillSparseTensorCoo, _Inout_ OrtValue* ort_value, _In_ const OrtMemoryInfo* data_mem_info,
                  _In_ const int64_t* values_shape, size_t values_shape_len, _In_ const void* values,
                  _In_ const int64_t* indices_data, size_t indices_num);

  /**
   * This fills populates an empty tensor that was created using OrtApi::CreateSparseTensorAsOrtValue.
   * This will allocate required memory and copy the supplied NNZ values and CSR indices into that memory allocation.
   * Memory allocation is performed using the allocator that was specified with OrtApi::CreateSparseTensorAsOrtValue.
   *
   * \param[in,out] ort_value ::OrtValue to populate with data
   * \param[in] data_mem_info serves to identify the location of the data to be copied. If the allocator specified
   *  at the creation time has memory info that is not the same as mem_info argument to this function a X-device copy will be performed.
   *  String data is assumed to be on CPU and will only be copied into a CPU allocated buffer.
   * \param[in] values_shape pointer to values shape array
   * \param[in] values_shape_len length of the values_shape
   * \param[in] values - pointer to an array of values. For strings, pass const char**.
   * \param[in] inner_indices_data pointer to a location of CSR inner indices
   * \param[in] inner_indices_num number of CSR inner indices
   * \param[in] outer_indices_data pointer to a location of CSR outer indices
   * \param[in] outer_indices_num number of CSR outer indices
   *
   * \snippet{doc} snippets.dox OrtStatus Return Value
   */
  ORT_API2_STATUS(FillSparseTensorCsr, _Inout_ OrtValue* ort_value, _In_ const OrtMemoryInfo* data_mem_info,
                  _In_ const int64_t* values_shape, size_t values_shape_len, _In_ const void* values,
                  _In_ const int64_t* inner_indices_data, size_t inner_indices_num,
                  _In_ const int64_t* outer_indices_data, size_t outer_indices_num);

  /**
   * This fills populates an empty tensor that was created using OrtApi::CreateSparseTensorAsOrtValue.
   * This will allocate required memory and copy the supplied NNZ values and BlockSparse indices into that memory allocation.
   * Memory allocation is performed using the allocator that was specified with OrtApi::CreateSparseTensorAsOrtValue.
   *
   * \param[in,out] ort_value ::OrtValue to populate with data
   * \param[in] data_mem_info serves to identify the location of the data to be copied. If the allocator specified
   *  at the creation time has memory info that is not the same as mem_info argument to this function a X-device copy will be performed.
   *  String data is assumed to be on CPU and will only be copied into a CPU allocated buffer.
   * \param[in] values_shape
   * \param[in] values_shape_len
   * \param[in] values structure with values information
   * \param[in] indices_shape_data pointer to a location of indices shape
   * \param[in] indices_shape_len length of the block sparse indices shape
   * \param[in] indices_data pointer to a location of indices data. Shape will determine the length of the indices data.
   *
   * \snippet{doc} snippets.dox OrtStatus Return Value
   */
  ORT_API2_STATUS(FillSparseTensorBlockSparse, _Inout_ OrtValue* ort_value, _In_ const OrtMemoryInfo* data_mem_info,
                  _In_ const int64_t* values_shape, size_t values_shape_len, _In_ const void* values,
                  _In_ const int64_t* indices_shape_data, size_t indices_shape_len,
                  _In_ const int32_t* indices_data);

  /**
   * Create an ::OrtValue with a sparse tensor. This is the first step.
   * Next, use Use<Format>Indices() functions to supply sparse tensor with
   * format specific indices data and set its sparse format to a specific enum value.
   * This will not perform memory allocations. It will
   * use supplied user buffer which should outlive the created sparse tensor.
   * Use OrtApi::ReleaseValue to destroy the sparse tensor. It would not release the supplied values buffer.
   * This function can not be used to map strings from the user allocated memory. Strings must always be copied
   * and have UTF-8 encoding. Therefore, use OrtApi::CreateSparseTensorAsOrtValue above and then fill it with data
   * using appropriate Make*() function.
   *
   * \param[in] info memory info where sparse values reside.
   * \param[in,out] p_data pointer to a user allocated buffer with values. To create a full sparse tensor with no non-zero
   *   values, pass nullptr
   * \param[in] dense_shape shape of the original dense tensor
   * \param[in] dense_shape_len number of shape dimensions being passed
   * \param[in] values_shape shape of the values data. To create a fully sparse tensor with no non-zero values,
   *   pass {0} shape.
   * \param[in] values_shape_len number of values shape dimensions
   * \param[in] type must be one of TENSOR_ELEMENT_DATA_TYPE_xxxx
   * \param[out] out Should be freed by calling ReleaseValue
   *
   * \snippet{doc} snippets.dox OrtStatus Return Value
   */
  ORT_API2_STATUS(CreateSparseTensorWithValuesAsOrtValue, _In_ const OrtMemoryInfo* info, _Inout_ void* p_data,
                  _In_ const int64_t* dense_shape, size_t dense_shape_len,
                  _In_ const int64_t* values_shape, size_t values_shape_len,
                  ONNXTensorElementDataType type, _Outptr_ OrtValue** out);

  /**
   * This assigns Coo format indices to the SparseTensor that was created by
   * OrtApi::CreateSparseTensorWithValuesAsOrtValue above. It also sets OrtSparseFormat to
   * ORT_SPARSE_COO. This will not allocate any additional memory for data. The life span of
   * indices_data buffer should eclipse the life span of this ::OrtValue.
   *
   * \param[in,out] ort_value ::OrtValue instance constructed with OrtApi::CreateSparseTensorWithValuesAsOrtValue
   * \param[in,out] indices_data pointer to a user pre-allocated buffer or nullptr for fully sparse tensors.
   * \param[in] indices_num  number of COO indices. Should either be 0 for fully sparse tensors, be equal
   *  to the number of nnz values specified to OrtApi::CreateSparseTensorWithValuesAsOrtValue for 1-D {nnz} indices or
   *  be twice as number of nnz values for a  2-D indices {nnz, 2}
   *
   * \snippet{doc} snippets.dox OrtStatus Return Value
   */
  ORT_API2_STATUS(UseCooIndices, _Inout_ OrtValue* ort_value, _Inout_ int64_t* indices_data, size_t indices_num);

  /**
   * The assigns CSR format indices to the SparseTensor that was created by
   * OrtApi::CreateSparseTensorWithValuesAsOrtValue above. It also sets OrtSparseFormat to
   * ORT_SPARSE_CSRC. This will not allocate any additional memory for data. The life spans of
   * inner_data and outer_data buffers should eclipse the life span of this ::OrtValue.
   *
   * \param[in,out] ort_value ::OrtValue instance constructed with OrtApi::CreateSparseTensorWithValuesAsOrtValue
   * \param[in,out] inner_data pointer to a user pre-allocated buffer or nullptr for fully sparse tensors.
   * \param[in] inner_num  number of inner CSR indices. Should either be 0 for fully sparse tensors or be equal
   * to the number of nnz values specified to OrtApi::CreateSparseTensorWithValuesAsOrtValue.
   * \param[in,out] outer_data pointer to user pre-allocated buffer or nullptr for fully sparse tensors.
   * \param[in] outer_num number of CSR outer indices. Should either be 0 for fully sparse tensors or
   * equal to rows + 1 of the dense shape.
   *
   * \snippet{doc} snippets.dox OrtStatus Return Value
   */
  ORT_API2_STATUS(UseCsrIndices, _Inout_ OrtValue* ort_value, _Inout_ int64_t* inner_data, size_t inner_num,
                  _Inout_ int64_t* outer_data, size_t outer_num);

  /**
   * The assigns BlockSparse format indices to the SparseTensor that was created by
   * OrtApi::CreateSparseTensorWithValuesAsOrtValue above. It also sets OrtSparseFormat to
   * ORT_SPARSE_BLOCK_SPARSE. This will not allocate any additional memory for data. The life span of
   * indices_data buffer must eclipse the lifespan of this ::OrtValue.
   *
   * \param[in,out] ort_value OrtValue instance constructed with OrtApi::CreateSparseTensorWithValuesAsOrtValue
   * \param[in] indices_shape pointer to indices shape. Use {0} for fully sparse tensors
   * \param[in] indices_shape_len length of the indices shape
   * \param[in,out] indices_data pointer to user pre-allocated buffer or nullptr for fully sparse tensors.
   *
   * \snippet{doc} snippets.dox OrtStatus Return Value
   */
  ORT_API2_STATUS(UseBlockSparseIndices, _Inout_ OrtValue* ort_value, const int64_t* indices_shape, size_t indices_shape_len, _Inout_ int32_t* indices_data);

  /** \brief Returns sparse tensor format enum iff a given ort value contains an instance of sparse tensor.
   *
   * \param[in] ort_value ::OrtValue that contains an instance of sparse tensor
   * \param[out] out pointer to out parameter
   *
   * \snippet{doc} snippets.dox OrtStatus Return Value
   */
  ORT_API2_STATUS(GetSparseTensorFormat, _In_ const OrtValue* ort_value, _Out_ enum OrtSparseFormat* out);

  /** \brief Returns data type and shape of sparse tensor values (nnz) iff ::OrtValue contains a SparseTensor.
   *
   * \param[in] ort_value An ::OrtValue that contains a fully constructed sparse tensor
   * \param[out] out Must be freed by OrtApi::ReleaseTensorTypeAndShapeInfo
   *
   * \snippet{doc} snippets.dox OrtStatus Return Value
   */
  ORT_API2_STATUS(GetSparseTensorValuesTypeAndShape, _In_ const OrtValue* ort_value, _Outptr_ OrtTensorTypeAndShapeInfo** out);

  /** \brief Returns numeric data for sparse tensor values (nnz). For string values use GetStringTensor*().
   *
   * \param[in] ort_value an instance of ::OrtValue containing sparse tensor
   * \param[out] out returns a pointer to values data.  Do not attempt to free this ptr.
   *
   * \snippet{doc} snippets.dox OrtStatus Return Value
   */
  ORT_API2_STATUS(GetSparseTensorValues, _In_ const OrtValue* ort_value, _Outptr_ const void** out);

  /** \brief Returns data type, shape for the type of indices specified by indices_format.
   *
   * \param[in] ort_value ::OrtValue containing sparse tensor.
   * \param[in] indices_format One of the indices formats. It is an error to request a format that the sparse
   * tensor does not contain.
   * \param[out] out an instance of ::OrtTensorTypeAndShapeInfo. Must be freed by OrtApi::ReleaseTensorTypeAndShapeInfo
   *
   * \snippet{doc} snippets.dox OrtStatus Return Value
   */
  ORT_API2_STATUS(GetSparseTensorIndicesTypeShape, _In_ const OrtValue* ort_value, enum OrtSparseIndicesFormat indices_format, _Outptr_ OrtTensorTypeAndShapeInfo** out);

  /** \brief Returns indices data for the type of the indices specified by indices_format
   *
   * \param[in] ort_value ::OrtValue containing sparse tensor.
   * \param[in] indices_format One of the indices formats. It is an error to request a format that the sparse tensor does not contain.
   * \param[out] num_indices Pointer to where the number of indices entries is returned
   * \param[out] indices Returned pointer to the indices data. Do not free the returned pointer as it refers to internal data owned by the ::OrtValue
   *
   * \snippet{doc} snippets.dox OrtStatus Return Value
   */
  ORT_API2_STATUS(GetSparseTensorIndices, _In_ const OrtValue* ort_value, enum OrtSparseIndicesFormat indices_format, _Out_ size_t* num_indices, _Outptr_ const void** indices);
  /// @}
  /// \name OrtSessionOptions
  /// @{

  /**
   * \brief Sets out to 1 iff an optional type OrtValue has an element, 0 otherwise (OrtValue is None)
   * Use this API to find if the optional type OrtValue is None or not.
   * If the optional type OrtValue is not None, use the OrtValue just like any other OrtValue.
   * For example, if you get an OrtValue that corresponds to Optional(tensor) and
   * if HasValue() returns true, use it as tensor and so on.

   * \param[in] value Input OrtValue.
   * \param[out] out indicating if the input OrtValue contains data (1) or if it is a None (0)
   *
   * \snippet{doc} snippets.dox OrtStatus Return Value
   */
  ORT_API2_STATUS(HasValue, _In_ const OrtValue* value, _Out_ int* out);

  /// @}
  /// \name OrtKernelContext
  /// Custom operator APIs.
  /// @{

  /** \brief Used for custom operators, gets the GPU compute stream to use to launch the custom a GPU kernel
   *   \see ::OrtCustomOp
   * \param[in]  context OrtKernelContext instance
   * \param[out] out Returns pointer to a GPU compute stream that can be used to launch the custom GPU kernel.
   *             If retrieving the GPU compute stream is not relevant (GPU not enabled in the build, kernel partitioned to
   *             some other EP), then a nullptr is returned as the output param.
   *             Do not free or mutate the returned pointer as it refers to internal data owned by the underlying session.
   *             Only use it for custom kernel launching.
   *
   * \snippet{doc} snippets.dox OrtStatus Return Value
   */
  ORT_API2_STATUS(KernelContext_GetGPUComputeStream, _In_ const OrtKernelContext* context, _Outptr_ void** out);

  /// @}
  /// \name GetTensorMemoryInfo
  /// @{
  /** \brief Returns a pointer to the ::OrtMemoryInfo of a Tensor
   * \param[in] value ::OrtValue containing tensor.
   * \param[out] mem_info ::OrtMemoryInfo of the tensor. Do NOT free the returned pointer. It is valid for the lifetime of the ::OrtValue
   *
   * \snippet{doc} snippets.dox OrtStatus Return Value
   */
  ORT_API2_STATUS(GetTensorMemoryInfo, _In_ const OrtValue* value, _Out_ const OrtMemoryInfo** mem_info);

  /// @}
  /// \name GetExecutionProviderApi
  /// @{
  /** \brief Get a pointer to the requested version of the Execution Provider specific
   * API extensions to the OrtApi
   * \param[in] provider_name The name of the execution provider name. Currently only the following
   * values are supported: "DML".
   * \param[in] version Must be ::ORT_API_VERSION.
   * \param[out] provider_api A void pointer containing a reference to the execution provider versioned api structure.
   * For example, the provider_api pointer can be cast to the OrtDmlApi* when the provider_name is "DML".
   *
   * \snippet{doc} snippets.dox OrtStatus Return Value
   */
  ORT_API2_STATUS(GetExecutionProviderApi, _In_ const char* provider_name, _In_ uint32_t version, _Outptr_ const void** provider_api);

  /// @}

  /// \name SessionOptions
  /// @{
  /** \brief Set custom thread creation function
   *
   * \param[in] options Session options
   * \param[in] ort_custom_create_thread_fn Custom thread creation function
   *
   * \snippet{doc} snippets.dox OrtStatus Return Value
   */
  ORT_API2_STATUS(SessionOptionsSetCustomCreateThreadFn, _Inout_ OrtSessionOptions* options, _In_ OrtCustomCreateThreadFn ort_custom_create_thread_fn);

  /** \brief Set creation options for custom thread
   *
   * \param[in] options Session options
   * \param[in] ort_custom_thread_creation_options Custom thread creation options (can be nullptr)
   *
   * \snippet{doc} snippets.dox OrtStatus Return Value
   */
  ORT_API2_STATUS(SessionOptionsSetCustomThreadCreationOptions, _Inout_ OrtSessionOptions* options, _In_ void* ort_custom_thread_creation_options);

  /** \brief Set custom thread join function
   *
   * \param[in] options Session options
   * \param[in] ort_custom_join_thread_fn Custom join thread function, must not be nullptr when ort_custom_create_thread_fn is set
   *
   * \snippet{doc} snippets.dox OrtStatus Return Value
   */
  ORT_API2_STATUS(SessionOptionsSetCustomJoinThreadFn, _Inout_ OrtSessionOptions* options, _In_ OrtCustomJoinThreadFn ort_custom_join_thread_fn);
  /// @}

  /// \name OrtThreadingOptions
  /// @{
  /** \brief Set custom thread creation function for global thread pools
   *
   * \param[inout] tp_options
   * \param[in] ort_custom_create_thread_fn Custom thread creation function
   *
   * \snippet{doc} snippets.dox OrtStatus Return Value
   */
  ORT_API2_STATUS(SetGlobalCustomCreateThreadFn, _Inout_ OrtThreadingOptions* tp_options, _In_ OrtCustomCreateThreadFn ort_custom_create_thread_fn);

  /** \brief Set custom thread creation options for global thread pools
   *
   * \param[inout] tp_options
   * \param[in] ort_custom_thread_creation_options Custom thread creation options (can be nullptr)
   *
   * \snippet{doc} snippets.dox OrtStatus Return Value
   */
  ORT_API2_STATUS(SetGlobalCustomThreadCreationOptions, _Inout_ OrtThreadingOptions* tp_options, _In_ void* ort_custom_thread_creation_options);

  /** \brief Set custom thread join function for global thread pools
   *
   * \param[inout] tp_options
   * \param[in] ort_custom_join_thread_fn Custom thread join function, must not be nullptr when global ort_custom_create_thread_fn is set
   *
   * \snippet{doc} snippets.dox OrtStatus Return Value
   */
  ORT_API2_STATUS(SetGlobalCustomJoinThreadFn, _Inout_ OrtThreadingOptions* tp_options, _In_ OrtCustomJoinThreadFn ort_custom_join_thread_fn);
  /// @}

  /** \brief Synchronize bound inputs. The call may be necessary for some providers, such as cuda,
   *   in case the system that allocated bound memory operated on a different stream. However, the
   *   operation is provider specific and could be a no-op.
   *
   * \param[inout] binding_ptr
   *
   * \snippet{doc} snippets.dox OrtStatus Return Value
   */
  ORT_API2_STATUS(SynchronizeBoundInputs, _Inout_ OrtIoBinding* binding_ptr);

  /** \brief Synchronize bound outputs. The call may be necessary for some providers, such as cuda,
   *   in case the system that allocated bound memory operated on a different stream. However, the
   *   operation is provider specific and could be a no-op.
   *
   * \param[inout] binding_ptr
   *
   * \snippet{doc} snippets.dox OrtStatus Return Value
   */
  ORT_API2_STATUS(SynchronizeBoundOutputs, _Inout_ OrtIoBinding* binding_ptr);

  /// \name OrtSessionOptions
  /// @{

  /** \brief Append CUDA execution provider to the session options
   *
   * If CUDA is not available (due to a non CUDA enabled build), this function will return failure.
   *
   * This is slightly different from OrtApi::SessionOptionsAppendExecutionProvider_CUDA, it takes an
   * ::OrtCUDAProviderOptions which is publicly defined. This takes an opaque ::OrtCUDAProviderOptionsV2
   * which must be created with OrtApi::CreateCUDAProviderOptions.
   *
   * For OrtApi::SessionOptionsAppendExecutionProvider_CUDA, the user needs to instantiate ::OrtCUDAProviderOptions
   * as well as allocate/release buffers for some members of ::OrtCUDAProviderOptions.
   * Here, OrtApi::CreateCUDAProviderOptions and Ortapi::ReleaseCUDAProviderOptions will do the memory management for you.
   *
   * \param[in] options
   * \param[in] cuda_options
   *
   * \snippet{doc} snippets.dox OrtStatus Return Value
   *
   * \since Version 1.11.
   */
  ORT_API2_STATUS(SessionOptionsAppendExecutionProvider_CUDA_V2,
                  _In_ OrtSessionOptions* options, _In_ const OrtCUDAProviderOptionsV2* cuda_options);

  /// @}
  /// \name OrtCUDAProviderOptionsV2
  /// @{

  /** \brief Create an OrtCUDAProviderOptionsV2
   *
   * \param[out] out Newly created ::OrtCUDAProviderOptionsV2. Must be released with OrtApi::ReleaseCudaProviderOptions
   *
   * \snippet{doc} snippets.dox OrtStatus Return Value
   *
   * \since Version 1.11.
   */
  ORT_API2_STATUS(CreateCUDAProviderOptions, _Outptr_ OrtCUDAProviderOptionsV2** out);

  /** \brief Set options in a CUDA Execution Provider.
   *
   * Please refer to https://onnxruntime.ai/docs/execution-providers/CUDA-ExecutionProvider.html#configuration-options
   * to know the available keys and values. Key should be in null terminated string format of the member of ::OrtCUDAProviderOptionsV2
   * and value should be its related range. Recreates the options and only sets the supplied values.
   *
   * For example, key="device_id" and value="0"
   *
   * \param[in] cuda_options
   * \param[in] provider_options_keys Array of UTF-8 null-terminated string for provider options keys
   * \param[in] provider_options_values Array of UTF-8 null-terminated string for provider options values
   * \param[in] num_keys Number of elements in the `provider_option_keys` and `provider_options_values` arrays
   *
   * \snippet{doc} snippets.dox OrtStatus Return Value
   *
   * \since Version 1.11.
   */
  ORT_API2_STATUS(UpdateCUDAProviderOptions, _Inout_ OrtCUDAProviderOptionsV2* cuda_options,
                  _In_reads_(num_keys) const char* const* provider_options_keys,
                  _In_reads_(num_keys) const char* const* provider_options_values,
                  _In_ size_t num_keys);

  /**
   * Get serialized CUDA provider options string.
   *
   * For example, "device_id=0;arena_extend_strategy=0;......"
   *
   * \param cuda_options - OrtCUDAProviderOptionsV2 instance
   * \param allocator - a ptr to an instance of OrtAllocator obtained with CreateAllocator() or GetAllocatorWithDefaultOptions()
   *                      the specified allocator will be used to allocate continuous buffers for output strings and lengths.
   * \param ptr - is a UTF-8 null terminated string allocated using 'allocator'. The caller is responsible for using the same allocator to free it.
   *
   * \snippet{doc} snippets.dox OrtStatus Return Value
   *
   * \since Version 1.11.
   */
  ORT_API2_STATUS(GetCUDAProviderOptionsAsString, _In_ const OrtCUDAProviderOptionsV2* cuda_options, _Inout_ OrtAllocator* allocator, _Outptr_ char** ptr);

  /** \brief Release an ::OrtCUDAProviderOptionsV2
   *
   * \note This is an exception in the naming convention of other Release* functions, as the name of the method does not have the V2 suffix, but the type does
   *
   * \since Version 1.11.
   */
  void(ORT_API_CALL* ReleaseCUDAProviderOptions)(_Frees_ptr_opt_ OrtCUDAProviderOptionsV2* input);

  /// @}

  /** \brief Append MIGraphX provider to session options
   *
   * If MIGraphX is not available (due to a non MIGraphX enabled build, or if MIGraphX is not installed on the system), this function will return failure.
   *
   * \param[in] options
   * \param[in] migraphx_options
   *
   * \snippet{doc} snippets.dox OrtStatus Return Value
   *
   * \since Version 1.11.
   */
  ORT_API2_STATUS(SessionOptionsAppendExecutionProvider_MIGraphX,
                  _In_ OrtSessionOptions* options, _In_ const OrtMIGraphXProviderOptions* migraphx_options);

  /** \brief Replace initialized Tensors with external data with the data provided in initializers.
   *
   * The function will find the initialized TensorProtos with external data in the graph with the provided names and
   * replace them with the provided tensors. The API verifies that the TensorProto being replaced
   * has an external data reference and has the same name, dimensions and data type as its replacement. The replacement
   * will occur before any of the optimizations take place. The data will be copied into the graph
   * since TensorProto can't refer to the user provided buffers.
   *
   * Once the model has been loaded, the OrtValue(s) added to SessionOptions instance will be removed
   * from the internal SessionOptions copy to save memory, the user provided buffers can then be deallocated
   * and the SessionOptions instance that refers to them can be destroyed.
   *
   * \param[in] options
   * \param[in] initializer_names Array of null terminated UTF-8 encoded strings of the initializers names.
   * \param[in] initializers Array of ::OrtValue type
   * \param[in] num_initializers Number of elements in the initializer_names and initializers
   *
   * \snippet{doc} snippets.dox OrtStatus Return Value
   *
   * \since Version 1.12.
   */
  ORT_API2_STATUS(AddExternalInitializers, _In_ OrtSessionOptions* options,
                  _In_reads_(num_initializers) const char* const* initializer_names,
                  _In_reads_(num_initializers) const OrtValue* const* initializers, size_t num_initializers);

  /** \brief: Create attribute of onnxruntime operator
   *
   * \param[in] name Name of the attribute
   * \param[in] data Data content of the attribute
   * \param[in] len Number of elements if data represents an array (e.g., ORT_OP_ATTR_INTS). Otherwise, set to 1.
   * \param[in] type Data type
   * \param[out] op_attr Attribute that has been created, which must be released by OrtApi::ReleaseOpAttr
   *
   * \since Version 1.12.
   */
  ORT_API2_STATUS(CreateOpAttr,
                  _In_ const char* name,
                  _In_ const void* data,
                  _In_ int len,
                  _In_ OrtOpAttrType type,
                  _Outptr_ OrtOpAttr** op_attr);

  /* \brief: Release op attribute
   *
   * \param[in] opAttr Attribute created by OrtApi::CreateOpAttr
   *
   * \since Version 1.12.
   */
  ORT_CLASS_RELEASE(OpAttr);

  /** \brief: Create onnxruntime native operator
   *
   * \param[in] info Kernel info
   * \param[in] op_name Operator name
   * \param[in] domain Operator domain
   * \param[in] version Operator opset version
   * \param[in] type_constraint_names Name of the type constraints, such as "T" or "T1"
   * \param[in] type_constraint_values Type of each constraints
   * \param[in] type_constraint_count Number of constraints
   * \param[in] attr_values Attributes used to initialize the operator
   * \param[in] attr_count Number of the attributes
   * \param[in] input_count Number of inputs
   * \param[in] output_count Number of outputs
   * \param[out] ort_op Operator that has been created
   *
   * \since Version 1.12.
   */
  ORT_API2_STATUS(CreateOp,
                  _In_ const OrtKernelInfo* info,
                  _In_z_ const char* op_name,
                  _In_z_ const char* domain,
                  int version,
                  _In_reads_(type_constraint_count) const char** type_constraint_names,
                  _In_reads_(type_constraint_count) const ONNXTensorElementDataType* type_constraint_values,
                  int type_constraint_count,
                  _In_reads_(attr_count) const OrtOpAttr* const* attr_values,
                  int attr_count,
                  int input_count,
                  int output_count,
                  _Outptr_ OrtOp** ort_op);

  /** \brief: Invoke the operator created by OrtApi::CreateOp
   * The inputs must follow the order as specified in onnx specification
   *
   * \param[in] context Kernel context
   * \param[in] ort_op Operator that has been created
   * \param[in] input_values Array of inputs
   * \param[in] input_count Number of inputs
   * \param[in] output_values Array of outputs
   * \param[in] output_count Number of outputs
   *
   * \since Version 1.12.
   */
  ORT_API2_STATUS(InvokeOp,
                  _In_ const OrtKernelContext* context,
                  _In_ const OrtOp* ort_op,
                  _In_ const OrtValue* const* input_values,
                  _In_ int input_count,
                  _Inout_ OrtValue* const* output_values,
                  _In_ int output_count);

  /* \brief: Release an onnxruntime operator
   *
   * \param[in] Op Operator created by OrtApi::CreateOp
   *
   * \since Version 1.12.
   */
  ORT_CLASS_RELEASE(Op);

  /** \brief: Append execution provider to the session options.
   * \param[in] options
   * \param[in] provider_name - provider to add.
   * \param[in] provider_options_keys - keys to configure the provider options
   * \param[in] provider_options_values - values to configure the provider options
   * \param[in] num_keys - number of keys passed in
   *
   * Currently supported provider names:
   *   QNNExecutionProvider (or QNN)
   *   OpenVINOExecutionProvider (or OpenVINO)
   *   XnnpackExecutionProvider (or XNNPACK)
   *   WebNNExecutionProvider (or WEBNN)
   *   WebGpuExecutionProvider (or WebGPU)
   *   AzureExecutionProvider (or AZURE)
   *   JsExecutionProvider (or JS)
   *   VitisAIExecutionProvider (or VitisAI)
   *   CoreMLExecutionProvider (or CoreML)
   *
   * Note: If an execution provider has a dedicated SessionOptionsAppendExecutionProvider_<provider name> function
   *       that should be used to add it.
   *
   * QNN supported keys:
   *   "backend_type": Type of QNN backend. Specifies a backend path that is the associated QNN backend library file
   *      name. E.g., given backend type "htp", on Windows, the backend path would be "QnnHtp.dll", and on other
   *      platforms, it would be "libQnnHtp.so". Mutually exclusive with "backend_path".
   *      Available options:
   *      -# "cpu"
   *      -# "gpu"
   *      -# "htp": Default.
   *      -# "saver"
   *      -# "ir"
   *   "backend_path": File path to QNN backend library. Mutually exclusive with "backend_type".
   *   "profiling_level": QNN profiling level.
   *      Available options:
   *      -# "off": Default.
   *      -# "basic"
   *      -# "detailed"
   *   "profiling_file_path": QNN profiling file path if ETW not enabled.
   *   "rpc_control_latency": QNN RPC control latency.
   *   "vtcm_mb": QNN VTCM size in MB. default to 0(not set).
   *   "htp_performance_mode": QNN performance mode.
   *      Available options:
   *      -# "burst"
   *      -# "balanced"
   *      -# "default": Default.
   *      -# "high_performance"
   *      -# "high_power_saver"
   *      -# "low_balanced"
   *      -# "extreme_power_saver"
   *      -# "low_power_saver"
   *      -# "power_saver"
   *      -# "sustained_high_performance"
   *   "dump_qnn_ir_dlc": Use the QnnIr backend library to write .dlc files for each subgraph dispatched to QNN. When
   *       enabled, inference results will be incorrect. Use only for debugging.
   *      -# "0": Default: disabled
   *      -# "1": enabled
   *   "dump_qnn_ir_dlc_dir": Set the directory into which QnnIr will be configured to write QNN graphs as .dlc files.
   *      Default is current working directory.
   *   "qnn_ir_backend_path": File path to the QnnIr backend library. If "dump_qnn_ir_dlc" is enabled, use this path
   *      instead of looking for the Ir backend in the standard location.
   *   "qnn_saver_path": File path to the QNN Saver backend library. If specified, QNN Saver will be enabled and will
   *      dump QNN API calls to disk for replay/debugging. QNN Saver produces incorrect model inference results and
   *      may alter model/EP partitioning. Use only for debugging.
   *   "qnn_context_priority": QNN context priority.
   *      Available options:
   *      -# "low"
   *      -# "normal": Default.
   *      -# "normal_high"
   *      -# "high"
   *   "htp_graph_finalization_optimization_mode": Set the optimization mode for graph finalization on the HTP backend.
   *      Available options:
   *      -# "0": Default.
   *      -# "1": Faster preparation time, less optimal graph.
   *      -# "2": Longer preparation time, more optimal graph.
   *      -# "3": Longest preparation time, most likely even more optimal graph. See QNN SDK documentation for specific
   *        details.
   *   "soc_model": The SoC model number. Refer to the QNN SDK documentation for valid values.
   *      Defaults to "0" (unknown).
   *   "htp_arch": The minimum HTP architecture the driver will use to select compatible QNN operators.
   *      Available options:
   *      -# "0": Default (none).
   *      -# "68"
   *      -# "69"
   *      -# "73"
   *      -# "75"
   *   "device_id": The ID of the device to use when setting 'htp_arch'. Defaults to "0" (for single device).
   *   "enable_htp_fp16_precision": Used for float32 model for HTP backend.
   *      Enable the float32 model to be inferenced with fp16 precision. Otherwise, it will be fp32 precision.
   *      -# "0": With fp32 precision.
   *      -# "1": Default. With fp16 precision.
   *   "offload_graph_io_quantization": Offload graph input quantization and graph output dequantization to another
   *      execution provider (typically CPU EP).
   *      -# "0": Disabled. QNN EP will handle quantization and dequantization of graph I/O.
   *      -# "1": Enabled. This is the default value.
   *   "enable_htp_spill_fill_buffer": Enable HTP spill fill buffer setting. The flag is used while generating context
   *      binary.
   *      -# "0": Default. Disabled.
   *      -# "1": Enabled.
   *   "enable_htp_shared_memory_allocator": Enable the QNN HTP shared memory allocator. Requires libcdsprpc.so/dll to
   *      be available.
   *      -# "0": Default. Disabled.
   *      -# "1": Enabled.
   *   "dump_json_qnn_graph": Set to "1" to dump QNN graphs generated by QNN EP as JSON files. Each graph partition
   *      assigned to QNN EP is dumped to a separate file.
   *   "json_qnn_graph_dir": Directory in which to dump QNN JSON graphs. If not specified, QNN graphs are dumped in the
   *      program's current working directory. Ignored if "dump_json_qnn_graph" is not set.
   *   "op_packages": QNN UDO op_package for QNN EP, allowed format:
   *     "<op_type>:<op_package_path>:<interface>[:<target>],<op_type2>:<op_package_path2>:<interface2>[:<target>]",
   *     where op_type is the name of the operation, op_package_path is the path to the op package shared library,
   *     interface is the symbol name to register the op life cycle functions, and target is the backend type. For more
   *     details, refer to: https://docs.qualcomm.com/bundle/publicresource/topics/80-63442-50/op_packages.html
   *
   * XNNPACK supported keys:
   *   "intra_op_num_threads": number of thread-pool size to use for XNNPACK execution provider.
   *      default value is 0, which means to use the session thread-pool size.
   *
   * \since Version 1.12.
   */
  ORT_API2_STATUS(SessionOptionsAppendExecutionProvider, _In_ OrtSessionOptions* options,
                  _In_ const char* provider_name,
                  _In_reads_(num_keys) const char* const* provider_options_keys,
                  _In_reads_(num_keys) const char* const* provider_options_values,
                  _In_ size_t num_keys);

  /* \brief: Get a copy of kernel info
   *
   * \param[in] info Kernel info
   * \param[out] info_copy Copy of kernel info
   *
   * \since Version 1.12.
   */
  ORT_API2_STATUS(CopyKernelInfo,
                  _In_ const OrtKernelInfo* info,
                  _Outptr_ OrtKernelInfo** info_copy);

  /* \brief: Release kernel info
   *
   * \param[in] KernelInfo A copy of kernel info returned by CopyKernelInfo
   *
   * \since Version 1.12.
   */
  ORT_CLASS_RELEASE(KernelInfo);

  /// \name Ort Training
  /// @{
  /** \brief Gets the Training C Api struct
   *
   * Call this function to access the ::OrtTrainingApi structure that holds pointers to functions that enable
   * training with onnxruntime.
   * \note A NULL pointer will be returned and no error message will be printed if the training api
   * is not supported with this build. A NULL pointer will be returned and an error message will be
   * printed if the provided version is unsupported, for example when using a runtime older than the
   * version created with this header file.
   *
   * \param[in] version Must be ::ORT_API_VERSION
   * \return The ::OrtTrainingApi struct for the version requested.
   *
   * \since Version 1.13
   */
  const OrtTrainingApi*(ORT_API_CALL* GetTrainingApi)(uint32_t version)NO_EXCEPTION;

  /// @}

  /** \brief Append CANN provider to session options
   *
   * If CANN is not available (due to a non CANN enabled build, or if CANN is not installed on the system), this function will return failure.
   *
   * \param[in] options
   * \param[in] cann_options
   *
   * \snippet{doc} snippets.dox OrtStatus Return Value
   *
   * \since Version 1.13.
   */
  ORT_API2_STATUS(SessionOptionsAppendExecutionProvider_CANN,
                  _In_ OrtSessionOptions* options, _In_ const OrtCANNProviderOptions* cann_options);

  /** \brief Create an OrtCANNProviderOptions
   *
   * \param[out] out created ::OrtCANNProviderOptions. Must be released with OrtApi::ReleaseCANNProviderOptions
   *
   * \snippet{doc} snippets.dox OrtStatus Return Value
   *
   * \since Version 1.13.
   */
  ORT_API2_STATUS(CreateCANNProviderOptions, _Outptr_ OrtCANNProviderOptions** out);

  /** \brief Set options in a CANN Execution Provider.
   *
   * \param[in] cann_options
   * \param[in] provider_options_keys Array of UTF-8 null-terminated string for provider options keys
   * \param[in] provider_options_values Array of UTF-8 null-terminated string for provider options values
   * \param[in] num_keys Number of elements in the `provider_option_keys` and `provider_options_values` arrays
   *
   * \snippet{doc} snippets.dox OrtStatus Return Value
   *
   * \since Version 1.13.
   */
  ORT_API2_STATUS(UpdateCANNProviderOptions, _Inout_ OrtCANNProviderOptions* cann_options,
                  _In_reads_(num_keys) const char* const* provider_options_keys,
                  _In_reads_(num_keys) const char* const* provider_options_values,
                  _In_ size_t num_keys);

  /** \brief Get serialized CANN provider options string.
   *
   * \param[in] cann_options OrtCANNProviderOptions instance
   * \param[in] allocator a ptr to an instance of OrtAllocator obtained with CreateAllocator()
   *                      or GetAllocatorWithDefaultOptions(), the specified allocator will be used to allocate
   *                      continuous buffers for output strings and lengths.
   * \param[out] ptr is a UTF-8 null terminated string allocated using 'allocator'.
   *                 The caller is responsible for using the same allocator to free it.
   *
   * \snippet{doc} snippets.dox OrtStatus Return Value
   *
   * \since Version 1.13.
   */
  ORT_API2_STATUS(GetCANNProviderOptionsAsString, _In_ const OrtCANNProviderOptions* cann_options,
                  _Inout_ OrtAllocator* allocator, _Outptr_ char** ptr);

  /** \brief Release an OrtCANNProviderOptions
   *
   * \param[in] input The pointer of OrtCANNProviderOptions which will been deleted
   *
   * \since Version 1.13.
   */
  void(ORT_API_CALL* ReleaseCANNProviderOptions)(_Frees_ptr_opt_ OrtCANNProviderOptions* input);

  /*  \brief Get OrtDevice type from MemoryInfo
   *
   *  \since Version 1.14
   */
  void(ORT_API_CALL* MemoryInfoGetDeviceType)(_In_ const OrtMemoryInfo* ptr, _Out_ OrtMemoryInfoDeviceType* out);

  /* \brief Update the OrtEnv instance with custom log severity level
   *
   * \param[in] ort_env The OrtEnv instance being used
   * \param[in] log_severity_level The log severity level.
   *
   * \since Version 1.14.
   */
  ORT_API2_STATUS(UpdateEnvWithCustomLogLevel, _In_ OrtEnv* ort_env, OrtLoggingLevel log_severity_level);

  /*  \brief Set affinities for intra op threads
   *
   * Affinity string follows format:
   * logical_processor_id,logical_processor_id;logical_processor_id,logical_processor_id
   * Semicolon isolates configurations among threads, while comma split processors where ith thread expected to attach to.
   * e.g. 1,2,3;4,5
   * specifies affinities for two threads, with the 1st thread attach to the 1st, 2nd, and 3rd processor, and 2nd thread to the 4th and 5th.
   * To ease the configuration, an "interval" is also allowed:
   * e.g. 1-8;8-16;17-24
   * orders that the 1st thread runs on first eight processors, 2nd thread runs on next eight processors, and so forth.
   * Note:
   * 1. Once set, the number of thread affinities must equal to intra_op_num_threads - 1,
   *    ort does not set affinity on the main thread which is started and managed by the calling app;
   * 2. For windows, ort will infer the group id from a logical processor id, for example, assuming there are two groups with each has 64 logical processors,
   *    an id of 64 will be inferred as the last processor of the 1st group, while 65 will be interpreted as the 1st processor of the second group.
   *    Hence 64-65 is an invalid configuration, because a windows thread cannot be attached to processors across group boundary.
   *
   *  \since Version 1.14
   */
  ORT_API2_STATUS(SetGlobalIntraOpThreadAffinity, _Inout_ OrtThreadingOptions* tp_options, const char* affinity_string);

  /** \brief Register custom ops from a shared library.
   *
   * Loads a shared library (.dll on windows, .so on linux, etc) named 'library_name' and looks for this entry point:
   *		OrtStatus* RegisterCustomOps(OrtSessionOptions * options, const OrtApiBase* api);
   * It then passes in the provided session options to this function along with the api base.
   *
   * The handle to the loaded library is automatically released by ORT when the last OrtSession that references the
   * library handle is released. If no OrtSession is created, then the library handle is released when the provided
   * OrtSessionOptions is released.
   *
   * \param[in] options The session options.
   * \param[in] library_name The name of the shared library to load and register. Refer to OS-specific dynamic library
   *                         loading utilities (e.g., LoadLibraryEx on Windows or dlopen on Linux/MacOS) for information
   *                         on the format of library names and search paths.
   *
   * \snippet{doc} snippets.dox OrtStatus Return Value
   * \since Version 1.14
   */
  ORT_API2_STATUS(RegisterCustomOpsLibrary_V2, _Inout_ OrtSessionOptions* options, _In_ const ORTCHAR_T* library_name);

  /** \brief Register custom ops by calling a RegisterCustomOpsFn function.
   *
   * Searches for registration_func_name and if found calls it.
   *
   * The library containing the function must either be linked against or previously loaded by the executable.
   *
   * If you want ONNX Runtime to load the library and manage its lifetime, use RegisterCustomOpsLibrary_V2.
   *
   * RegisterCustomOpsUsingFunction can be used in scenarios where it may not be possible for ONNX Runtime to load
   * the library from a path. e.g. mobile platforms where the library must be linked into the app.
   *
   * The registration function must have the signature of RegisterCustomOpsFn:
   *    OrtStatus* (*fn)(OrtSessionOptions* options, const OrtApiBase* api);
   *
   * See https://onnxruntime.ai/docs/reference/operators/add-custom-op.html for details on how the registration
   * function should be implemented.
   *
   * \param[in] options OrtSessionOptions that is passed through as the first argument in the call to the
   *                    registration function.
   * \param[in] registration_func_name Name of registration function to use.
   *
   * \snippet{doc} snippets.dox OrtStatus Return Value
   * \since Version 1.14
   */
  ORT_API2_STATUS(RegisterCustomOpsUsingFunction, _Inout_ OrtSessionOptions* options,
                  _In_ const char* registration_func_name);

  /// \name OrtKernelInfo
  /// Custom operator APIs.
  /// @{

  /** \brief Get the number of inputs from ::OrtKernelInfo.
   *
   * Used in the CreateKernel callback of an OrtCustomOp to query the number of inputs
   * during kernel/session creation.
   *
   * \param[in] info Instance of ::OrtKernelInfo.
   * \param[out] out Pointer to variable assigned with the result on success.
   *
   * \snippet{doc} snippets.dox OrtStatus Return Value
   * \since Version 1.14
   */
  ORT_API2_STATUS(KernelInfo_GetInputCount, _In_ const OrtKernelInfo* info, _Out_ size_t* out);

  /** \brief Get the number of outputs from ::OrtKernelInfo.
   *
   * Used in the CreateKernel callback of an OrtCustomOp to query the number of outputs
   * during kernel/session creation.
   *
   * \param[in] info Instance of ::OrtKernelInfo.
   * \param[out] out Pointer to variable assigned with the result on success.
   *
   * \snippet{doc} snippets.dox OrtStatus Return Value
   * \since Version 1.14
   */
  ORT_API2_STATUS(KernelInfo_GetOutputCount, _In_ const OrtKernelInfo* info, _Out_ size_t* out);

  /** \brief Get the name of a ::OrtKernelInfo's input.
   *
   * Used in the CreateKernel callback of an OrtCustomOp to query an input's name
   * during kernel/session creation.
   *
   * If `out` is nullptr, the value of `size` is set to the size of the name
   * string (including null-terminator), and a success status is returned.
   *
   * If the `size` parameter is greater than or equal to the name string's size,
   * the value of `size` is set to the true size of the string (including null-terminator),
   * the provided memory is filled with the string's contents, and a success status is returned.
   *
   * If the `size` parameter is less than the actual string's size and `out`
   * is not nullptr, the value of `size` is set to the true size of the string
   * and a failure status is returned.
   *
   * \param[in] info An instance of ::OrtKernelInfo.
   * \param[in] index The index of the input name to get. Returns a failure status if out-of-bounds.
   * \param[out] out Memory location into which to write the UTF-8 null-terminated string representing the input's name.
   * \param[in,out] size Pointer to the size of the `out` buffer. See above comments for details.
   *
   * \snippet{doc} snippets.dox OrtStatus Return Value
   * \since Version 1.14
   */
  ORT_API2_STATUS(KernelInfo_GetInputName, _In_ const OrtKernelInfo* info, size_t index, _Out_ char* out,
                  _Inout_ size_t* size);

  /** \brief Get the name of a ::OrtKernelInfo's output.
   *
   * Used in the CreateKernel callback of an OrtCustomOp to query an output's name
   * during kernel/session creation.
   *
   * If `out` is nullptr, the value of `size` is set to the size of the name
   * string (including null-terminator), and a success status is returned.
   *
   * If the `size` parameter is greater than or equal to the name string's size,
   * the value of `size` is set to the true size of the string (including null-terminator),
   * the provided memory is filled with the string's contents, and a success status is returned.
   *
   * If the `size` parameter is less than the actual string's size and `out`
   * is not nullptr, the value of `size` is set to the true size of the string
   * and a failure status is returned.
   *
   * \param[in] info An instance of ::OrtKernelInfo.
   * \param[in] index The index of the output name to get. Returns a failure status if out-of-bounds.
   * \param[out] out Memory location into which to write the UTF-8 null-terminated string representing the output's
   *                 name.
   * \param[in,out] size Pointer to the size of the `out` buffer. See above comments for details.
   *
   * \snippet{doc} snippets.dox OrtStatus Return Value
   * \since Version 1.14
   */
  ORT_API2_STATUS(KernelInfo_GetOutputName, _In_ const OrtKernelInfo* info, size_t index, _Out_ char* out,
                  _Inout_ size_t* size);

  /** \brief Get the type information for a ::OrtKernelInfo's input.
   *
   * Used in the CreateKernel callback of an OrtCustomOp to query the shape and type information
   * of an input during kernel/session creation.
   *
   * \param[in] info An instance of ::OrtKernelInfo.
   * \param[in] index Which input to get the type information for
   * \param[out] type_info Pointer set to the resulting ::OrtTypeInfo. Must be freed with OrtApi::ReleaseTypeInfo.
   *
   * \snippet{doc} snippets.dox OrtStatus Return Value
   * \since Version 1.14
   */
  ORT_API2_STATUS(KernelInfo_GetInputTypeInfo, _In_ const OrtKernelInfo* info, size_t index,
                  _Outptr_ OrtTypeInfo** type_info);

  /** \brief Get the type information for a ::OrtKernelInfo's output.
   *
   * Used in the CreateKernel callback of an OrtCustomOp to query the shape and type information
   * of an output during kernel/session creation.
   *
   * \param[in] info An instance of ::OrtKernelInfo.
   * \param[in] index Which input to get the type information for
   * \param[out] type_info Pointer set to the resulting ::OrtTypeInfo. Must be freed with OrtApi::ReleaseTypeInfo.
   *
   * \snippet{doc} snippets.dox OrtStatus Return Value
   * \since Version 1.14
   */
  ORT_API2_STATUS(KernelInfo_GetOutputTypeInfo, _In_ const OrtKernelInfo* info, size_t index,
                  _Outptr_ OrtTypeInfo** type_info);

  /** \brief Get a ::OrtValue tensor stored as an attribute in the graph node.
   *
   * Used in the CreateKernel callback of an OrtCustomOp to get a tensor attribute.
   *
   * \param[in] info ::OrtKernelInfo instance.
   * \param[in] name UTF-8 null-terminated string representing the attribute's name.
   * \param[in] allocator Allocator used to allocate the internal tensor state.
   * \param[out] out Returns newly created ::OrtValue. Must be freed with OrtApi::ReleaseValue,
   *                 which will also free internal tensor state allocated with the provided allocator.
   *
   * \snippet{doc} snippets.dox OrtStatus Return Value
   */
  ORT_API2_STATUS(KernelInfoGetAttribute_tensor, _In_ const OrtKernelInfo* info, _In_z_ const char* name,
                  _Inout_ OrtAllocator* allocator, _Outptr_ OrtValue** out);

  /// @}
  /// \name OrtSessionOptions
  /// Custom operator APIs
  /// @{

  /** \brief Checks if the given session configuration entry exists.
   *
   * The config_key formats are defined in onnxruntime_session_options_config_keys.h
   *
   * Can be used in a custom operator library to check for session configuration entries
   * that target one or more custom operators in the library. Example: The config entry
   * custom_op.myop.some_key targets a custom op named "myop".
   *
   * \param[in] options The ::OrtSessionOptions instance.
   * \param[in] config_key A null-terminated UTF-8 string representation of the configuration key.
   * \param[out] out Pointer set to 1 if the entry exists and 0 otherwise.
   *
   * \snippet{doc} snippets.dox OrtStatus Return Value
   * \since Version 1.14
   */
  ORT_API2_STATUS(HasSessionConfigEntry, _In_ const OrtSessionOptions* options,
                  _In_z_ const char* config_key, _Out_ int* out);

  /** \brief Get a session configuration value.
   *
   * Returns a failure status if the configuration key does not exist.
   * The config_key and the format of config_value are defined in onnxruntime_session_options_config_keys.h
   *
   * If `config_value` is nullptr, the value of `size` is set to the true size of the string
   * value (including null-terminator), and a success status is returned.
   *
   * If the `size` parameter is greater than or equal to the actual string value's size,
   * the value of `size` is set to the true size of the string value, the provided memory
   * is filled with the value's contents, and a success status is returned.
   *
   * If the `size` parameter is less than the actual string value's size and `config_value`
   * is not nullptr, the value of `size` is set to the true size of the string value
   * and a failure status is returned.
   *
   * Can be used in a custom operator library to get session configuration entries
   * that target one or more custom operators in the library. Example: The config entry
   * custom_op.myop.some_key targets a custom op named "myop".
   *
   * \param[in] options The session options.
   * \param[in] config_key A null-terminated UTF-8 string representation of the config key.
   * \param[in] config_value Pointer to memory where the null-terminated UTF-8 string value will be stored.
   * \param[in,out] size Pointer to the size of the `config_value` buffer. See above comments for details.
   *
   * \snippet{doc} snippets.dox OrtStatus Return Value
   * \since Version 1.14
   */
  ORT_API2_STATUS(GetSessionConfigEntry, _In_ const OrtSessionOptions* options,
                  _In_z_ const char* config_key, _Out_ char* config_value, _Inout_ size_t* size);

  /// @}

  /** \brief Append dnnl provider to session options
   *
   * If oneDNN is not available, this function will return failure.
   *
   * \param[in] options
   * \param[in] dnnl_options
   *
   * \snippet{doc} snippets.dox OrtStatus Return Value
   *
   * \since Version 1.15.
   */
  ORT_API2_STATUS(SessionOptionsAppendExecutionProvider_Dnnl,
                  _In_ OrtSessionOptions* options, _In_ const OrtDnnlProviderOptions* dnnl_options);

  /** \brief Create an OrtDnnlProviderOptions
   *
   * \param[out] out Newly created ::OrtDnnlProviderOptions. Must be released with OrtApi::ReleaseDnnlProviderOptions
   *
   * \snippet{doc} snippets.dox OrtStatus Return Value
   *
   * \since Version 1.15.
   */
  ORT_API2_STATUS(CreateDnnlProviderOptions, _Outptr_ OrtDnnlProviderOptions** out);

  /** \brief Set options in a oneDNN Execution Provider.
   *
   * Key should be in null terminated string format of the member of ::OrtDnnlProviderOptions
   * and value should be its related range.
   *
   * For example, key="use_arena" and value="1"
   *
   * \param[in] dnnl_options
   * \param[in] provider_options_keys Array of UTF-8 null-terminated string for provider options keys
   * \param[in] provider_options_values Array of UTF-8 null-terminated string for provider options values
   * \param[in] num_keys Number of elements in the `provider_option_keys` and `provider_options_values` arrays
   *
   * \snippet{doc} snippets.dox OrtStatus Return Value
   *
   * \since Version 1.15.
   */
  ORT_API2_STATUS(UpdateDnnlProviderOptions, _Inout_ OrtDnnlProviderOptions* dnnl_options,
                  _In_reads_(num_keys) const char* const* provider_options_keys,
                  _In_reads_(num_keys) const char* const* provider_options_values,
                  _In_ size_t num_keys);

  /**
   * Get serialized oneDNN provider options string.
   *
   * For example, "use_arena=1;......"
   *
   * \param dnnl_options - OrtDnnlProviderOptions instance
   * \param allocator - a ptr to an instance of OrtAllocator obtained with CreateAllocator() or GetAllocatorWithDefaultOptions()
   *                      the specified allocator will be used to allocate continuous buffers for output strings and lengths.
   * \param ptr - is a UTF-8 null terminated string allocated using 'allocator'. The caller is responsible for using the same allocator to free it.
   *
   * \snippet{doc} snippets.dox OrtStatus Return Value
   *
   * \since Version 1.15.
   */
  ORT_API2_STATUS(GetDnnlProviderOptionsAsString, _In_ const OrtDnnlProviderOptions* dnnl_options, _Inout_ OrtAllocator* allocator, _Outptr_ char** ptr);

  /** \brief Release an ::OrtDnnlProviderOptions
   *
   * \since Version 1.15.
   */
  void(ORT_API_CALL* ReleaseDnnlProviderOptions)(_Frees_ptr_opt_ OrtDnnlProviderOptions* input);

  /// \name OrtKernelInfo
  /// Custom operator APIs.
  /// @{

  /** \brief Get the graph node name from ::OrtKernelInfo.
   *
   * If `out` is nullptr, the value of `size` is set to the size of the name
   * string (including null-terminator), and a success status is returned.
   *
   * If the `size` parameter is greater than or equal to the name string's size,
   * the value of `size` is set to the true size of the string (including null-terminator),
   * the provided memory is filled with the string's contents, and a success status is returned.
   *
   * If the `size` parameter is less than the actual string's size and `out`
   * is not nullptr, the value of `size` is set to the true size of the string
   * and a failure status is returned.
   *
   * Can be used in a custom operator's CreateKernel callback to get the name of the operator's node name in the graph.
   *
   * \param[in] info An instance of ::OrtKernelInfo.
   * \param[out] out Memory location into which to write the UTF-8 null-terminated string representing the name.
   * \param[in,out] size Pointer to the size of the `out` buffer. See above comments for details.
   *
   * \snippet{doc} snippets.dox OrtStatus Return Value
   * \since Version 1.15
   */
  ORT_API2_STATUS(KernelInfo_GetNodeName, _In_ const OrtKernelInfo* info, _Out_ char* out, _Inout_ size_t* size);

  /** \brief Get the session logger from ::OrtKernelInfo.
   *
   * Used in the CreateKernel callback of an OrtCustomOp to get a logger that can be used to log
   * messages.
   *
   * \param[in] info An instance of ::OrtKernelInfo.
   * \param[out] logger Pointer set to the session's ::OrtLogger. Owned by ONNX Runtime, so do not free.
   *
   * \snippet{doc} snippets.dox OrtStatus Return Value
   * \since Version 1.15
   */
  ORT_API2_STATUS(KernelInfo_GetLogger, _In_ const OrtKernelInfo* info, _Outptr_ const OrtLogger** logger);

  /// @}
  /// \name OrtKernelContext
  /// Custom operator APIs.
  /// @{

  /** \brief Get the runtime logger from ::OrtKernelContext.
   *
   * Used in the KernelCompute callback of an OrtCustomOp to get a logger that can be used to log
   * messages during inference.
   *
   * \param[in] context An instance of ::OrtKernelContext.
   * \param[out] logger Pointer set to the kernel context's ::OrtLogger. Owned by ONNX Runtime, so do not free.
   *
   * \snippet{doc} snippets.dox OrtStatus Return Value
   * \since Version 1.15
   */
  ORT_API2_STATUS(KernelContext_GetLogger, _In_ const OrtKernelContext* context, _Outptr_ const OrtLogger** logger);

  /// @}
  /// \name OrtLogger
  /// Custom operator APIs.
  /// @{

  /** \brief Logs a message at the given severity level using the provided ::OrtLogger.
   *
   * Only messages with a severity level equal or greater than the ::OrtLogger's logging severity level
   * are logged. Use OrtApi::Logger_GetLoggingSeverityLevel to get the ::OrtLogger's logging severity
   * level.
   *
   * Can be used in custom operators to log messages with the logger retrieved via OrtApi::KernelInfo_GetLogger.
   *
   * \param[in] logger The ::OrtLogger instance.
   * \param[in] log_severity_level The message's severity level.
   * \param[in] message The message to log.
   * \param[in] file_path The filepath of the file in which the message is logged. Usually the value of ORT_FILE.
   * \param[in] line_number The file line number in which the message is logged. Usually the value of __LINE__.
   * \param[in] func_name The name of the function in which the message is logged. Usually the value of __FUNCTION__.
   *
   * \snippet{doc} snippets.dox OrtStatus Return Value
   * \since Version 1.15
   */
  ORT_API2_STATUS(Logger_LogMessage, _In_ const OrtLogger* logger, OrtLoggingLevel log_severity_level,
                  _In_z_ const char* message, _In_z_ const ORTCHAR_T* file_path, int line_number,
                  _In_z_ const char* func_name);

  /** \brief Get the logging severity level of the ::OrtLogger.
   *
   * Can be used in a custom operator to get the logging severity level of the ::OrtLogger associated with
   * the ::OrtKernelInfo.
   *
   * \param[in] logger The ::OrtLogger instance.
   * \param[out] out Pointer to variable assigned with the logging severity level on success.
   *
   * \snippet{doc} snippets.dox OrtStatus Return Value
   * \since Version 1.15
   */
  ORT_API2_STATUS(Logger_GetLoggingSeverityLevel, _In_ const OrtLogger* logger, _Out_ OrtLoggingLevel* out);

  /// @}

  /** \brief Get a ::OrtValue tensor stored as a constant initializer in the graph node.
   *
   * Used in the CreateKernel callback of an OrtCustomOp to get a tensor value.
   *
   * \param[in] info ::OrtKernelInfo instance.
   * \param[in] index The node index.
   * \param[out] is_constant Is it a constant node input or not.
   * \param[out] out The OrtValue tensor value.
   *
   * \snippet{doc} snippets.dox OrtStatus Return Value
   *
   * \since Version 1.15.
   */
  ORT_API2_STATUS(KernelInfoGetConstantInput_tensor, _In_ const OrtKernelInfo* info, size_t index, _Out_ int* is_constant, _Outptr_ const OrtValue** out);

  /** \brief Get Optional Type information from an ::OrtTypeInfo
   *
   * This augments ::OrtTypeInfo to return an ::OrtOptionalTypeInfo when the type is optional.
   * The OrtOptionalTypeInfo also has a nested ::OrtTypeInfo that describes the type of the optional value.
   * ::OrtOptionalTypeInfo type can only appear within model metadata to describe inputs/outputs.
   * The actual OrtValues that are supplied in place of optional type inputs should contain
   * specific type that is described by ::OrtOptionalTypeInfo.
   *
   * So the picture: ::OrtTypeInfo -> ::OrtOptionalTypeInfo -> ::OrtTypeInfo (describes the type that can be supplied
   * in place of the optional type when creating the actual ::OrtValue).
   *
   * \param[in] type_info
   * \param[out] out A pointer to the ::OrtOptionalTypeInfo. Do not free this value,
   *                 it is owned by OrtTypeInfo instance. When the type_info does not represent
   *                 optional type, nullptr is returned in out.
   *
   * \snippet{doc} snippets.dox OrtStatus Return Value
   *
   * \since Version 1.15.
   */
  ORT_API2_STATUS(CastTypeInfoToOptionalTypeInfo, _In_ const OrtTypeInfo* type_info,
                  _Outptr_result_maybenull_ const OrtOptionalTypeInfo** out);

  /** \brief Get OrtTypeInfo for the allowed contained type from an ::OrtOptionalTypeInfo.
   *
   * This augments ::OrtOptionalTypeInfo to return an ::OrtTypeInfo for the contained type.
   * The OrtOptionalTypeInfo has a nested ::OrtTypeInfo that describes the type of the optional value.
   * ::OrtOptionalTypeInfo type can only appear within model metadata to describe inputs/outputs.
   * The actual OrtValues that are supplied in place of optional type inputs should contain
   * specific type that is described by the returned ::OrtTypeInfo.
   *
   * \param[in] optional_type_info
   * \param[out] out A copy of ::OrtTypeInfo for what the optional value could be.
   *                 The user must free this value with ReleaseTypeInfo.
   *
   * \snippet{doc} snippets.dox OrtStatus Return Value
   *
   * \since Version 1.15.
   */
  ORT_API2_STATUS(GetOptionalContainedTypeInfo, _In_ const OrtOptionalTypeInfo* optional_type_info,
                  _Outptr_ OrtTypeInfo** out);

  /** \brief Set a single string in a string tensor
   *  Do not zero terminate the string data.
   *
   * \param[in] value A string tensor
   * \param[in] index - flat index of the element
   * \param[in] length_in_bytes length of the buffer in utf-8 bytes (without the null terminator)
   * \param[inout] buffer - address of return value
   *
   * \snippet{doc} snippets.dox OrtStatus Return Value
   */
  ORT_API2_STATUS(GetResizedStringTensorElementBuffer, _Inout_ OrtValue* value, _In_ size_t index, _In_ size_t length_in_bytes, _Inout_ char** buffer);

  /** \brief Get Allocator from KernelContext for a specific memoryInfo. Please use C API ReleaseAllocator to release out object
   *
   * \param[in] context OrtKernelContext instance
   * \param[in] mem_info OrtMemoryInfo instance
   * \param[out] out A pointer to OrtAllocator.
   *
   * \snippet{doc} snippets.dox OrtStatus Return Value
   *
   * \since Version 1.15.
   */
  ORT_API2_STATUS(KernelContext_GetAllocator, _In_ const OrtKernelContext* context, _In_ const OrtMemoryInfo* mem_info, _Outptr_ OrtAllocator** out);

  /** \brief Returns a null terminated string of the build info including git info and cxx flags
   *
   * \return UTF-8 encoded version string. Do not deallocate the returned buffer.
   *
   * \since Version 1.15.
   */
  const char*(ORT_API_CALL* GetBuildInfoString)(void);

  /// \name OrtROCMProviderOptions
  /// @{

  /** \brief Create an OrtROCMProviderOptions
   *
   * \param[out] out Newly created ::OrtROCMProviderOptions. Must be released with OrtApi::ReleaseROCMProviderOptions
   *
   * \snippet{doc} snippets.dox OrtStatus Return Value
   *
   * \since Version 1.16.
   */
  ORT_API2_STATUS(CreateROCMProviderOptions, _Outptr_ OrtROCMProviderOptions** out);

  /** \brief Set options in a ROCm Execution Provider.
   *
   * Please refer to https://onnxruntime.ai/docs/execution-providers/ROCm-ExecutionProvider.html
   * to know the available keys and values. Key should be in null terminated string format of the member of
   * ::OrtROCMProviderOptions and value should be its related range.
   *
   * For example, key="device_id" and value="0"
   *
   * \param[in] rocm_options
   * \param[in] provider_options_keys Array of UTF-8 null-terminated string for provider options keys
   * \param[in] provider_options_values Array of UTF-8 null-terminated string for provider options values
   * \param[in] num_keys Number of elements in the `provider_option_keys` and `provider_options_values` arrays
   *
   * \snippet{doc} snippets.dox OrtStatus Return Value
   *
   * \since Version 1.16.
   */
  ORT_API2_STATUS(UpdateROCMProviderOptions, _Inout_ OrtROCMProviderOptions* rocm_options,
                  _In_reads_(num_keys) const char* const* provider_options_keys,
                  _In_reads_(num_keys) const char* const* provider_options_values,
                  _In_ size_t num_keys);

  /**
   * Get serialized ROCm provider options string.
   *
   * For example, "device_id=0;arena_extend_strategy=0;......"
   *
   * \param rocm_options - OrtROCMProviderOptions instance
   * \param allocator - a ptr to an instance of OrtAllocator obtained with CreateAllocator() or GetAllocatorWithDefaultOptions()
   *                      the specified allocator will be used to allocate continuous buffers for output strings and lengths.
   * \param ptr - is a UTF-8 null terminated string allocated using 'allocator'. The caller is responsible for using the same allocator to free it.
   *
   * \snippet{doc} snippets.dox OrtStatus Return Value
   *
   * \since Version 1.16.
   */
  ORT_API2_STATUS(GetROCMProviderOptionsAsString, _In_ const OrtROCMProviderOptions* rocm_options, _Inout_ OrtAllocator* allocator, _Outptr_ char** ptr);

  /** \brief Release an ::OrtROCMProviderOptions
   *
   * \note This is an exception in the naming convention of other Release* functions, as the name of the method does not have the V2 suffix, but the type does
   *
   * \since Version 1.16.
   */
  void(ORT_API_CALL* ReleaseROCMProviderOptions)(_Frees_ptr_opt_ OrtROCMProviderOptions* input);

  /** \brief Create an allocator with specific type and register it with the ::OrtEnv
   *  This API enhance CreateAndRegisterAllocator that it can create an allocator with specific type, not just CPU allocator
   *  Enables sharing the allocator between multiple sessions that use the same env instance.
   *  Lifetime of the created allocator will be valid for the duration of the environment.
   *  Returns an error if an allocator with the same ::OrtMemoryInfo is already registered.
   *  \param[in] env OrtEnv instance
   *  \param[in] provider_type ExecutionProvider type
   *  \param[in] mem_info OrtMemoryInfo instance
   *  \param[in] arena_cfg Arena configuration
   *  \param[in] provider_options_keys key of the provider options map
   *  \param[in] provider_options_values value of the provider options map
   *  \param[in] num_keys Length of the provider options map
   */
  ORT_API2_STATUS(CreateAndRegisterAllocatorV2, _Inout_ OrtEnv* env, _In_ const char* provider_type,
                  _In_ const OrtMemoryInfo* mem_info, _In_ const OrtArenaCfg* arena_cfg,
                  _In_reads_(num_keys) const char* const* provider_options_keys, _In_reads_(num_keys) const char* const* provider_options_values, _In_ size_t num_keys);

  /** \brief Run the model asynchronously in a thread owned by intra op thread pool
   *
   * \param[in] session
   * \param[in] run_options If nullptr, will use a default ::OrtRunOptions
   * \param[in] input_names Array of null terminated UTF8 encoded strings of the input names
   * \param[in] input Array of ::OrtValue%s of the input values
   * \param[in] input_len Number of elements in the input_names and inputs arrays
   * \param[in] output_names Array of null terminated UTF8 encoded strings of the output names
   * \param[in] output_names_len Number of elements in the output_names and outputs array
   * \param[out] output OrtValue* array of size output_names_len.
   *             On calling RunAsync, output[i] could either be a null or a pointer to a preallocated OrtValue.
   *             Later, the output array will be passed to run_async_callback with all null(s) filled with valid
   *             OrtValue pointer(s) allocated by onnxruntime.
   *             NOTE: it is customer's duty to finally release the output array and each of its member,
   *             regardless of whether the member (OrtValue*) is allocated by onnxruntime or preallocated by the customer.
   * \param[in] run_async_callback Callback function on model run completion
   * \param[in] user_data User data that pass back to run_async_callback
   */
  ORT_API2_STATUS(RunAsync, _Inout_ OrtSession* session, _In_opt_ const OrtRunOptions* run_options,
                  _In_reads_(input_len) const char* const* input_names,
                  _In_reads_(input_len) const OrtValue* const* input, size_t input_len,
                  _In_reads_(output_names_len) const char* const* output_names, size_t output_names_len,
                  _Inout_updates_all_(output_names_len) OrtValue** output,
                  _In_ RunAsyncCallbackFn run_async_callback, _In_opt_ void* user_data);

  /**
   * Update TensorRT EP provider option where its data type is pointer, for example 'user_compute_stream'.
   * If the data type of the provider option can be represented by string please use UpdateTensorRTProviderOptions.
   *
   * Note: It's caller's responsibility to properly manage the lifetime of the instance pointed by this pointer.
   *
   * \param tensorrt_options - OrtTensorRTProviderOptionsV2 instance
   * \param key - Name of the provider option
   * \param value - A pointer to the instance that will be assigned to this provider option
   *
   * \since Version 1.16.
   */
  ORT_API2_STATUS(UpdateTensorRTProviderOptionsWithValue, _Inout_ OrtTensorRTProviderOptionsV2* tensorrt_options, _In_ const char* key, _In_ void* value);

  /**
   * Get TensorRT EP provider option where its data type is pointer.
   * If the data type of the provider option can be represented by string please use GetTensorRTProviderOptionsAsString.
   *
   * \param tensorrt_options - OrtTensorRTProviderOptionsV2 instance
   * \param key - Name of the provider option
   * \param ptr - A pointer to the instance that is kept by the provider option
   *
   * \since Version 1.16.
   */
  ORT_API2_STATUS(GetTensorRTProviderOptionsByName, _In_ const OrtTensorRTProviderOptionsV2* tensorrt_options, _In_ const char* key, _Outptr_ void** ptr);

  /**
   * Update CUDA EP provider option where its data type is pointer, for example 'user_compute_stream'.
   * If the data type of the provider option can be represented by string please use UpdateCUDAProviderOptions.
   *
   * Note: It's caller's responsibility to properly manage the lifetime of the instance pointed by this pointer.
   *
   * \param cuda_options - OrtCUDAProviderOptionsV2 instance
   * \param key - Name of the provider option
   * \param value - A pointer to the instance that will be assigned to this provider option
   *
   * \since Version 1.16.
   */
  ORT_API2_STATUS(UpdateCUDAProviderOptionsWithValue, _Inout_ OrtCUDAProviderOptionsV2* cuda_options, _In_ const char* key, _In_ void* value);

  /**
   * Get CUDA EP provider option where its data type is pointer.
   * If the data type of the provider option can be represented by string please use GetCUDAProviderOptionsAsString.
   *
   * \param cuda_options - OrtCUDAProviderOptionsV2 instance
   * \param key - Name of the provider option
   * \param ptr - A pointer to the instance that is kept by the provider option
   *
   * \since Version 1.16.
   */
  ORT_API2_STATUS(GetCUDAProviderOptionsByName, _In_ const OrtCUDAProviderOptionsV2* cuda_options, _In_ const char* key, _Outptr_ void** ptr);

  /**
   * Get a EP resource.
   * E.g. a cuda stream or a cublas handle
   *
   * \param context - Kernel context
   * \param resource_version - Version of the resource
   * \param resource_id - Type of resource
   * \param resource - A pointer to returned resource
   *
   * \since Version 1.16.
   */
  ORT_API2_STATUS(KernelContext_GetResource, _In_ const OrtKernelContext* context, _In_ int resource_version,
                  _In_ int resource_id, _Outptr_ void** resource);

  /** \brief Set user logging function
   *
   *  By default the logger created by the CreateEnv* functions is used to create the session logger as well.
   *  This function allows a user to override this default session logger with a logger of their own choosing. This way
   *  the user doesn't have to create a separate environment with a custom logger. This addresses the problem when
   *  the user already created an env but now wants to use a different logger for a specific session (for debugging or
   *  other reasons).
   *
   * \param[in] options
   * \param[in] user_logging_function A pointer to a logging function.
   * \param[in] user_logging_param A pointer to arbitrary data passed as the ::OrtLoggingFunction `param` parameter to
   *                         `user_logging_function`. This parameter is optional.
   *
   * \snippet{doc} snippets.dox OrtStatus Return Value
   *
   * \since Version 1.17.
   */
  ORT_API2_STATUS(SetUserLoggingFunction, _Inout_ OrtSessionOptions* options,
                  _In_ OrtLoggingFunction user_logging_function, _In_opt_ void* user_logging_param);

  /**
   * Get number of input from OrtShapeInferContext
   *
   * \param[in] context
   * \param[out] out The number of inputs
   *
   * \since Version 1.17.
   */
  ORT_API2_STATUS(ShapeInferContext_GetInputCount, _In_ const OrtShapeInferContext* context, _Out_ size_t* out);

  /**
   * Get type and shape info of an input
   *
   * \param[in] context
   * \param[in] index The index of the input
   * \param[out] info Type shape info of the input
   *
   * \since Version 1.17.
   */
  ORT_API2_STATUS(ShapeInferContext_GetInputTypeShape, _In_ const OrtShapeInferContext* context, _In_ size_t index, _Outptr_ OrtTensorTypeAndShapeInfo** info);

  /**
   * Get attribute from OrtShapeInferContext. Note that OrtShapeInferContext is a per-node context, one could only read attribute from current node.
   *
   * \param[in] context
   * \param[in] attr_name Name of the attribute
   * \param[out] attr Handle of the attribute fetched
   *
   * \since Version 1.17.
   */
  ORT_API2_STATUS(ShapeInferContext_GetAttribute, _In_ const OrtShapeInferContext* context, _In_ const char* attr_name, _Outptr_ const OrtOpAttr** attr);

  /**
   * Set type and shape info of an output
   *
   * \param[in] context
   * \param[in] index The index of the output
   * \param[out] info Type shape info of the output
   *
   * \since Version 1.17.
   */
  ORT_API2_STATUS(ShapeInferContext_SetOutputTypeShape, _In_ const OrtShapeInferContext* context, _In_ size_t index, _In_ const OrtTensorTypeAndShapeInfo* info);

  /**
   * Set symbolic shape to type shape info
   *
   * \param[in] info Type shape info
   * \param[in] dim_params Symbolic strings
   * \param[in] dim_params_length Number of strings
   *
   * \since Version 1.17.
   */
  ORT_API2_STATUS(SetSymbolicDimensions, _In_ OrtTensorTypeAndShapeInfo* info, _In_ const char* dim_params[], _In_ size_t dim_params_length);

  /**
   * Read contents of an attribute to data
   *
   * \param[in] op_attr
   * \param[in] type Attribute type
   * \param[out] data Memory address to save raw content of the attribute
   * \param[in] len Number of bytes allowed to store in data
   * \param[out] out Number of bytes required to save the data when the call failed, or the real number of bytes saved to data on success
   *
   * \since Version 1.17.
   */
  ORT_API2_STATUS(ReadOpAttr, _In_ const OrtOpAttr* op_attr, _In_ OrtOpAttrType type, _Inout_ void* data, _In_ size_t len, _Out_ size_t* out);

  /** \brief Set whether to use deterministic compute.
   *
   * Default is false. If set to true, this will enable deterministic compute for GPU kernels where possible.
   * Note that this most likely will have a performance cost.
   *
   * \param[in] options
   * \param[in] value
   *
   * \since Version 1.17.
   */
  ORT_API2_STATUS(SetDeterministicCompute, _Inout_ OrtSessionOptions* options, bool value);

  /**
   * Run fn in parallel
   *
   * \param[in] context
   * \param[in] fn Function accepting usr_data and an integer as iterator
   * \param[in] total The number of times fn is to be invoked
   * \param[in] num_batch Number of batches by which the "total" is to be divided in maximum. When zero, there is no limit
   * \param[in] usr_data User data to be passed back to fn
   *
   * \since Version 1.17.
   */
  ORT_API2_STATUS(KernelContext_ParallelFor, _In_ const OrtKernelContext* context, _In_ void (*fn)(void*, size_t), _In_ size_t total, _In_ size_t num_batch, _In_ void* usr_data);

  /** \brief Append OpenVINO execution provider to the session options
   *
   * If OpenVINO is not available (due to a non OpenVINO enabled build, or if OpenVINO is not installed on the system), this function will fail.
   *
   * \param[in] options
   * \param[in] provider_options_keys
   * \param[in] provider_options_values
   * \param[in] num_keys
   *
   * \snippet{doc} snippets.dox OrtStatus Return Value
   *
   * \since Version 1.17.
   */
  ORT_API2_STATUS(SessionOptionsAppendExecutionProvider_OpenVINO_V2,
                  _In_ OrtSessionOptions* options,
                  _In_reads_(num_keys) const char* const* provider_options_keys,
                  _In_reads_(num_keys) const char* const* provider_options_values,
                  _In_ size_t num_keys);

  /** \brief Append VitisAI provider to session options
   *
   * If VitisAI is not available (due to a non VitisAI enabled build, or if VitisAI is not installed on the system), this function will return failure.
   *
   * \param[in] options
   * \param[in] provider_options_keys
   * \param[in] provider_options_values
   * \param[in] num_keys
   *
   * \snippet{doc} snippets.dox OrtStatus Return Value
   *
   * \since Version 1.18.
   */
  ORT_API2_STATUS(SessionOptionsAppendExecutionProvider_VitisAI,
                  _In_ OrtSessionOptions* options,
                  _In_reads_(num_keys) const char* const* provider_options_keys,
                  _In_reads_(num_keys) const char* const* provider_options_values,
                  _In_ size_t num_keys);

  /** \brief Get scratch buffer from the corresponding allocator under the specific OrtMemoryInfo object.
   *         NOTE: callers are responsible to release this scratch buffer from the corresponding allocator
   *  \param[in] context OrtKernelContext instance
   *  \param[in] mem_info OrtMemoryInfo instance
   *  \param[in] count_or_bytes How many bytes is this scratch buffer
   *  \param[out] out A pointer to the scratch buffer
   *
   *  \snippet{doc} snippets.dox OrtStatus Return Value
   *
   * \since Version 1.18.
   */
  ORT_API2_STATUS(KernelContext_GetScratchBuffer, _In_ const OrtKernelContext* context, _In_ const OrtMemoryInfo* mem_info, _In_ size_t count_or_bytes, _Outptr_ void** out);

  /** \brief Get allocator from KernelInfo for a specific memory type. Please use C API ReleaseAllocator to release out object
   *
   * \param[in] info OrtKernelInfo instance
   * \param[in] mem_type OrtMemType object
   * \param[out] out A pointer to OrtAllocator
   *
   * \snippet{doc} snippets.dox OrtStatus Return Value
   *
   * \since Version 1.18.
   */
  ORT_API2_STATUS(KernelInfoGetAllocator, _In_ const OrtKernelInfo* info, _In_ OrtMemType mem_type, _Outptr_ OrtAllocator** out);

  /** \brief Replace initialized Tensors with external data with the provided files in memory
   *
   * The function will find the initialized TensorProtos with external data in the graph with the provided
   * external file names and the file content in memory. The API gets the external file name, offset, data length
   * from TensorProto, and locate the tensor data from the file in memory buffer.
   * It creates a Tensor to replace the existing Tensor in graph. The replacement
   * will occur before any of the optimizations take place. The data will be copied into the graph
   * since TensorProto can't refer to the user provided buffers.
   *
   * \param[in] options
   * \param[in] external_initializer_file_names Array of null terminated UTF-8 encoded strings of the file names
   *            which holds the external initializers.
   * \param[in] external_initializer_file_buffer_array Array of pointers to the buffer of the file content.
   *            The buffer can be freed after session creation.
   * \param[in] external_initializer_file_lengths Array of size_t to indicate the length of file content
   * \param[in] num_external_initializer_files Number of external files
   *
   * \snippet{doc} snippets.dox OrtStatus Return Value
   *
   * \since Version 1.18.
   */
  ORT_API2_STATUS(AddExternalInitializersFromFilesInMemory, _In_ OrtSessionOptions* options,
                  _In_reads_(num_external_initializer_files) const ORTCHAR_T* const* external_initializer_file_names,
                  _In_reads_(num_external_initializer_files) char* const* external_initializer_file_buffer_array,
                  _In_reads_(num_external_initializer_files) const size_t* external_initializer_file_lengths,
                  size_t num_external_initializer_files);

  /** \brief Create an OrtLoraAdapter
   *
   * The function attempts to locate file specified by adapter_file_path, read it and create an OrtLoraAdapter
   * instance. The adapter_file_path should be a valid path to a file that contains a valid Lora Adapter
   * format. The function attempts to validate the format at load time. The file will always be memory mapped, unless
   * the platform does not support memory mapping, in which case the file will be read into memory.
   *
   * \param[in] adapter_file_path adapter file path.
   * \param[in] allocator optional pointer to a device allocator. If specified
   *            data is copied to the device at some point before Run() is invoked. If nullptr, data stays on CPU.
   *            The data would still be copied to device if required by the model at inference time.
   * \param[out] out A pointer to a newly created OrtLoraAdapter instance. Must be released with
   *                  OrtApi::ReleaseLoraAdapter.
   *
   * \snippet{doc} snippets.dox OrtStatus Return Value
   *
   * \since Version 1.20.
   */
  ORT_API2_STATUS(CreateLoraAdapter, const ORTCHAR_T* adapter_file_path, _In_ OrtAllocator* allocator,
                  _Outptr_ OrtLoraAdapter** out);

  /** \brief Create an OrtLoraAdapter
   *
   * The function copies the bytes from the array and creates an OrtLoraAdapter instance.
   *
   *
   * \param[in] bytes pointer to a valid Lora Adapter format buffer.
   * \param[in] num_bytes length of bytes buffer.
   * \param[in] allocator optional pointer to a device allocator. If specified
   *            data is copied to the device at some point before Run() is invoked. If nullptr, data stays on CPU.
   *            The data would still be copied to device if required by the model at inference time.
   * \param[out] out A pointer to a newly created OrtLoraAdapter instance. Must be released with
   *                  OrtApi::ReleaseLoraAdapter.
   *
   * \snippet{doc} snippets.dox OrtStatus Return Value
   *
   * \since Version 1.20.
   */
  ORT_API2_STATUS(CreateLoraAdapterFromArray, _In_ const void* bytes, size_t num_bytes, _In_ OrtAllocator* allocator,
                  _Outptr_ OrtLoraAdapter** out);

  /** \brief Release an ::OrtLoraAdapter obtained from OrtApi::CreateLoraAdapter
   */
  ORT_CLASS_RELEASE(LoraAdapter);

  /** \brief Add the Lora Adapter to the list of active adapters.
   *
   * The function adds the Lora Adapter to the list of active adapters. The Lora Adapter must be created with
   * OrtApi::CreateLoraAdapter or FromArray. The Lora Adapter will be used by the session to run the model.
   * The instance of the OrtRunOptions can then be used to customize the Run() calls.
   * More than one OrtLoraAdapter can be active at the same time. Lora Parameters that belong to different
   * Lora adapters that will be active at the same time must not overlap.
   * This setting does not affect RunWithBinding.
   *
   * \param[in] options OrtRunOptions instance
   * \param[in] adapter OrtLoraAdapter instance
   *
   * \snippet{doc} snippets.dox OrtStatus Return Value
   *
   * \since Version 1.20.
   */
  ORT_API2_STATUS(RunOptionsAddActiveLoraAdapter, _Inout_ OrtRunOptions* options, _In_ const OrtLoraAdapter* adapter);

  /// @}
  /// \name OrtEpDynamicOptions
  /// @{

  /** \brief Set DynamicOptions for EPs (Execution Providers)
   *
   * Valid options can be found in `include\onnxruntime\core\session\onnxruntime_session_options_config_keys.h`
   * Look for `kOrtEpDynamicOptions`
   *
   * \param[in] sess OrtSession
   * \param[in] keys Array of null terminated UTF8 encoded strings of EP dynamic option keys
   * \param[in] values Array of null terminated UTF8 encoded string of EP dynamic option values
   * \param[in] kv_len Number of elements in the keys and values arrays
   *
   * \snippet{doc} snippets.dox OrtStatus Return Value
   *
   * \since Version 1.20.
   */
  ORT_API2_STATUS(SetEpDynamicOptions, _Inout_ OrtSession* sess, _In_reads_(kv_len) const char* const* keys,
                  _In_reads_(kv_len) const char* const* values, _In_ size_t kv_len);

  /// @}

  /** \brief Release an OrtValueInfo instance if it was not added to an OrtGraph.
   * \since Version 1.22.
   */
  ORT_CLASS_RELEASE(ValueInfo);

  /** \brief Release an OrtNode if it was not added to an OrtGraph.
   * \since Version 1.22.
   */
  ORT_CLASS_RELEASE(Node);

  /** \brief Release an OrtGraph.
   * \snippet{doc} snippets.dox OrtStatus Return Value
   * \since Version 1.22.
   */
  ORT_CLASS_RELEASE(Graph);

  /** \brief Release an OrtModel.
   * \snippet{doc} snippets.dox OrtStatus Return Value
   * \since Version 1.22.
   */
  ORT_CLASS_RELEASE(Model);

  /** \brief Get the value name from an OrtValueInfo instance.
   * \param[in] value_info The OrtValueInfo instance.
   * \param[out] name The name of the OrtValueInfo
   * \snippet{doc} snippets.dox OrtStatus Return Value
   * \since Version 1.22.
   */
  ORT_API2_STATUS(GetValueInfoName, _In_ const OrtValueInfo* value_info, _Out_ const char** name);

  /** \brief Get the type information from an OrtValueInfo instance.
   * \param[in] value_info The OrtValueInfo instance.
   * \param[out] type_info The type info of the OrtValueInfo
   * \snippet{doc} snippets.dox OrtStatus Return Value
   * \since Version 1.22.
   */
  ORT_API2_STATUS(GetValueInfoTypeInfo, _In_ const OrtValueInfo* value_info, _Outptr_ const OrtTypeInfo** type_info);

  /** \brief Get the Model Editor API instance
   *
   * Get the Model Editor API instance to create a new model or augment an existing model.
   *
   * \return Model Editor API struct
   *
   * \since Version 1.22.
   */
  const OrtModelEditorApi*(ORT_API_CALL* GetModelEditorApi)();

  /** \brief Create an OrtValue for a Tensor that uses pre-existing memory.
   *
   * ORT will take ownership of the memory and free it using the provided deleter when no longer in use.
   *
   * \param[in] deleter OrtAllocator instance that will be used to free the memory.
   *                    Only the OrtAllocator:Info and OrtAllocator::Release functions are required.
   *                    The OrtMemoryInfo returned by OrtAllocator::Info must match the location of p_data.
   * \param[in] p_data Pointer to the memory that will be used by the Tensor. ORT will take ownership of the memory.
   * \param[in] p_data_len Length of the memory in bytes.
   * \param[in] shape Dimensions of the Tensor. All values should be > 0.
   * \param[in] shape_len Number of dimensions in the shape array.
   * \param[in] type Data type of the Tensor.
   * \param[out] out Newly created ::OrtValue. Must be freed with OrtApi::ReleaseValue
   *
   * \snippet{doc} snippets.dox OrtStatus Return Value
   *
   * \since Version 1.22.
   */
  ORT_API2_STATUS(CreateTensorWithDataAndDeleterAsOrtValue, _In_ OrtAllocator* deleter,
                  _In_ void* p_data, size_t p_data_len,
                  _In_ const int64_t* shape, size_t shape_len,
                  ONNXTensorElementDataType type,
                  _Outptr_ OrtValue** out);

  /** \brief sets load cancellation flag to abort session loading process.
   *
   * \param[in] options instance that was passed to the session at creation time.
   * \param[in] cancel setting this to true after model loading process was initiated will
   *            attempt to cancel the loading process. If cancellation is successful, CreateSession()
   *            CreateSessionFromArray() or any other session creation API that take session options as an
   *            argument will return an OrtStatus indicating that session loading was canceled at user request,
   *            error code ORT_MODEL_LOAD_CANCELED.
   *            The APIs above would not return any valid Session instance. This is the best case effort and the result
   *            is not guaranteed. The session may have already been created and initialized
   *            before the cancellation request was issued.
   *
   * \snippet{doc} snippets.dox OrtStatus Return Value
   *
   * \since Version 1.22.
   */
  ORT_API2_STATUS(SessionOptionsSetLoadCancellationFlag, _Inout_ OrtSessionOptions* options,
                  _In_ bool cancel);

  /** \brief Get the Compile API instance.
   *
   * Get the Compile API instance to compile ONNX models. Execution providers that support compilation fuse a subgraph
   * into an EPContext node that wraps a provider-specific binary representation of the subgraph.
   * For more details about the EPContext design, refer to:
   *  \htmlonly
   *  <a href="https://onnxruntime.ai/docs/execution-providers/EP-Context-Design.html">EPContext design document.</a>
   *  \endhtmlonly
   *
   * \return Compile API struct instance.
   *
   * \since Version 1.22.
   */
  const OrtCompileApi*(ORT_API_CALL* GetCompileApi)();

  //
  // OrtKeyValuePairs
  //

  /** \brief Create an OrtKeyValuePairs instance.
   *
   * \param[out] out A pointer to a newly created OrtKeyValuePairs instance.
   *
   * \note Must be released by calling ReleaseKeyValuePairs.
   *
   * \since Version 1.22.
   */
  void(ORT_API_CALL* CreateKeyValuePairs)(_Outptr_ OrtKeyValuePairs** out);

  /** \brief Add a key-value pair to the OrtKeyValuePairs instance.
   *
   * If a pair with the same key already exists, it is overwritten.
   *
   * \param[in] kvps OrtKeyValuePairs instance.
   * \param[in] key Key to be added.
   * \param[in] value Value to be added.
   *
   * \note The `key` and `value` are copied internally.
   *
   * \since Version 1.22.
   */

  void(ORT_API_CALL* AddKeyValuePair)(_In_ OrtKeyValuePairs* kvps, _In_ const char* key, _In_ const char* value);

  /** \brief Get the value associated with a key in the OrtKeyValuePairs instance.
   *
   * \param[in] kvps OrtKeyValuePairs instance.
   * \param[in] key Key to be searched.
   *
   * \return The value associated with the key, or nullptr if the key does not exist.
   *
   * \since Version 1.22.
   */
  const char*(ORT_API_CALL* GetKeyValue)(_In_ const OrtKeyValuePairs* kvps, _In_ const char* key);

  /** \brief Get all the key-value pairs from the OrtKeyValuePairs instance.
   *
   * \param[in] kvps OrtKeyValuePairs instance.
   * \param[out] keys Array of keys from `kvps`.
   * \param[out] values Array of values from `kvps`.
   * \param[out] num_entries Number of entries in `keys` and `values`.
   *
   * \since Version 1.22.
   */
  void(ORT_API_CALL* GetKeyValuePairs)(_In_ const OrtKeyValuePairs* kvps,
                                       _Outptr_ const char* const** keys, _Outptr_ const char* const** values,
                                       _Out_ size_t* num_entries);

  /** \brief Remove a key-value pair from the OrtKeyValuePairs instance.
   *
   * \param[in] kvps OrtKeyValuePairs instance.
   * \param[in] key Key to be removed. No error if not found.
   *
   * \since Version 1.22.
   */
  void(ORT_API_CALL* RemoveKeyValuePair)(_In_ OrtKeyValuePairs* kvps, _In_ const char* key);

  /** \brief Release an OrtKeyValuePairs instance.
   *
   * \param[in] input OrtKeyValuePairs instance to be released.
   *
   * \since Version 1.22.
   */
  ORT_CLASS_RELEASE(KeyValuePairs);

  /** \brief Register an execution provider library with ORT.
   *
   * The library must export 'CreateEpFactories' and 'ReleaseEpFactory' functions.
   * See OrtEpApi for more details.
   *
   * \param[in] env The OrtEnv instance to register the library in.
   * \param[in] registration_name The name to register the execution provider library under.
   * \param[in] path The path to the execution provider library.
   *
   * \snippet{doc} snippets.dox OrtStatus Return Value
   *
   * \since Version 1.22.
   */
  ORT_API2_STATUS(RegisterExecutionProviderLibrary, _In_ OrtEnv* env, _In_ const char* registration_name,
                  _In_ const ORTCHAR_T* path);

  /** \brief Unregister an execution provider library with ORT.
   *
   * ORT will call ReleaseEpFactory for all factories created by the library, and unload the library.
   *
   * You <b>MUST</b> ensure there are no Session instances using execution providers created by the library
   * before calling this function.
   *
   * \param[in] env The OrtEnv instance to unregister the library from.
   * \param[in] registration_name The name the execution provider library was registered under.
   *
   * \snippet{doc} snippets.dox OrtStatus Return Value
   *
   * \since Version 1.22.
   */
  ORT_API2_STATUS(UnregisterExecutionProviderLibrary, _In_ OrtEnv* env, _In_ const char* registration_name);

  /** \brief Get the list of available OrtEpDevice instances.
   *
   * Each OrtEpDevice instance contains details of the execution provider and the device it will use.
   *
   * \param[in] env The OrtEnv instance to query.
   * \param[out] ep_devices The OrtEpDevice instances that the execution provider will use.
   * \param[out] num_ep_devices The number of OrtEpDevice instances returned.
   *
   * \snippet{doc} snippets.dox OrtStatus Return Value
   *
   * \since Version 1.22.
   */
  ORT_API2_STATUS(GetEpDevices, _In_ const OrtEnv* env,
                  _Outptr_ const OrtEpDevice* const** ep_devices, _Out_ size_t* num_ep_devices);

  /** \brief Append the execution provider that is responsible for the selected OrtEpDevice instances
   *         to the session options.
   *
   * \param[in] session_options Session options to add execution provider to.
   * \param[in] env Environment that execution providers were registered with.
   * \param[in] ep_devices One or more OrtEpDevice instances to create an execution provider for.
   *                       Obtain from GetEpDevices. All OrtEpDevice instances must be from the same execution
   *                       provider. It is only necessary to provide multiple OrtEpDevices if you want to use the
   *                       same execution provider for multiple devices.
   *                       e.g. the EP is capable of running on GPU and NPU.
   * \param[in] num_ep_devices Number of OrtEpDevice instances.
   * \param[in] ep_option_keys Optional keys to configure the execution provider.
   * \param[in] ep_option_vals Optional values to configure the execution provider.
   * \param[in] num_ep_options Number of execution provide options to add.
   *
   * \snippet{doc} snippets.dox OrtStatus Return Value
   *
   * \since Version 1.22.
   */
  ORT_API2_STATUS(SessionOptionsAppendExecutionProvider_V2, _In_ OrtSessionOptions* session_options,
                  _In_ OrtEnv* env,
                  _In_reads_(num_ep_devices) const OrtEpDevice* const* ep_devices, _In_ size_t num_ep_devices,
                  _In_reads_(num_op_options) const char* const* ep_option_keys,
                  _In_reads_(num_op_options) const char* const* ep_option_vals,
                  size_t num_ep_options);

  /** \brief Set the execution provider selection policy for the session.
   *
   * Allows users to specify a device selection policy for automatic execution provider (EP) selection.
   * If custom selection is required please use SessionOptionsSetEpSelectionPolicyDelegate instead.
   *
   * \param[in] session_options The OrtSessionOptions instance.
   * \param[in] policy The device selection policy to use (see OrtExecutionProviderDevicePolicy).
   *
   * \since Version 1.22
   */
  ORT_API2_STATUS(SessionOptionsSetEpSelectionPolicy, _In_ OrtSessionOptions* session_options,
                  _In_ OrtExecutionProviderDevicePolicy policy);

  /** \brief Set the execution provider selection policy delegate for the session.
   *
   * Allows users to provide a custom device selection policy for automatic execution provider (EP) selection.
   *
   * \param[in] session_options The OrtSessionOptions instance.
   * \param[in] delegate Delegate callback for custom selection.
   * \param[in] delegate_state Optional state that will be passed to the delegate callback. nullptr if not required.
   *
   * \since Version 1.22
   */
  ORT_API2_STATUS(SessionOptionsSetEpSelectionPolicyDelegate, _In_ OrtSessionOptions* session_options,
                  _In_ EpSelectionDelegate delegate,
                  _In_opt_ void* delegate_state);

  /** \brief Get the hardware device type.
   *
   * \param[in] device The OrtHardwareDevice instance to query.
   * \return The hardware device type.
   *
   * \since Version 1.22.
   */
  OrtHardwareDeviceType(ORT_API_CALL* HardwareDevice_Type)(_In_ const OrtHardwareDevice* device);

  /** \brief Get the hardware device's vendor identifier.
   *
   * \param[in] device The OrtHardwareDevice instance to query.
   * \return The hardware device vendor identifier.
   *
   * \since Version 1.22.
   */
  uint32_t(ORT_API_CALL* HardwareDevice_VendorId)(_In_ const OrtHardwareDevice* device);

  /** \brief Get the hardware device's vendor name.
   *
   * \param[in] device The OrtHardwareDevice instance to query.
   * \return The hardware device's vendor name.
   *
   * \since Version 1.22.
   */
  const char*(ORT_API_CALL* HardwareDevice_Vendor)(_In_ const OrtHardwareDevice* device);

  /** \brief Get the hardware device's unique identifier.
   *
   * \param[in] device The OrtHardwareDevice instance to query.
   * \return The device id.
   *
   * \note This is not a unique identifier. It identifies the hardware type when combined with vendor id.
   * \since Version 1.22.
   */
  uint32_t(ORT_API_CALL* HardwareDevice_DeviceId)(_In_ const OrtHardwareDevice* device);

  /** \brief Get hardware device metadata.
   *
   * \param[in] device The OrtHardwareDevice instance to query.
   * \return An OrtKeyValuePairs instance containing the metadata for the device.
   *         Note: ORT owns the instance so the user must not call ReleaseKeyValuePairs with it.
   *
   * \since Version 1.22.
   */
  const OrtKeyValuePairs*(ORT_API_CALL* HardwareDevice_Metadata)(_In_ const OrtHardwareDevice* device);

  /** \brief Get the execution provider name.
   *
   * \param[in] ep_device The OrtEpDevice instance to query.
   * \return The execution provider name.
   *
   * \since Version 1.22.
   */
  const char*(ORT_API_CALL* EpDevice_EpName)(_In_ const OrtEpDevice* ep_device);

  /** \brief Get the execution provider's vendor name.
   *
   * \param[in] ep_device The OrtEpDevice instance to query.
   * \return The execution provider's vendor name.
   *
   * \since Version 1.22.
   */
  const char*(ORT_API_CALL* EpDevice_EpVendor)(_In_ const OrtEpDevice* ep_device);

  /** \brief Get the metadata for the OrtEpDevice.
   *
   * \param[in] ep_device The OrtEpDevice instance to query.
   * \return An OrtKeyValuePairs instance containing the metadata for the device.
   *
   * \since Version 1.22.
   */
  const OrtKeyValuePairs*(ORT_API_CALL* EpDevice_EpMetadata)(_In_ const OrtEpDevice* ep_device);

  /** \brief Get the execution provider options for the OrtEpDevice.
   *
   * \param[in] ep_device The OrtEpDevice instance to query.
   * \return An OrtKeyValuePairs instance containing the execution provider options for the device.
   *
   * \since Version 1.22.
   */
  const OrtKeyValuePairs*(ORT_API_CALL* EpDevice_EpOptions)(_In_ const OrtEpDevice* ep_device);

  /** \brief Get the OrtHardwareDevice instance for the OrtEpDevice.
   *
   * \param[in] ep_device The OrtEpDevice instance to query.
   * \return The OrtHardwareDevice instance for the device.
   *
   * \since Version 1.22.
   */
  const OrtHardwareDevice*(ORT_API_CALL* EpDevice_Device)(_In_ const OrtEpDevice* ep_device);

  /** \brief Get the OrtEpApi instance for implementing an execution provider.
   *
   * \since Version 1.22.
   */
  const OrtEpApi*(ORT_API_CALL* GetEpApi)();

  /** \brief Compute total size in bytes of the tensor data contained in an OrtValue.
   *
   * Returns the total number of bytes used to store the tensor data. For numeric tensors,
   * this is sizeof(element_type) * total_element_count. OrtValues that are not tensors or
   * that are tensors that contain strings will cause an error to be returned.
   *
   * \param[in] ort_value OrtValue instance containing a tensor
   * \param[out] size The total size of the tensor data in bytes
   *
   * \snippet{doc} snippets.dox OrtStatus Return Value
   *
   * \since Version 1.23
   */
  ORT_API2_STATUS(GetTensorSizeInBytes, _In_ const OrtValue* ort_value, _Out_ size_t* size);

  /** \brief Calls OrtAllocator::GetStats function
   *
   * Return a pointer to the OrtKeyValuePairs structure that contains the statistics of the allocator
   * and the user should call OrtApi::ReleaseKeyValuePairs.
   *
   * NOTE: If the allocator does not implement this function, the OrtKeyValuePairs instance will be empty.
   *
   * \param[in] ort_allocator The allocator to get stats from
   * \param[out] out A pointer to the OrtKeyValuePairs instance that contains the stats
   *
   * \snippet{doc} snippets.dox OrtStatus Return Value
   *
   * \since Version 1.23.
   */
  ORT_API2_STATUS(AllocatorGetStats, _In_ const OrtAllocator* ort_allocator, _Outptr_ OrtKeyValuePairs** out);

  /** \brief Create an ::OrtMemoryInfo
   *
   * \param[in] name Arbitrary name.
   * \param[in] device_type Device type.
   * \param[in] vendor_id PCI Vendor ID. Use 0 for a generic allocator (e.g. WebGPU).
   * \param[in] device_id Device ID if there are multiple devices of the same type. e.g. 2 GPU devices.
   * \param[in] mem_type Memory type. Use OrtDeviceMemoryType_DEFAULT for device memory, and
   *                     OrtDeviceMemoryType_HOST_ACCESSIBLE (if applicable) for memory used to transfer between the
   *                     device and the CPU. Use the device_type and device_id of the GPU/NPU that the memory is also
   *                     accessible to.
   * \param[in] alignment Alignment of the memory if required. Pass 0 for default alignment.
   * \param[in] allocator_type Allocator type. If OrtAllocatorType::OrtArenaAllocator, the ORT arena will be used.
   *                           Caveat: Support for OrtArenaAllocator is currently limited to usage of internal ORT
   *                           allocators via CreateAllocator/CreateAndRegisterAllocator/CreateAndRegisterAllocatorV2.
   * \param[out] out Newly created ::OrtMemoryInfo. Must be freed with OrtApi::ReleaseMemoryInfo
   *
   * \snippet{doc} snippets.dox OrtStatus Return Value
   *
   * \since Version 1.23
   */
  ORT_API2_STATUS(CreateMemoryInfo_V2, _In_ const char* name, _In_ enum OrtMemoryInfoDeviceType device_type,
                  _In_ uint32_t vendor_id, _In_ int16_t device_id, _In_ enum OrtDeviceMemoryType mem_type,
                  _In_ size_t alignment, enum OrtAllocatorType allocator_type,
                  _Outptr_ OrtMemoryInfo** out);

  /// \name OrtValueInfo
  /// @{

  /** \brief Get the OrtNode that produces the value represented by the given OrtValueInfo.
   * Optionally returns the associated output index.
   *
   * \param[in] value_info The OrtValueInfo instance.
   * \param[out] producer_node Output parameter set to the OrtNode that produces the OrtValueInfo.
   * \param[out] producer_output_index Optional output parameter set to the OrtNode instance's output index
   *                                   that produces the value. Ignored if set to NULL.
   * \snippet{doc} snippets.dox OrtStatus Return Value
   * \since Version 1.23.
   */
  ORT_API2_STATUS(ValueInfo_GetValueProducer, _In_ const OrtValueInfo* value_info,
                  _Outptr_ const OrtNode** producer_node, _Out_opt_ size_t* producer_output_index);

  /** \brief Get the number of consumers of a value as a node input.
   *
   * Only nodes are considered "consumers" by this function. To check if an OrtValueInfo is a graph output,
   * call ValueInfo_IsGraphOutput().
   *
   * A single OrtNode may use a single value for more than one input (e.g., Mul(x, x)), so the returned
   * `num_consumers` may be larger than the number of unique OrtNode instances that consume the value.
   *
   * \param[in] value_info The OrtValueInfo instance.
   * \param[out] num_consumers Output parameter set to the number of consumers of the value.
   *
   * \snippet{doc} snippets.dox OrtStatus Return Value
   *
   * \since Version 1.23.
   */
  ORT_API2_STATUS(ValueInfo_GetValueNumConsumers, _In_ const OrtValueInfo* value_info, _Out_ size_t* num_consumers);

  /** \brief Returns information (OrtNode and input index) for all consumer nodes that use the value as an input.
   *
   * Only nodes are considered "consumers" by this function.
   *
   * Caller provides 2 pre-allocated arrays that will be filled with the OrtNode and input index values.
   * Use ValueInfo_GetValueNumConsumers() to get the number of consumers of the value.
   *
   * An OrtNode instance may appear multiple times if it uses the given value more than once.
   * Example: For a node MulNode(x, x) that consumes the value 'x' twice, the following is returned:
   *   - nodes: [MulNode, MulNode]
   *   - input_indices: [0, 1]
   *
   * \param[in] value_info The OrtValueInfo instance.
   * \param[out] nodes Pre-allocated array of size `num_consumers` that is filled with OrtNode instances.
   * \param[out] input_indices Pre-allocated array of `num_consumers` elements that is filled
   *                           with input indices. Index is set to -1 for an "implicit" input to a consumer node
   *                           that contains a subgraph (e.g., If, Loop) with nodes that use the value internally.
   * \param[in] num_consumers The size of the `consumer_nodes` and `consumer_input_indices` arrays.
   *                          Typical usage sets this to the value of ValueInfo_GetValueNumConsumers().
   *                          An error status is returned if `num_consumers` is less than the number of actual
   *                          consumers.
   *
   * \snippet{doc} snippets.dox OrtStatus Return Value
   *
   * \since Version 1.23.
   */
  ORT_API2_STATUS(ValueInfo_GetValueConsumers, _In_ const OrtValueInfo* value_info,
                  _Out_writes_all_(num_consumers) const OrtNode** nodes,
                  _Out_writes_all_(num_consumers) int64_t* input_indices,
                  _In_ size_t num_consumers);

  /** \brief Get the underlying initializer value, as an OrtValue, from the given OrtValueInfo.
   *
   * Sets the output parameter to NULL if the given OrtValueInfo does not represent an initializer.
   * Does not return an error status in this case.
   *
   * Supports initializers defined in an outer scope (i.e., a parent graph).
   *
   * \param[in] value_info The OrtValueInfo instance.
   * \param[out] initializer_value Output parameter set to the initializer value or NULL.
   *
   * \snippet{doc} snippets.dox OrtStatus Return Value
   * \since Version 1.23.
   */
  ORT_API2_STATUS(ValueInfo_GetInitializerValue, _In_ const OrtValueInfo* value_info,
                  _Outptr_ const OrtValue** initializer_value);

  /** \brief Returns a boolean indicating if the given value is a required graph input.
   *
   * For ONNX IR version < 4, all graph inputs without a matching initializer are required.
   *
   * For ONNX IR version >=4, a graph input with a matching initializer is an optional graph input
   * with the initializer serving as the default value.
   *
   * \param[in] value_info The OrtValueInfo instance representing the graph value.
   * \param[out] is_required_graph_input Output parameter set to true if the graph value is a required graph input.
   *
   * \snippet{doc} snippets.dox OrtStatus Return Value
   *
   * \since Version 1.23.
   */
  ORT_API2_STATUS(ValueInfo_IsRequiredGraphInput, _In_ const OrtValueInfo* value_info,
                  _Out_ bool* is_required_graph_input);

  /** \brief Returns a boolean indicating if the given value is an optional graph input.
   *
   * Optional graph inputs were introduced in ONNX IR version 4. For ONNX IR version >=4, a graph input with a
   * matching initializer is an optional graph input with the initializer serving as the default value.
   * The matching initializer is also known as a non-constant initializer.
   *
   * \param[in] value_info The OrtValueInfo instance representing the graph value.
   * \param[out] is_optional_graph_input Output parameter set to true if the graph value is an optional graph input.
   *
   * \snippet{doc} snippets.dox OrtStatus Return Value
   *
   * \since Version 1.23.
   */
  ORT_API2_STATUS(ValueInfo_IsOptionalGraphInput, _In_ const OrtValueInfo* value_info,
                  _Out_ bool* is_optional_graph_input);

  /** \brief Returns a boolean indicating if the given value is a graph output.
   *
   * \param[in] value_info The OrtValueInfo instance representing the graph value.
   * \param[out] is_graph_output Output parameter set to true if the graph value is a graph output.
   *
   * \snippet{doc} snippets.dox OrtStatus Return Value
   *
   * \since Version 1.23.
   */
  ORT_API2_STATUS(ValueInfo_IsGraphOutput, _In_ const OrtValueInfo* value_info, _Out_ bool* is_graph_output);

  /** \brief Returns a boolean indicating if the given value is a constant initializer.
   *
   * For ONNX IR version < 4, all initializers are constant.
   *
   * For ONNX IR version >=4, an initializer that serves as the default value for a matching graph input is not a
   * constant initializer.
   *
   * \param[in] value_info The OrtValueInfo instance representing the graph value.
   * \param[out] is_constant_initializer Output parameter set to true if the graph value is a constant initializer.
   *
   * \snippet{doc} snippets.dox OrtStatus Return Value
   *
   * \since Version 1.23.
   */
  ORT_API2_STATUS(ValueInfo_IsConstantInitializer, _In_ const OrtValueInfo* value_info,
                  _Out_ bool* is_constant_initializer);

  /** \brief Returns a boolean indicating if the given value is defined in an outer scope.
   *
   * Certain operator types (e.g., If and Loop) contain nested subgraphs. This function enables
   * determining whether a value is defined in a parent node's graph.
   *
   * \param[in] value_info The OrtValueInfo instance representing the graph value.
   * \param[out] is_from_outer_scope Output parameter set to true if the value is defined in an outer
   *                                 scope (i.e., a parent graph).
   *
   * \snippet{doc} snippets.dox OrtStatus Return Value
   *
   * \since Version 1.23.
   */
  ORT_API2_STATUS(ValueInfo_IsFromOuterScope, _In_ const OrtValueInfo* value_info,
                  _Out_ bool* is_from_outer_scope);

  /// @}

  /// \name OrtGraph
  /// @{

  /** \brief Returns a graph's name.
   *
   * \param[in] graph The OrtGraph instance.
   * \param[out] graph_name Output parameter set to the graph's name.
   *
   * \snippet{doc} snippets.dox OrtStatus Return Value
   *
   * \since Version 1.23.
   */
  ORT_API2_STATUS(Graph_GetName, _In_ const OrtGraph* graph, _Outptr_ const char** graph_name);

  /** \brief Returns the ONNX IR version.
   *
   * \param[in] graph The OrtGraph instance.
   * \param[out] onnx_ir_version Output parameter set to the ONNX IR version.
   *
   * \snippet{doc} snippets.dox OrtStatus Return Value
   *
   * \since Version 1.23.
   */
  ORT_API2_STATUS(Graph_GetOnnxIRVersion, _In_ const OrtGraph* graph, _Out_ int64_t* onnx_ir_version);

  /** \brief Returns the number of graph inputs.
   *
   * \note The count includes initializers that are included in the list of graph inputs.
   *
   * \param[in] graph The OrtGraph instance.
   * \param[out] num_inputs Output parameter set to the number of graph inputs.
   *
   * \snippet{doc} snippets.dox OrtStatus Return Value
   *
   * \since Version 1.23.
   */
  ORT_API2_STATUS(Graph_GetNumInputs, _In_ const OrtGraph* graph, _Out_ size_t* num_inputs);

  /** \brief Returns the graph's inputs as OrtValueInfo instances.
   *
   * \note The result includes initializers that are included in the list of graph inputs.
   *
   * \param[in] graph The OrtGraph instance.
   * \param[out] inputs Pre-allocated array of `num_inputs` elements that is filled with the graph's inputs.
   * \param[in] num_inputs The size of the `inputs` array.
   *                       Typical usage sets this to the result of Graph_GetNumInputs(). An error status is
   *                       returned if `num_inputs` is less than the number of graph inputs.
   *
   * \snippet{doc} snippets.dox OrtStatus Return Value
   *
   * \since Version 1.23.
   */
  ORT_API2_STATUS(Graph_GetInputs, _In_ const OrtGraph* graph,
                  _Out_writes_(num_inputs) const OrtValueInfo** inputs, _In_ size_t num_inputs);

  /** \brief Returns the number of graph outputs.
   *
   * \param[in] graph The OrtGraph instance.
   * \param[out] num_outputs Output parameter set to the number of graph outputs.
   *
   * \snippet{doc} snippets.dox OrtStatus Return Value
   *
   * \since Version 1.23.
   */
  ORT_API2_STATUS(Graph_GetNumOutputs, _In_ const OrtGraph* graph, _Out_ size_t* num_outputs);

  /** \brief Returns the graph's outputs as OrtValueInfo instances.
   *
   * \param[in] graph The OrtGraph instance.
   * \param[out] outputs Pre-allocated array of `num_outputs` elements that is filled with the graph's outputs.
   * \param[in] num_outputs The size of the `outputs` array.
   *                        Typical usage sets this to the result of Graph_GetNumOutputs(). An error status is
   *                        returned if `num_outputs` is less than the number of graph outputs.
   *
   * \snippet{doc} snippets.dox OrtStatus Return Value
   *
   * \since Version 1.23.
   */
  ORT_API2_STATUS(Graph_GetOutputs, _In_ const OrtGraph* graph,
                  _Out_writes_(num_outputs) const OrtValueInfo** outputs, _In_ size_t num_outputs);

  /** \brief Returns the number of graph initializers.
   *
   * Counts constant and non-constant initializers.
   *
   * \param[in] graph The OrtGraph instance.
   * \param[out] num_initializers Output parameter set to the number of graph initializers.
   *
   * \snippet{doc} snippets.dox OrtStatus Return Value
   *
   * \since Version 1.23.
   */
  ORT_API2_STATUS(Graph_GetNumInitializers, _In_ const OrtGraph* graph, _Out_ size_t* num_initializers);

  /** \brief Returns the graph's initializers as OrtValueInfo instances.
   *
   * Includes constant and non-constant initializers.
   *
   * For ONNX IR version < 4, all initializers are constant.
   *
   * For ONNX IR version >= 4, an initializer with a name that matches a graph input is considered a
   * non-constant initializer.
   *
   * Call ValueInfo_GetInitializerValue to get the initializer's data.
   *
   * \param[in] graph The OrtGraph instance.
   * \param[out] initializers Pre-allocated array of `num_outputs` elements that is filled with the initializers.
   * \param[in] num_initializers The size of the `initializers` array. Typical usage sets this to the
   *                             result of Graph_GetNumInitializers(). An error status is returned if
   *                            `num_initializers` is less than the number of graph initializers.
   *
   * \snippet{doc} snippets.dox OrtStatus Return Value
   *
   * \since Version 1.23.
   */
  ORT_API2_STATUS(Graph_GetInitializers, _In_ const OrtGraph* graph,
                  _Out_writes_(num_initializers) const OrtValueInfo** initializers,
                  _In_ size_t num_initializers);

  /** \brief Returns the number of graph nodes.
   *
   * \param[in] graph The OrtGraph instance.
   * \param[out] num_nodes Output parameter set to the number of graph nodes.
   *
   * \snippet{doc} snippets.dox OrtStatus Return Value
   *
   * \since Version 1.23.
   */
  ORT_API2_STATUS(Graph_GetNumNodes, _In_ const OrtGraph* graph, _Out_ size_t* num_nodes);

  /** \brief Returns the graph's nodes as OrtNode instances.
   *
   * The nodes are sorted using a stable topological ordering. Callers are responsible for maintaining their
   * own node ordering if a different order is required.
   *
   * \param[in] graph The OrtGraph instance.
   * \param[out] nodes Pre-allocated array of `num_nodes` elements that is filled with the graph's nodes.
   * \param[in] num_nodes The size of the `nodes` array. Typical usage sets this to the
   *                      result of Graph_GetNumNodes(). An error status is returned if
   *                      `num_nodes` is less than the number of graph nodes.
   *
   * \snippet{doc} snippets.dox OrtStatus Return Value
   *
   * \since Version 1.23.
   */
  ORT_API2_STATUS(Graph_GetNodes, const OrtGraph* graph,
                  _Out_writes_(num_nodes) const OrtNode** nodes, _In_ size_t num_nodes);

  /** \brief Get the parent node for the given graph, if any exists.
   *
   * Certain operator types (e.g., If and Loop) contain nested subgraphs. This function enables
   * access to the parent node (e.g., the If and Loop node) from a nested subgraph.
   *
   * \param[in] graph The OrtGraph instance.
   * \param[out] node Output parameter that is set to the graph's parent node.
   *                  Set to NULL if a parent node does not exist (e.g., for a top-level graph).
   *
   * \snippet{doc} snippets.dox OrtStatus Return Value
   *
   * \since Version 1.23.
   */
  ORT_API2_STATUS(Graph_GetParentNode, _In_ const OrtGraph* graph, _Outptr_result_maybenull_ const OrtNode** node);

<<<<<<< HEAD
  /** \brief Create a sub-graph from a subset of nodes in an OrtGraph.
   *
   * NOTE: A 'sub-graph' is a graph formed by a subset of nodes within the current OrtGraph.
   *       However, the control flow nodes have nested Graph instance/s which are called 'subgraph'.
   *
   * Regarding how initializers should be handled when constructing a new graph, in some cases,
   * initializers that refer to a memory location in OrtValue can not be handled by some hardware backends (unlike those that are on disk).
   * This prevents us from sharing the data and we have to make a copy here. In that case, set copy_in_memory_initializer to true.
   *
   * \param[in] graph The source OrtGraph instance.
   * \param[in] nodes A subset of the nodes/OrtNodes in 'graph'.
   * \param[in] copy_in_memory_initializer When constructing the graph, do copy the initializers from source graph to dst graph.
   * \param[out] sub_graph An OrtGraph created from a given set of nodes. Must be released by calling ReleaseGraph.
   *
   * \snippet{doc} snippets.dox OrtStatus Return Value
   *
   * \since Version 1.23.
   */
  ORT_API2_STATUS(Graph_GetSubGraph, _In_ const OrtGraph* graph, _In_ const OrtArrayOfConstObjects* nodes, _In_ bool copy_in_memory_initializer, _Outptr_ OrtGraph** sub_graph);

  //
  // OrtNode
  //
=======
  /// @}

  /// \name OrtNode
  /// @{
>>>>>>> 97ccf3f6

  /** \brief Returns a node's identifier.
   *
   * The node's identifier is only unique in the node's parent graph. Different nested subgraphs
   * (e.g., subgraphs contained by If and Loop nodes) may reuse identifiers.
   *
   * \param[in] node The OrtNode instance.
   * \param[out] node_id Output parameter set to the node's identifier.
   *
   * \snippet{doc} snippets.dox OrtStatus Return Value
   *
   * \since Version 1.23.
   */
  ORT_API2_STATUS(Node_GetId, _In_ const OrtNode* node, _Out_ size_t* node_id);

  /** \brief Returns a node's name. Can be an empty string.
   *
   * \param[in] node The OrtNode instance.
   * \param[out] node_name Output parameter set to the node's name.
   *
   * \snippet{doc} snippets.dox OrtStatus Return Value
   *
   * \since Version 1.23.
   */
  ORT_API2_STATUS(Node_GetName, _In_ const OrtNode* node, _Outptr_ const char** node_name);

  /** \brief Returns a node's operator type (e.g., "Conv").
   *
   * \param[in] node The OrtNode instance.
   * \param[out] operator_type Output parameter set to the name of the node's operator type.
   *
   * \snippet{doc} snippets.dox OrtStatus Return Value
   *
   * \since Version 1.23.
   */
  ORT_API2_STATUS(Node_GetOperatorType, _In_ const OrtNode* node, _Outptr_ const char** operator_type);

  /** \brief Returns a node's domain name.
   *
   * \param[in] node The OrtNode instance.
   * \param[out] domain_name Output parameter set to the node's domain name.
   *
   * \snippet{doc} snippets.dox OrtStatus Return Value
   *
   * \since Version 1.23.
   */
  ORT_API2_STATUS(Node_GetDomain, _In_ const OrtNode* node, _Outptr_ const char** domain_name);

  /** \brief Get the opset version in which the given node's operator type was first defined.
   *
   * \param[in] node The OrtNode instance.
   * \param[out] since_version The opset version in which the node's operator type was first defined.
   *
   * \snippet{doc} snippets.dox OrtStatus Return Value
   *
   * \since Version 1.23.
   */
  ORT_API2_STATUS(Node_GetSinceVersion, _In_ const OrtNode* node, _Out_ int* since_version);

  /** \brief Returns the number of node inputs.
   *
   * \param[in] node The OrtNode instance.
   * \param[out] num_inputs Output parameter set to the number of node inputs.
   *
   * \snippet{doc} snippets.dox OrtStatus Return Value
   *
   * \since Version 1.23.
   */
  ORT_API2_STATUS(Node_GetNumInputs, _In_ const OrtNode* node, _Out_ size_t* num_inputs);

  /** \brief Returns the node's inputs as OrtValueInfo instances.
   *
   * \param[in] node The OrtNode instance.
   * \param[out] inputs Pre-allocated array of `num_inputs` elements that is filled with the node's inputs.
   * \param[in] num_inputs The size of the `inputs` array.
   *                       Typical usage sets this to the result of Node_GetNumInputs(). An error status is
   *                       returned if `num_inputs` is less than the number of node inputs.
   *
   * \snippet{doc} snippets.dox OrtStatus Return Value
   *
   * \since Version 1.23.
   */
  ORT_API2_STATUS(Node_GetInputs, _In_ const OrtNode* node,
                  _Out_writes_(num_inputs) const OrtValueInfo** inputs, _In_ size_t num_inputs);

  /** \brief Returns the number of node outputs.
   *
   * \param[in] node The OrtNode instance.
   * \param[out] num_outputs Output parameter set to the number of node outputs.
   *
   * \snippet{doc} snippets.dox OrtStatus Return Value
   *
   * \since Version 1.23.
   */
  ORT_API2_STATUS(Node_GetNumOutputs, _In_ const OrtNode* node, _Out_ size_t* num_outputs);

  /** \brief Returns the node's outputs as OrtValueInfo instances.
   *
   * \param[in] node The OrtNode instance.
   * \param[out] outputs Pre-allocated array of `num_outputs` elements that is filled with the node's outputs.
   * \param[in] num_outputs The size of the `outputs` array.
   *                        Typical usage sets this to the result of Node_GetNumOutputs(). An error status is
   *                        returned if `num_outputs` is less than the number of node outputs.
   *
   * \snippet{doc} snippets.dox OrtStatus Return Value
   *
   * \since Version 1.23.
   */
  ORT_API2_STATUS(Node_GetOutputs, _In_ const OrtNode* node,
                  _Out_writes_(num_outputs) const OrtValueInfo** outputs, _In_ size_t num_outputs);

  /** \brief Returns the number of node implicit inputs.
   *
   * Certain operator types (e.g., If and Loop) contain nested subgraphs. The internal nodes within the nested subgraphs
   * may use values from the outer scope. Those "outer scope" values are considered implicit inputs to the node that
   * contains the subgraphs (e.g., the If or Loop node).
   *
   * \param[in] node The OrtNode instance.
   * \param[out] num_implicit_inputs Output parameter set to the number of node implicit inputs.
   *
   * \snippet{doc} snippets.dox OrtStatus Return Value
   *
   * \since Version 1.23.
   */
  ORT_API2_STATUS(Node_GetNumImplicitInputs, _In_ const OrtNode* node, _Out_ size_t* num_implicit_inputs);

  /** \brief Get the implicit inputs, as OrtValueInfo instances, that are used within the given node's subgraphs.
   *
   * \note Only certain operator types (e.g., If and Loop) contain nested subgraphs.
   * The internal nodes within the nested subgraphs may use values from the outer scope. Those "outer scope" values
   * are considered implicit inputs to the node that contains the subgraphs (e.g., the If or Loop node).
   *
   * \param[in] node The OrtNode instance.
   * \param[out] implicit_inputs Pre-allocated array of `num_implicit_inputs` elements that is filled the node's
   *                             implicit inputs.
   * \param[in] num_implicit_inputs The size of the `implicit_inputs` array. Typical usage sets this to the result
   *                                of Node_GetNumImplicitInputs(). An error status is returned if
   *                                `num_implicit_inputs` is less than the number of node implicit inputs.
   *
   * \snippet{doc} snippets.dox OrtStatus Return Value
   *
   * \since Version 1.23.
   */
  ORT_API2_STATUS(Node_GetImplicitInputs, _In_ const OrtNode* node,
                  _Out_writes_(num_implicit_inputs) const OrtValueInfo** implicit_inputs,
                  _In_ size_t num_implicit_inputs);

  /** \brief Returns the number of node attributes.
   *
   * \param[in] node The OrtNode instance.
   * \param[out] num_attributes Output parameter set to the number of node attributes.
   *
   * \snippet{doc} snippets.dox OrtStatus Return Value
   *
   * \since Version 1.23.
   */
  ORT_API2_STATUS(Node_GetNumAttributes, _In_ const OrtNode* node, _Out_ size_t* num_attributes);

  /** \brief Returns a node's attributes as OrtOpAttr instances.
   *
   * \param[in] node The OrtNode instance.
   * \param[out] attributes Pre-allocated array of `num_attributes` elements that is filled with the node's attributes.
   * \param[in] num_attributes The size of the `num_attributes` array.
   *                           Typical usage sets this to the result of Node_GetNumAttributes(). An error status is
   *                           returned if `num_attributes` is less than the number of node attributes.
   *
   * \snippet{doc} snippets.dox OrtStatus Return Value
   *
   * \since Version 1.23.
   */
  ORT_API2_STATUS(Node_GetAttributes, _In_ const OrtNode* node,
                  _Out_writes_(num_attributes) const OrtOpAttr** attributes, _In_ size_t num_attributes);

  /** \brief Gets the OrtNode's attribute as OrtOpAttr by name.
   *
   * \param[in] node The OrtNode instance.
   * \param[in] attribute_name The name of the attribute
   * \param[out] attribute Output the attribute if its name matches 'attribute_name', otherwise output nullptr.
   *
   * \snippet{doc} snippets.dox OrtStatus Return Value
   *
   * \since Version 1.23.
   */
  ORT_API2_STATUS(Node_GetAttributeByName, _In_ const OrtNode* node, _In_ const char* attribute_name,
                  _Outptr_ const OrtOpAttr** attribute);

  /** \brief Get the attribute type as OrtOpAttrType from an OrtOpAttr.
   *
   * \param[in] attribute The OrtOpAttr instance.
   * \param[out] type Output the attribute type as OrtOpAttrType.
   *
   * \snippet{doc} snippets.dox OrtStatus Return Value
   *
   * \since Version 1.23.
   */
  ORT_API2_STATUS(OpAttr_GetType, _In_ const OrtOpAttr* attribute, _Out_ OrtOpAttrType* type);

  /** \brief Get the attribute name from an OrtOpAttr.
   *
   * \param[in] attribute The OrtOpAttr instance.
   * \param[out] name Output parameter set to the attribute's name. The name is a null-terminated string.
   *
   * \snippet{doc} snippets.dox OrtStatus Return Value
   *
   * \since Version 1.23.
   */
  ORT_API2_STATUS(OpAttr_GetName, _In_ const OrtOpAttr* attribute, _Outptr_ const char** name);

  /** \brief Returns the number of subgraphs contained by the given node.
   *
   * \note Only certain operator types (e.g., If and Loop) contain nested subgraphs.
   *
   * \param[in] node The OrtNode instance.
   * \param[out] num_subgraphs Output parameter set to the number of node subgraphs.
   *
   * \snippet{doc} snippets.dox OrtStatus Return Value
   *
   * \since Version 1.23.
   */
  ORT_API2_STATUS(Node_GetNumSubgraphs, _In_ const OrtNode* node, _Out_ size_t* num_subgraphs);

  /** \brief Get the subgraphs, as OrtGraph instances, contained by the given node.
   *
   * \note Only certain operator types (e.g., If and Loop) contain nested subgraphs.
   *
   * \param[in] node The OrtNode instance.
   * \param[out] subgraphs Pre-allocated array of `num_subgraphs` elements that is filled with the node's subgraphs.
   * \param[in] num_subgraphs The size of the `num_subgraphs` array.
   *                          Typical usage sets this to the result of Node_GetNumSubgraphs(). An error status is
   *                          returned if `num_subgraphs` is less than the number of node subgraphs.
   *
   * \snippet{doc} snippets.dox OrtStatus Return Value
   *
   * \since Version 1.23.
   */
  ORT_API2_STATUS(Node_GetSubgraphs, _In_ const OrtNode* node,
                  _Out_writes_(num_subgraphs) const OrtGraph** subgraphs, _In_ size_t num_subgraphs);

  /** \brief Get the node's parent OrtGraph instance.
   *
   * Can return NULL if the OrtNode was created without an owning graph.
   *
   * \param[in] node The OrtNode instance.
   * \param[out] graph Output parameter set to the node's OrtGraph. Can be set to NULL
   *                   if the node is not currently contained by a graph.
   *
   * \snippet{doc} snippets.dox OrtStatus Return Value
   *
   * \since Version 1.23.
   */
  ORT_API2_STATUS(Node_GetGraph, _In_ const OrtNode* node, _Outptr_result_maybenull_ const OrtGraph** graph);

  /// @}

  /// \name OrtRunOptions
  /// @{

  /** \brief Get a run configuration entry.
   *
   * If a run configuration entry with key `config_key` doesn't exist, `config_value` will be set to NULL.
   *
   * `config_key`s are defined in onnxruntime_run_options_config_keys.h.
   *
   * \param[in] options The OrtRunOptions instance.
   * \param[in] config_key The configuration entry key. A null-terminated string.
   * \param[out] config_value Output parameter set to the configuration entry value. Either a null-terminated string if
   *                          a configuration entry exists or NULL otherwise.
   *                          Do not free this value. It is owned by `options` and will be invalidated if another call
   *                          to `AddRunConfigEntry()` overwrites it.
   *
   * \snippet{doc} snippets.dox OrtStatus Return Value
   */
  ORT_API2_STATUS(GetRunConfigEntry, _In_ const OrtRunOptions* options,
                  _In_z_ const char* config_key, _Outptr_result_maybenull_z_ const char** config_value);

  /// @}

  /** \brief Get the OrtMemoryInfo for the device.
   *
   * \param[in] ep_device The OrtEpDevice instance to query.
   * \return A pointer to the OrtMemoryInfo for the device.
   *
   * \since Version 1.23
   */
  ORT_API_T(const OrtMemoryInfo*, EpDevice_MemoryInfo, _In_ const OrtEpDevice* ep_device);

  /** \brief Create/replace a shared allocator for the OrtEpDevice in the OrtEnv.
   *
   * OrtEpDevice maps to the EP factory, and the factory provides the allocator implementation.
   *
   * Both OrtDeviceMemoryType_DEFAULT and OrtDeviceMemoryType_HOST_ACCESSIBLE are optional for an EP to provide.
   * It is EP implementation dependent as to what is available.
   *
   * If a shared allocator already exists for the OrtEpDevice and OrtDeviceMemoryType, it is replaced. This allows
   * changing the shared allocator configuration from the default. e.g. adding an arena.
   *
   * \param[in] env The OrtEnv instance to create the shared allocator in.
   * \param[in] ep_device The OrtEpDevice instance to create the shared allocator for.
   * \param[in] mem_type The memory type to use for the shared allocator.
   * \param[in] allocator_type The type of allocator to create (e.g. OrtAllocatorType::OrtArenaAllocator).
   * \param[in] allocator_options Optional key-value pairs to configure the allocator. If arena based, see
   *                              include/onnxruntime/core/framework/allocator.h for the keys and values that can be
   *                              used.
   * \param[out] allocator A pointer to the created shared allocator. Owned by the OrtEnv instance.
   *
   * \snippet{doc} snippets.dox OrtStatus Return Value
   *
   * \since Version 1.23
   */
  ORT_API2_STATUS(CreateSharedAllocator, _In_ OrtEnv* env, _In_ const OrtEpDevice* ep_device,
                  _In_ OrtDeviceMemoryType mem_type, _In_ OrtAllocatorType allocator_type,
                  _In_opt_ const OrtKeyValuePairs* allocator_options,
                  _Outptr_opt_ OrtAllocator** allocator);

  /** \brief Get a shared allocator from the OrtEnv.
   *
   * By default there is a shared allocator created for all OrtEpDevice instances, so if you get the OrtMemoryInfo
   * from the OrtEpDevice using EpDevice_MemoryInfo a shared allocator is guaranteed to exist.
   *
   * This will also match and return custom allocators added with RegisterAllocator.
   *
   * It is not an error to not find a matching allocator.
   *
   * \param[in] env The OrtEnv instance to get the shared allocator from.
   * \param[in] mem_info The OrtMemoryInfo instance to get the shared allocator for.
   * \param[out] allocator A pointer to the shared allocator, or nullptr if no shared allocator exists for
   *                       the given memory info.
   *
   * \snippet{doc} snippets.dox OrtStatus Return Value
   *
   * \since Version 1.23
   */
  ORT_API2_STATUS(GetSharedAllocator, _In_ OrtEnv* env, _In_ const OrtMemoryInfo* mem_info,
                  _Outptr_result_maybenull_ OrtAllocator** allocator);

  /** \brief Release a shared allocator from the OrtEnv for the OrtEpDevice and memory type.
   *
   * This will release the shared allocator for the given OrtEpDevice and memory type.
   * If no shared allocator exists, this is a no-op.
   *
   * \param[in] env The OrtEnv instance to release the shared allocator from.
   * \param[in] ep_device The OrtEpDevice instance to release the shared allocator for.
   * \param[in] mem_type The memory type of the shared allocator to release.
   *
   * \snippet{doc} snippets.dox OrtStatus Return Value
   *
   * \since Version 1.23
   */
  ORT_API2_STATUS(ReleaseSharedAllocator, _In_ OrtEnv* env, _In_ const OrtEpDevice* ep_device,
                  _In_ OrtDeviceMemoryType mem_type);

  /** \brief Get a const pointer to the raw data inside a tensor
   *
   * Used to read the internal tensor data directly.
   * \note The returned pointer is valid until the \p value is destroyed.
   *
   * \param[in] value A tensor type (string tensors are not supported)
   * \param[out] out Filled in with a pointer to the internal storage
   *
   * \snippet{doc} snippets.dox OrtStatus Return Value
   *
   * \since Version 1.23
   */
  ORT_API2_STATUS(GetTensorData, _In_ const OrtValue* value, _Outptr_ const void** out);
};

/*
 * Steps to use a custom op:
 *   1 Create an OrtCustomOpDomain with the domain name used by the custom ops
 *   2 Create an OrtCustomOp structure for each op and add them to the domain
 *   3 Call OrtAddCustomOpDomain to add the custom domain of ops to the session options
 */

// Specifies some characteristics of inputs/outputs of custom ops:
// Specify if the inputs/outputs are one of:
// 1) Non-optional (input/output must be present in the node)
// 2) Optional (input/output may be absent in the node)
// 3) Variadic: A variadic input or output specifies N (i.e., the minimum arity) or more operands.
//              Only the last input or output of a custom op may be marked as variadic.
//              The homogeneity of the variadic input or output determines whether all operands must be of the same
//              tensor element type.
typedef enum OrtCustomOpInputOutputCharacteristic {
  INPUT_OUTPUT_REQUIRED = 0,
  INPUT_OUTPUT_OPTIONAL,
  INPUT_OUTPUT_VARIADIC,
} OrtCustomOpInputOutputCharacteristic;

/*
 * The OrtCustomOp structure defines a custom op's schema and its kernel callbacks. The callbacks are filled in by
 * the implementor of the custom op.
 */
struct OrtCustomOp {
  uint32_t version;  // Must be initialized to ORT_API_VERSION

  // This callback creates the kernel, which is a user defined
  // parameter that is passed to the Kernel* callbacks below. It is
  // recommended to use CreateKernelV2 which allows for a safe error
  // propagation by returning an OrtStatusPtr.
  void*(ORT_API_CALL* CreateKernel)(_In_ const struct OrtCustomOp* op, _In_ const OrtApi* api,
                                    _In_ const OrtKernelInfo* info);

  // Returns the name of the op
  const char*(ORT_API_CALL* GetName)(_In_ const struct OrtCustomOp* op);

  // Returns the type of the execution provider, return nullptr to use CPU execution provider
  const char*(ORT_API_CALL* GetExecutionProviderType)(_In_ const struct OrtCustomOp* op);

  // Returns the count and types of the input & output tensors
  ONNXTensorElementDataType(ORT_API_CALL* GetInputType)(_In_ const struct OrtCustomOp* op, _In_ size_t index);
  size_t(ORT_API_CALL* GetInputTypeCount)(_In_ const struct OrtCustomOp* op);
  ONNXTensorElementDataType(ORT_API_CALL* GetOutputType)(_In_ const struct OrtCustomOp* op, _In_ size_t index);
  size_t(ORT_API_CALL* GetOutputTypeCount)(_In_ const struct OrtCustomOp* op);

  // Perform a computation step.  It is recommended to use
  // KernelComputeV2 which allows for a safe error propagation by
  // returning an OrtStatusPtr.
  void(ORT_API_CALL* KernelCompute)(_In_ void* op_kernel, _In_ OrtKernelContext* context);
  void(ORT_API_CALL* KernelDestroy)(_In_ void* op_kernel);

  // Returns the characteristics of the input & output tensors
  OrtCustomOpInputOutputCharacteristic(ORT_API_CALL* GetInputCharacteristic)(_In_ const struct OrtCustomOp* op, _In_ size_t index);
  OrtCustomOpInputOutputCharacteristic(ORT_API_CALL* GetOutputCharacteristic)(_In_ const struct OrtCustomOp* op, _In_ size_t index);

  // Returns the memory type of the input tensors. This API allows the custom op
  // to place the inputs on specific devices. By default, it returns
  // OrtMemTypeDefault, which means the input is placed on the default device for
  // the execution provider. If the inputs need to be with different memory types,
  // this function can be overridden to return the specific memory types.
  OrtMemType(ORT_API_CALL* GetInputMemoryType)(_In_ const struct OrtCustomOp* op, _In_ size_t index);

  // Returns the minimum number of input arguments expected for the variadic input.
  // Applicable only for custom ops that have a variadic input.
  int(ORT_API_CALL* GetVariadicInputMinArity)(_In_ const struct OrtCustomOp* op);

  // Returns true (non-zero) if all arguments of a variadic input have to be of the same type (homogeneous),
  // and false (zero) otherwise.
  // Applicable only for custom ops that have a variadic input.
  int(ORT_API_CALL* GetVariadicInputHomogeneity)(_In_ const struct OrtCustomOp* op);

  // Returns the minimum number of output values expected for the variadic output.
  // Applicable only for custom ops that have a variadic output.
  int(ORT_API_CALL* GetVariadicOutputMinArity)(_In_ const struct OrtCustomOp* op);

  // Returns true (non-zero) if all outputs values of a variadic output have to be of the same type (homogeneous),
  // and false (zero) otherwise.
  // Applicable only for custom ops that have a variadic output.
  int(ORT_API_CALL* GetVariadicOutputHomogeneity)(_In_ const struct OrtCustomOp* op);

  // Create the kernel state which is passed to each compute call.
  OrtStatusPtr(ORT_API_CALL* CreateKernelV2)(_In_ const struct OrtCustomOp* op, _In_ const OrtApi* api,
                                             _In_ const OrtKernelInfo* info,
                                             _Out_ void** kernel);

  // Perform the computation step.
  OrtStatusPtr(ORT_API_CALL* KernelComputeV2)(_In_ void* op_kernel, _In_ OrtKernelContext* context);

  OrtStatusPtr(ORT_API_CALL* InferOutputShapeFn)(_In_ const struct OrtCustomOp* op, _In_ OrtShapeInferContext*);

  // Get start range
  int(ORT_API_CALL* GetStartVersion)(_In_ const struct OrtCustomOp* op);
  int(ORT_API_CALL* GetEndVersion)(_In_ const struct OrtCustomOp* op);

  // Get the inplace_map that defines which output can reuse which input
  // Callers will provide 2 raw int* and pass in their address, this function will fill these 2 arrays
  // when return, output (*output_index)[i] may reuse the input (*input_index[i]).
  // The return value is the size of these 2 arrays.
  // Callers are responsible to delete these 2 arrays after use by calling OrtCustomOp::ReleaseMayInplace().
  size_t(ORT_API_CALL* GetMayInplace)(_Out_ int** input_index, _Out_ int** output_index);

  // Release the pointer input_index and output_index allocated from GetMayInplace() function.
  // If GetMayInplace() is defined, this function MUST be defined as well.
  void(ORT_API_CALL* ReleaseMayInplace)(_Frees_ptr_opt_ int* input_index, _Frees_ptr_opt_ int* output_index);

  // Same as GetMayInplace() and ReleaseMayInplace()
  size_t(ORT_API_CALL* GetAliasMap)(_Out_ int** input_index, _Out_ int** output_index);
  void(ORT_API_CALL* ReleaseAliasMap)(_Frees_ptr_opt_ int* input_index, _Frees_ptr_opt_ int* output_index);
};

/**
 * ORT Model Editor API
 */

/**
 * \brief The OrtModelEditorApi struct provides functions to create or edit an ONNX model.
 *
 * See onnxruntime/test/shared_lib/test_model_editor_api.cc for example usage.
 *
 * \since Version 1.22.
 */
struct OrtModelEditorApi {
  // Model building/editing requires a full build. We return nullptr from GetModelEditorApi if this is a minimal
  // build, so it doesn't matter if there are no function pointers in this struct as a user will never get an
  // OrtModelEditorApi instance. We do however need a dummy field to avoid empty struct warning.
#if defined(ORT_MINIMAL_BUILD)
  const bool not_defined_in_this_build;
#else
  /** \brief Create an OrtTypeInfo instance for a Tensor.
   *
   * Create an OrtTypeInfo instance for a Tensor to use as graph inputs/outputs with the Model Editor API.
   *
   * User can release `tensor_info` after creating the OrtTypeInfo.
   *
   * \param[in] tensor_info Tensor type and shape information.
   * \param[out] type_info TypeInfo instance for the tensor.
   *
   * \snippet{doc} snippets.dox OrtStatus Return Value
   *
   * \since Version 1.22.
   */
  ORT_API2_STATUS(CreateTensorTypeInfo, _In_ const OrtTensorTypeAndShapeInfo* tensor_info,
                  _Outptr_ OrtTypeInfo** type_info);

  /** \brief Create an OrtTypeInfo instance for a SparseTensor.
   *
   * Create an OrtTypeInfo instance for a SparseTensor to use as graph inputs/outputs with the Model Editor API.
   *
   * User can release `tensor_info` after creating the OrtTypeInfo.
   *
   * \param[in] tensor_info SparseTensor type and shape information.
   * \param[out] type_info TypeInfo instance for the tensor.
   *
   * \snippet{doc} snippets.dox OrtStatus Return Value
   *
   * \since Version 1.22.
   */
  ORT_API2_STATUS(CreateSparseTensorTypeInfo, _In_ const OrtTensorTypeAndShapeInfo* tensor_info,
                  _Outptr_ OrtTypeInfo** type_info);

  /** \brief Create an OrtTypeInfo instance for a Map.
   *
   * Create an OrtTypeInfo instance for a Map to use as graph inputs/outputs with the Model Editor API.
   *
   * User can release `map_value_type` after creating the OrtTypeInfo.
   *
   * \param[in] map_key_type Key type for the map.
   * \param[in] map_value_type Value type for the map.
   * \param[out] type_info TypeInfo instance for the map.
   *
   * \snippet{doc} snippets.dox OrtStatus Return Value
   *
   * \since Version 1.22.
   */
  ORT_API2_STATUS(CreateMapTypeInfo, ONNXTensorElementDataType map_key_type, _In_ const OrtTypeInfo* map_value_type,
                  _Outptr_ OrtTypeInfo** type_info);

  /** \brief Create an OrtTypeInfo instance for a Sequence.
   *
   * Create an OrtTypeInfo instance for a Sequence to use as graph inputs/outputs with the Model Editor API.
   *
   * User can release `sequence_type` after creating the OrtTypeInfo.
   *
   * \param[in] sequence_type Sequence type and shape information.
   * \param[out] type_info TypeInfo instance for the sequence.
   *
   * \snippet{doc} snippets.dox OrtStatus Return Value
   *
   * \since Version 1.22.
   */
  ORT_API2_STATUS(CreateSequenceTypeInfo, _In_ const OrtTypeInfo* sequence_type, _Outptr_ OrtTypeInfo** type_info);

  /** \brief Create an OrtTypeInfo instance for an Optional.
   *
   * Create an OrtTypeInfo instance for an Optional to use as graph inputs/outputs with the Model Editor API.
   *
   * User can release `contained_type` after creating the OrtTypeInfo.
   *
   * \param[in] contained_type Tensor type and shape information.
   * \param[out] type_info TypeInfo instance for the tensor.
   *
   * \snippet{doc} snippets.dox OrtStatus Return Value
   *
   * \since Version 1.22.
   */
  ORT_API2_STATUS(CreateOptionalTypeInfo, _In_ const OrtTypeInfo* contained_type, _Outptr_ OrtTypeInfo** type_info);

  /** \brief Create an OrtValueInfo for use as an OrtGraph input or output.
   *
   * \param[in] name The name of the input or output.
   * \param[in] type_info The type information for the input or output. The provided value is copied.
   * \param[out] value_info The OrtValueInfo instance.
   *
   * \snippet{doc} snippets.dox OrtStatus Return Value
   *
   * \since Version 1.22.
   */
  ORT_API2_STATUS(CreateValueInfo, _In_ const char* name, _In_ const OrtTypeInfo* type_info,
                  _Outptr_ OrtValueInfo** value_info);

  /** \brief Create an OrtNode to add to an OrtGraph.
   *
   * Create an OrtNode.
   *
   * Create attributes with CreateOpAttr. OrtOpAttr instances are copied.
   *
   * \param[in] operator_name The name of the operator.
   * \param[in] domain_name The domain of the operator. Use an empty string for ONNX operators.
   * \param[in] node_name The name of the node.
   * \param[in] input_names The names of the inputs.
   * \param[in] input_names_len The number of input names.
   * \param[in] output_names The names of the outputs.
   * \param[in] output_names_len The number of output names.
   * \param[in] attributes The optional attributes of the node.
   * \param[in] attribs_len The number of attributes. May be zero.
   * \param[out] node The OrtNode instance.
   *
   * \snippet{doc} snippets.dox OrtStatus Return Value
   *
   * \since Version 1.22.
   */
  ORT_API2_STATUS(CreateNode, _In_ const char* operator_name, _In_ const char* domain_name, _In_ const char* node_name,
                  _In_reads_(input_names_len) const char* const* input_names, size_t input_names_len,
                  _In_reads_(output_names_len) const char* const* output_names, size_t output_names_len,
                  _In_reads_(attribs_len) _In_opt_ OrtOpAttr** attributes, _In_ size_t attribs_len,
                  _Outptr_ OrtNode** node);

  /** \brief Create an OrtGraph
   * \snippet{doc} snippets.dox OrtStatus Return Value
   * \since Version 1.22.
   */
  ORT_API2_STATUS(CreateGraph, _Outptr_ OrtGraph** graph);

  /** \brief Set the inputs for the OrtGraph.
   *
   * Set the graph inputs. This will replace any existing inputs with the new values.
   * The OrtGraph takes ownership of the OrtValueInfo instances and you should NOT call ReleaseOrtValueInfo.
   *
   * \param[in] graph The OrtGraph instance to update.
   * \param[in] inputs The input OrtValueInfo instances.
   * \param[in] inputs_len The number of input OrtValueInfo instances.
   *
   * \snippet{doc} snippets.dox OrtStatus Return Value
   *
   * \since Version 1.22.
   */
  ORT_API2_STATUS(SetGraphInputs, _Inout_ OrtGraph* graph,
                  _In_reads_(inputs_len) _In_ OrtValueInfo** inputs, _In_ size_t inputs_len);

  /** \brief Set the outputs for the OrtGraph.
   *
   * Set the graph outputs. This will replace any existing outputs with the new values.
   * The OrtGraph takes ownership of the OrtValueInfo instances provided and you should NOT call ReleaseOrtValueInfo.
   *
   * \param[in] graph The OrtGraph instance to update.
   * \param[in] outputs The output OrtValueInfo instances.
   * \param[in] outputs_len The number of output OrtValueInfo instances.
   *
   * \snippet{doc} snippets.dox OrtStatus Return Value
   *
   * \since Version 1.22.
   */
  ORT_API2_STATUS(SetGraphOutputs, _Inout_ OrtGraph* graph,
                  _In_reads_(outputs_len) _In_ OrtValueInfo** outputs, _In_ size_t outputs_len);

  /** \brief Add an initializer to the OrtGraph
   *
   * ORT will take ownership of the OrtValue and you should NOT call ReleaseOrtValue.
   *
   * Two options:
   *
   * Allocated memory:
   *    Use CreateTensorAsOrtValue (allocates memory) and populate the tensor with the data.
   *    Set `data_is_external` to false.
   *
   * Pre-existing memory:
   *    Use CreateTensorWithDataAsOrtValue or CreateTensorWithDataAndDeleterAsOrtValue to create an OrtValue
   *    with a tensor that contains a pointer to the existing data.
   *    Set `data_is_external` to true.
   *
   *    The pointer must remain valid for the duration of the inference session.
   *    If using CreateTensorWithDataAsOrtValue you are responsible for freeing the memory after the inference session
   *    is released.
   *    If using CreateTensorWithDataAndDeleterAsOrtValue, ORT will free the memory using the provided deleter as
   *    soon as the OrtValue is no longer in use.
   *
   *    NOTE: A tensor containing pre-existing memory MUST have 128 bytes of data or more.
   *          For smaller tensors use CreateTensorAsOrtValue.
   *
   *          ONNX shape inferencing does not support external data. An initializer involved in shape inferencing is
   *          typically small (a single value or limited by the rank of a tensor) and uses less than 128 bytes of
   *          memory, so this limit acts as a simple catch-all rule to avoid issues.
   *          e.g. Reshape's `shape`, Clip's `min` and `max`, various ops `axes`.
   *
   * \param[in] graph The OrtGraph instance to update.
   * \param[in] name The value name for the initializer.
   * \param[in] tensor The OrtValue instance containing the tensor data.
   * \param[in] data_is_external Set to true if the data is external and should not be copied.
   *
   * \snippet{doc} snippets.dox OrtStatus Return Value
   *
   * \since Version 1.22.
   */
  ORT_API2_STATUS(AddInitializerToGraph, _Inout_ OrtGraph* graph, _In_ const char* name, _In_ OrtValue* tensor,
                  bool data_is_external);

  /** \brief Add an OrtNode to an OrtGraph
   *
   * Add the node to the graph. The OrtGraph will take ownership of OrtNode and you should NOT call ReleaseOrtNode.
   *
   * \param[in] graph The OrtGraph instance to update.
   * \param[in] node The OrtNode instance to add to the graph.
   *
   * \snippet{doc} snippets.dox OrtStatus Return Value
   *
   * \since Version 1.22.
   */
  ORT_API2_STATUS(AddNodeToGraph, _Inout_ OrtGraph* graph, _In_ OrtNode* node);

  /** \brief Create an OrtModel.
   *
   * Create an OrtModel.
   *
   * This can be used to build a new model, or to augment an existing model.
   *
   * \param[in] domain_names The domain names for the model.
   *                         If augmenting an existing model add additional domains if needed.
   * \param[in] opset_versions The opset versions for the model.
   *                           If augmenting an existing model add additional opset versions if needed.
   * \param[in] opset_entries_len The number of domain_names and opset_versions entries.
   *                              Domain and opset entries should be 1:1
   * \param[out] model The OrtModel instance.
   *
   * \snippet{doc} snippets.dox OrtStatus Return Value
   *
   * \since Version 1.22.
   */
  ORT_API2_STATUS(CreateModel,
                  _In_reads_(opset_entries_len) const char* const* domain_names,
                  _In_reads_(opset_entries_len) const int* opset_versions,
                  size_t opset_entries_len,
                  _Outptr_ OrtModel** model);

  /** \brief Add an OrtGraph to an OrtModel.
   *
   * Add the graph to a model. This should be called once when creating a new model.
   *
   * The OrtModel takes ownership of the OrtGraph and you should NOT call ReleaseOrtGraph.
   *
   * \param[in] model The OrtModel instance to update.
   * \param[in] graph The OrtGraph instance to add to the model.
   *
   * \snippet{doc} snippets.dox OrtStatus Return Value
   *
   * \since Version 1.22.
   */
  ORT_API2_STATUS(AddGraphToModel, _Inout_ OrtModel* model, _In_ OrtGraph* graph);

  /** \brief Create an OrtSession using the OrtModel.
   *
   * Create an inference session using the OrtModel instance.
   * The OrtModel should have been populated with an OrtGraph containing nodes and initializers, and SetGraphInputs
   * and SetGraphOutputs must have been called.
   * This will validate the model, run optimizers, and prepare the session for inferencing.
   *
   * ReleaseOrtModel must be called to free the OrtModel after session creation.
   *
   * \param[in] env The OrtEnv instance.
   * \param[in] model The OrtModel instance.
   * \param[in] options The OrtSessionOptions instance.
   * \param[out] out The OrtSession instance.
   *
   * \snippet{doc} snippets.dox OrtStatus Return Value
   *
   * \since Version 1.22.
   */
  ORT_API2_STATUS(CreateSessionFromModel, _In_ const OrtEnv* env, _In_ const OrtModel* model,
                  _In_ const OrtSessionOptions* options, _Outptr_ OrtSession** out);

  /** \brief Create an OrtSession to augment an existing model.
   *
   * Create an OrtSession with an existing model that will be augmented with additional nodes and initializers.
   * Nodes can be added before or after the existing nodes in the model. ONNX Runtime will connect the nodes when the
   * model is finalized.
   *
   * To add nodes and initializers to the existing model, first create an OrtModel using CreateModel.
   * Add nodes and initializers to the OrtModel using AddNodeToGraph and AddInitializerToGraph.
   * Graph inputs/outputs should be updated with SetGraphInputs and SetGraphOutputs as needed to reflect changes made
   * by the new nodes. The list of graph inputs/outputs should be for the overall model and not just the new nodes.
   *
   * Add the new information from the OrtModel to the original model using ApplyModelToSession, and prepare the
   * session for inferencing by calling FinalizeModelEditorSession.
   *
   * \param{in} env The OrtEnv instance.
   * \param{in} model_path The path to the existing ONNX model to augment.
   * \param{in} options The OrtSessionOptions instance.
   * \param{out} out The created OrtSession instance.
   * \snippet{doc} snippets.dox OrtStatus Return Value
   *
   * \since Version 1.22.
   */
  ORT_API2_STATUS(CreateModelEditorSession, _In_ const OrtEnv* env, _In_ const ORTCHAR_T* model_path,
                  _In_ const OrtSessionOptions* options,
                  _Outptr_ OrtSession** out);

  /** \brief Create an OrtSession to augment an existing model.
   *
   * Create an OrtSession with an existing model that will be augmented with additional nodes and initializers.
   * Nodes can be added before or after the existing nodes in the model. ONNX Runtime will connect the nodes when the
   * model is finalized.
   *
   * To add nodes and initializers to the existing model, first create an OrtModel using CreateModel.
   * Add nodes and initializers to the OrtModel using AddNodeToGraph and AddInitializerToGraph.
   * Graph inputs/outputs should be updated with SetGraphInputs and SetGraphOutputs as needed to reflect changes made
   * by the new nodes. The list of graph inputs/outputs should be for the overall model and not just the new nodes.
   *
   * Add the new information from the OrtModel to the original model using ApplyModelToSession, and prepare the
   * session for inferencing by calling FinalizeModelEditorSession.
   *
   * \param{in} env The OrtEnv instance.
   * \param{in} model_data The model data for the existing model to augment.
   * \param{in} model_data_length The length of the model data.
   * \param{in} options The OrtSessionOptions instance.
   * \param{out} out The created OrtSession instance.
   *
   * \snippet{doc} snippets.dox OrtStatus Return Value
   *
   * \since Version 1.22.
   */
  ORT_API2_STATUS(CreateModelEditorSessionFromArray, _In_ const OrtEnv* env,
                  _In_ const void* model_data, size_t model_data_length,
                  _In_ const OrtSessionOptions* options,
                  _Outptr_ OrtSession** out);

  /** \brief Query the session for the opset version of a domain.
   *
   * When using the Model Editor API to augment a model, any new nodes must conform to the opset version of the
   * original model. To do that the user must be able to discover that opset version.
   * Returns an error if the domain is not used in the model.
   *
   * \param[in] session OrtSession to query
   * \param[in] domain Domain to query. The ONNX domain is an empty string.
   * \param[out] opset The opset version of the domain.
   *
   * \snippet{doc} snippets.dox OrtStatus Return Value
   *
   * \since Version 1.22.
   */
  ORT_API2_STATUS(SessionGetOpsetForDomain, _In_ const OrtSession* session, _In_ const char* domain, _Out_ int* opset);

  /** \brief Apply changes to augment the ONNX model in a session created using CreateModelEditorSession[FromArray]
   *
   * Adds new nodes and updates graph inputs/outputs using `model` to augment the original ONNX model in the session.
   * All changes will be validated.
   * Call FinalizeModelEditorSession to prepare the session for inferencing.
   *
   * Existing input/outputs will only be updated if the OrtGraph inputs/outputs are set in the OrtModel.
   *   i.e. you don't need to call SetGraphInputs/SetGraphOutputs if they are unchanged.
   *
   * ReleaseOrtModel must be called to free the OrtModel after it is applied to the session.
   *
   * \param[in] session OrtSession to update. Session must have been created using CreateModelEditorSession[FromArray].
   * \param[in] model OrtModel containing new nodes, new initializers, and updated graph input and/or output info.
   *
   * \snippet{doc} snippets.dox OrtStatus Return Value
   *
   * \since Version 1.22.
   */
  ORT_API2_STATUS(ApplyModelToModelEditorSession, _Inout_ OrtSession* session, _In_ OrtModel* model);

  /** \brief Finalize the Model Editor session that was created using CreateModelEditorSession[FromArray].
   *
   * Finalize the Model Editor session that augmented an ONNX model by adding new nodes.
   * This will run optimizers and prepare the session for inferencing.
   *
   * \param[in] session OrtSession to finalize. Session must have been created using CreateModelEditorSession[FromArray].
   * \param[in] options OrtSessionOptions to use for the session.
   * \param[in] prepacked_weights_container Optional OrtPrepackedWeightsContainer to use for the session.
                Set to nullptr if not used.
   * \snippet{doc} snippets.dox OrtStatus Return Value
   *
   * \since Version 1.22.
   */
  ORT_API2_STATUS(FinalizeModelEditorSession, _Inout_ OrtSession* session, _In_ const OrtSessionOptions* options,
                  _In_opt_ OrtPrepackedWeightsContainer* prepacked_weights_container);
#endif  // !defined(ORT_MINIMAL_BUILD)
};

/**
 * ORT Compile API
 */

/** \brief Flags representing options to enable when compiling a model.
 */
typedef enum OrtCompileApiFlags {
  // Default. Do not enable any additional compilation options.
  OrtCompileApiFlags_NONE = 0,

  // Force compilation to return an error (ORT_FAIL) if no nodes were compiled.
  // Otherwise, a model with basic optimizations (ORT_ENABLE_BASIC) is still generated by default.
  OrtCompileApiFlags_ERROR_IF_NO_NODES_COMPILED = 1 << 0,

  // Force compilation to return an error (ORT_FAIL) if a file with the same filename as the output model exists.
  // Otherwise, compilation will automatically overwrite the output file if it exists.
  OrtCompileApiFlags_ERROR_IF_OUTPUT_FILE_EXISTS = 1 << 1,
} OrtCompileApiFlags;

/**
 * \brief The OrtCompileApi struct provides functions to compile ONNX models.
 *
 * Execution providers that support compilation fuse a subgraph into an EPContext node that wraps a provider-specific
 * binary representation of the subgraph.
 * For more details about the EPContext design, refer to:
 *  \htmlonly
 *  <a href="https://onnxruntime.ai/docs/execution-providers/EP-Context-Design.html">EPContext design document.</a>
 *  \endhtmlonly
 *
 * Example (error handling not shown):
 *   OrtStatus* status = NULL;
 *   OrtCompileApi* compile_api = ort_api->GetCompileApi();
 *   OrtModelCompilationOptions* compile_options = NULL;
 *
 *   status = compile_api->CreateModelCompilationOptionsFromSessionOptions(env, session_options, &compile_options);
 *   status = compile_api->ModelCompilationOptions_SetInputModelPath(compile_options, ORT_TSTR("model.onnx"));
 *   status = compile_api->ModelCompilationOptions_SetOutputModelPath(compile_options, ORT_TSTR("model.compiled.onnx"));
 *   status = compile_api->CompileModel(env, compile_options);
 *   compile_api->ReleaseModelCompilationOptions(compile_options);
 *
 * \since Version 1.22.
 */
struct OrtCompileApi {
  /// \name OrtModelCompilationOptions
  /// @{
  ORT_CLASS_RELEASE(ModelCompilationOptions);

  /** \brief Creates an OrtModelCompilationOptions object from an existing OrtSessionOptions object.
   *
   * An OrtModelCompilationOptions object contains the settings used to generate a compiled ONNX model.
   * The OrtSessionOptions object has the execution providers with which the model will be compiled.
   *
   * ReleaseOrtModelCompilationsOptions must be called to free the OrtModelCompilationOptions after calling
   * CompileModel.
   *
   * \param[in] env OrtEnv object.
   * \param[in] session_options The OrtSessionOptions instance from which to create the OrtModelCompilationOptions.
   * \param[out] out The created OrtModelCompilationOptions instance.
   * \snippet{doc} snippets.dox OrtStatus Return Value
   *
   * \since Version 1.22.
   */
  ORT_API2_STATUS(CreateModelCompilationOptionsFromSessionOptions, _In_ const OrtEnv* env,
                  _In_ const OrtSessionOptions* session_options, _Outptr_ OrtModelCompilationOptions** out);

  /** \brief Sets the file path to the input ONNX model to compile.
   *
   * The input model's location (e.g., file path or memory buffer) must be set with either
   * ModelCompilationOptions_SetInputModelPath or ModelCompilationOptions_SetInputModelFromBuffer.
   *
   * \param[in] model_compile_options The OrtModelCompilationOptions instance.
   * \param[in] input_model_path Null terminated string of the path (wchar on Windows, char otherwise).
   *
   * \snippet{doc} snippets.dox OrtStatus Return Value
   *
   * \since Version 1.22.
   */
  ORT_API2_STATUS(ModelCompilationOptions_SetInputModelPath, _In_ OrtModelCompilationOptions* model_compile_options,
                  _In_ const ORTCHAR_T* input_model_path);

  /** \brief Sets the buffer that stores the bytes of the loaded ONNX model to compile.
   *
   * The input model's location (e.g., file path or memory buffer) must be set with either
   * ModelCompilationOptions_SetInputModelPath or ModelCompilationOptions_SetInputModelFromBuffer.
   *
   * \param[in] model_compile_options The OrtModelCompilationOptions instance.
   * \param[in] input_model_data Buffer containing the loaded ONNX model bytes.
   * \param[in] input_model_data_size The number of bytes in the `input_model_data` buffer.
   *
   * \snippet{doc} snippets.dox OrtStatus Return Value
   *
   * \since Version 1.22.
   */
  ORT_API2_STATUS(ModelCompilationOptions_SetInputModelFromBuffer,
                  _In_ OrtModelCompilationOptions* model_compile_options,
                  _In_ const void* input_model_data,
                  size_t input_model_data_size);

  /** \brief Sets the file path for the output ONNX model generated by CompileModel.
   *
   * The output model's location (e.g., file path or memory buffer) can be set with either
   * ModelCompilationOptions_SetOutputModelPath or ModelCompilationOptions_SetOutputModelBuffer.
   *
   * If the output model's location is not set, ONNX Runtime will generate an output file with a path based on
   * the input model's file path. Examples:
   *   /Path/my_model.onnx -> /Path/my_model_ctx.onnx
   *   /Path/my_model -> /Path/my_model_ctx.onnx
   *
   * \param[in] model_compile_options The OrtModelCompilationOptions instance.
   * \param[in] output_model_path Null terminated string of the path (wchar on Windows, char otherwise).
   *
   * \snippet{doc} snippets.dox OrtStatus Return Value
   *
   * \since Version 1.22.
   */
  ORT_API2_STATUS(ModelCompilationOptions_SetOutputModelPath, _In_ OrtModelCompilationOptions* model_compile_options,
                  _In_ const ORTCHAR_T* output_model_path);

  /** \brief Optionally sets the file that should store external initializers for the compiled ONNX model.
   * If not set, initializers are stored within the model.
   *
   * Only initializers for nodes that were not compiled are stored in the external initializers file.
   * Compiled nodes contain their initializer data within the `ep_cache_context` attribute of EPContext nodes.
   * Refer to ModelCompilationOptions_SetEpContextEmbedMode.
   *
   * \param[in] model_compile_options The OrtModelCompilationOptions instance.
   * \param[in] external_initializers_file_path Null terminated string of the path to the file.
   * \param[in] external_initializers_size_threshold Initializers larger than this threshold are stored in the file.
   *
   * \snippet{doc} snippets.dox OrtStatus Return Value
   *
   * \since Version 1.22.
   */
  ORT_API2_STATUS(ModelCompilationOptions_SetOutputModelExternalInitializersFile,
                  _In_ OrtModelCompilationOptions* model_compile_options,
                  _In_ const ORTCHAR_T* external_initializers_file_path,
                  size_t external_initializers_size_threshold);

  /** \brief Configures model compilation to store the output compiled ONNX model in a buffer.
   *
   * The caller passes an OrtAllocator that ONNX Runtime uses to allocate memory for the buffer.
   *
   * The output model's location (e.g., file path or memory buffer) can be set with either
   * ModelCompilationOptions_SetOutputModelPath or ModelCompilationOptions_SetOutputModelBuffer.
   *
   * If the output model's location is not set, ONNX Runtime will generate an output file with a path based on
   * the input model's file path. Examples:
   *   /Path/my_model.onnx -> /Path/my_model_ctx.onnx
   *   /Path/my_model -> /Path/my_model_ctx.onnx
   *
   * \param[in] model_compile_options The OrtModelCompilationOptions instance.
   * \param[in] allocator The allocator used to allocate the buffer for the compiled model.
   * \param[out] output_model_buffer_ptr Pointer to the buffer that stores the compiled model.
   * \param[out] output_model_buffer_size_ptr Pointer set to the size of output model in bytes.
   *
   * \snippet{doc} snippets.dox OrtStatus Return Value
   *
   * \since Version 1.22.
   */
  ORT_API2_STATUS(ModelCompilationOptions_SetOutputModelBuffer,
                  _In_ OrtModelCompilationOptions* model_compile_options,
                  _Inout_ OrtAllocator* allocator,
                  _Outptr_ void** output_model_buffer_ptr,
                  _Out_ size_t* output_model_buffer_size_ptr);

  /** \brief Enables or disables the embedding of EPContext binary data into the `ep_cache_context` attribute
   * of EPContext nodes. Defaults to false.
   *
   * If enabled, the `ep_cache_context` attribute of EPContext nodes will store the context binary data, which may
   * include weights for compiled subgraphs.
   *
   * If disabled, the `ep_cache_context` attribute of EPContext nodes will contain the path to the file containing the
   * context binary data. The path is set by the execution provider creating the EPContext node.
   *
   * More details relate to EPContext design refers to:
   *  \htmlonly
   *  <a href="https://onnxruntime.ai/docs/execution-providers/EP-Context-Design.html">EPContext design document.</a>
   *  \endhtmlonly
   *
   * \param[in] model_compile_options The OrtModelCompilationOptions instance.
   * \param[in] embed_ep_context_in_model True to embed EPContext binary data into the EPContext node
   *                                      `ep_cache_context` attributes.
   *
   * \snippet{doc} snippets.dox OrtStatus Return Value
   *
   * \since Version 1.22.
   */
  ORT_API2_STATUS(ModelCompilationOptions_SetEpContextEmbedMode, _In_ OrtModelCompilationOptions* model_compile_options,
                  bool embed_ep_context_in_model);

  /** \brief Compiles an input ONNX model with the given compilation options.
   *
   * \param[in] env OrtEnv object.
   * \param[in] model_options The compilation options that defines compilation options for a model.
   *
   * \snippet{doc} snippets.dox OrtStatus Return Value
   *
   * \since Version 1.22.
   */
  ORT_API2_STATUS(CompileModel, _In_ const OrtEnv* env, _In_ const OrtModelCompilationOptions* model_options);

  /** \brief Sets flags from OrtCompileApiFlags that represent one or more boolean options to enable.
   *
   * \param[in] model_compile_options The OrtModelCompilationOptions instance.
   * \param[in] flags bitwise OR of flags in OrtCompileApiFlags to enable.
   *
   * \snippet{doc} snippets.dox OrtStatus Return Value
   *
   * \since Version 1.23.
   */
  ORT_API2_STATUS(ModelCompilationOptions_SetFlags, _In_ OrtModelCompilationOptions* model_compile_options,
                  size_t flags);
};

/*
 * This is the old way to add the CUDA provider to the session, please use SessionOptionsAppendExecutionProvider_CUDA above to access the latest functionality
 * This function always exists, but will only succeed if Onnxruntime was built with CUDA support and the CUDA provider shared library exists
 *
 * \param device_id CUDA device id, starts from zero.
 */
ORT_API_STATUS(OrtSessionOptionsAppendExecutionProvider_CUDA, _In_ OrtSessionOptions* options, int device_id);

/*
 * This is the old way to add the ROCm provider to the session, please use
 * SessionOptionsAppendExecutionProvider_ROCM above to access the latest functionality
 * This function always exists, but will only succeed if Onnxruntime was built with
 * HIP support and the ROCm provider shared library exists
 *
 * \param device_id HIP device id, starts from zero.
 */
ORT_API_STATUS(OrtSessionOptionsAppendExecutionProvider_ROCM, _In_ OrtSessionOptions* options, int device_id);

/*
 * This is the old way to add the MIGraphX provider to the session, please use
 * SessionOptionsAppendExecutionProvider_MIGraphX above to access the latest functionality
 * This function always exists, but will only succeed if Onnxruntime was built with
 * HIP support and the MIGraphX provider shared library exists
 *
 * \param device_id HIP device id, starts from zero.
 */
ORT_API_STATUS(OrtSessionOptionsAppendExecutionProvider_MIGraphX, _In_ OrtSessionOptions* options, int device_id);

/*
 * This is the old way to add the oneDNN provider to the session, please use
 * SessionOptionsAppendExecutionProvider_oneDNN above to access the latest functionality
 * This function always exists, but will only succeed if Onnxruntime was built with
 * oneDNN support and the oneDNN provider shared library exists
 *
 * \param use_arena zero: false. non-zero: true.
 */
ORT_API_STATUS(OrtSessionOptionsAppendExecutionProvider_Dnnl, _In_ OrtSessionOptions* options, int use_arena);

/*
 * This is the old way to add the TensorRT provider to the session, please use SessionOptionsAppendExecutionProvider_TensorRT_V2 above to access the latest functionality
 * This function always exists, but will only succeed if Onnxruntime was built with TensorRT support and the TensorRT provider shared library exists
 *
 * \param device_id CUDA device id, starts from zero.
 */
ORT_API_STATUS(OrtSessionOptionsAppendExecutionProvider_Tensorrt, _In_ OrtSessionOptions* options, int device_id);

#ifdef __cplusplus
}
#endif
/// @}

#include "onnxruntime_ep_c_api.h"<|MERGE_RESOLUTION|>--- conflicted
+++ resolved
@@ -5706,7 +5706,6 @@
    */
   ORT_API2_STATUS(Graph_GetParentNode, _In_ const OrtGraph* graph, _Outptr_result_maybenull_ const OrtNode** node);
 
-<<<<<<< HEAD
   /** \brief Create a sub-graph from a subset of nodes in an OrtGraph.
    *
    * NOTE: A 'sub-graph' is a graph formed by a subset of nodes within the current OrtGraph.
@@ -5725,17 +5724,12 @@
    *
    * \since Version 1.23.
    */
-  ORT_API2_STATUS(Graph_GetSubGraph, _In_ const OrtGraph* graph, _In_ const OrtArrayOfConstObjects* nodes, _In_ bool copy_in_memory_initializer, _Outptr_ OrtGraph** sub_graph);
-
-  //
-  // OrtNode
-  //
-=======
+  ORT_API2_STATUS(Graph_GetSubGraph, _In_ const OrtGraph* graph, _In_ const OrtNode** nodes, _In_ size_t num_nodes, _In_ bool copy_in_memory_initializer, _Outptr_ OrtGraph** sub_graph);
+
   /// @}
 
   /// \name OrtNode
   /// @{
->>>>>>> 97ccf3f6
 
   /** \brief Returns a node's identifier.
    *
