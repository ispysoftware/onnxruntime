--- conflicted
+++ resolved
@@ -71,13 +71,8 @@
 }
 
 struct ConvParamsHash {
-<<<<<<< HEAD
-  // ConvParams must be a POD because we read out its memory constant as char* when hashing.
-  static_assert(std::is_trivial<ConvParams>::value, "ConvParams is not POD");
-=======
   // ConvParams must be a trivial type because we read out its memory contents as char* when hashing.
   static_assert(std::is_trivial<ConvParams>::value, "ConvParams is not a trivial type");
->>>>>>> 55f7f9d7
   size_t operator()(const ConvParams& conv_params) const {
     auto ptr = reinterpret_cast<const uint8_t*>(&conv_params);
     uint32_t value = 0x811C9DC5;
@@ -90,13 +85,8 @@
 };
 
 struct ConvParamsEqual {
-<<<<<<< HEAD
-  // ConvParams must be a POD because we read out its memory constant as char* when hashing.
-  static_assert(std::is_trivial<ConvParams>::value, "ConvParams is not POD");
-=======
   // ConvParams must be a trivial type because we read out its memory contents as char* when hashing.
   static_assert(std::is_trivial<ConvParams>::value, "ConvParams is not a trivial type");
->>>>>>> 55f7f9d7
   bool operator()(const ConvParams& a, const ConvParams& b) const {
     auto ptr1 = reinterpret_cast<const uint8_t*>(&a);
     auto ptr2 = reinterpret_cast<const uint8_t*>(&b);
