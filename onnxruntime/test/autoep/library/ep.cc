// Copyright (c) Microsoft Corporation. All rights reserved.
// Licensed under the MIT License.

#include "ep.h"

#include <array>
#include <cassert>
#include <cstring>
#include <functional>
#include <memory>
#include <string>
#include <unordered_map>
#include <vector>

#include "ep_factory.h"

/// <summary>
/// Example implementation of ONNX Mul. Does not handle many things like broadcasting.
/// </summary>
struct MulKernel {
  MulKernel(const OrtApi& ort_api, const OrtLogger& logger,
            const std::unordered_map<std::string, FloatInitializer>& float_initializers,
            std::string input0_name, std::string input1_name)
      : ort_api(ort_api),
        logger(logger),
        float_initializers(float_initializers),
        input0_name(input0_name),
        input1_name(input1_name) {}

  const FloatInitializer* TryGetSavedInitializer(const std::string& name) const {
    auto iter = float_initializers.find(name);
    return iter != float_initializers.end() ? &iter->second : nullptr;
  }

  OrtStatus* GetInputDataAndShape(OrtKernelContext* kernel_context, size_t index,
                                  /*out*/ gsl::span<const float>& data,
                                  /*out*/ std::vector<int64_t>& shape) const {
    const OrtValue* input = nullptr;
    RETURN_IF_ERROR(ort_api.KernelContext_GetInput(kernel_context, index, &input));

    OrtTensorTypeAndShapeInfo* type_shape = nullptr;
    DeferOrtRelease<OrtTensorTypeAndShapeInfo> release_type(&type_shape, ort_api.ReleaseTensorTypeAndShapeInfo);

    RETURN_IF_ERROR(ort_api.GetTensorTypeAndShape(input, &type_shape));

    ONNXTensorElementDataType elem_type = ONNX_TENSOR_ELEMENT_DATA_TYPE_UNDEFINED;
    RETURN_IF_ERROR(ort_api.GetTensorElementType(type_shape, &elem_type));
    RETURN_IF(elem_type != ONNX_TENSOR_ELEMENT_DATA_TYPE_FLOAT, ort_api, "Expected float32 inputs");

    size_t num_elems = 0;
    RETURN_IF_ERROR(ort_api.GetTensorShapeElementCount(type_shape, &num_elems));

    size_t num_dims = 0;
    RETURN_IF_ERROR(ort_api.GetDimensionsCount(type_shape, &num_dims));

    shape.resize(num_dims, 0);
    RETURN_IF_ERROR(ort_api.GetDimensions(type_shape, shape.data(), shape.size()));

    const void* raw_data = nullptr;
    RETURN_IF_ERROR(ort_api.GetTensorData(input, &raw_data));

    const float* float_data = static_cast<const float*>(raw_data);
    data = gsl::span<const float>(float_data, num_elems);
    return nullptr;
  }

  OrtStatus* Compute(OrtKernelContext* kernel_context) {
    RETURN_IF_ERROR(ort_api.Logger_LogMessage(&logger,
                                              OrtLoggingLevel::ORT_LOGGING_LEVEL_INFO,
                                              "MulKernel::Compute", ORT_FILE, __LINE__, __FUNCTION__));
    gsl::span<const float> input0;
    gsl::span<const float> input1;
    std::vector<int64_t> shape0;
    std::vector<int64_t> shape1;

    size_t num_inputs = 0;
    RETURN_IF_ERROR(ort_api.KernelContext_GetInputCount(kernel_context, &num_inputs));

    if (num_inputs == 2) {
      // Both inputs are non-constant. Get them from ORT's KernelContext.
      RETURN_IF_ERROR(GetInputDataAndShape(kernel_context, 0, input0, shape0));
      RETURN_IF_ERROR(GetInputDataAndShape(kernel_context, 1, input1, shape1));
    } else if (num_inputs == 1) {
      // ORT is only providing one non-constant input because this EP chose not to request constant initializer inputs.
      // Get the constant input from the initializers saved by the EP.
      // Refer to "NodeFusionOptions_DropConstantInitializers()".

      if (const FloatInitializer* const_input0 = TryGetSavedInitializer(input0_name); const_input0 != nullptr) {
        RETURN_IF_ERROR(GetInputDataAndShape(kernel_context, 0, input1, shape1));
        input0 = gsl::span<const float>(const_input0->data);
        shape0 = const_input0->shape;
      } else if (const FloatInitializer* const_input1 = TryGetSavedInitializer(input1_name); const_input1 != nullptr) {
        RETURN_IF_ERROR(GetInputDataAndShape(kernel_context, 0, input0, shape0));
        input1 = gsl::span<const float>(const_input1->data);
        shape1 = const_input1->shape;
      }
    } else {
      // Both inputs are constant. Should never happen unless all ORT optimizations (specifically constant-folding)
      // are disabled.
      const FloatInitializer* const_input0 = TryGetSavedInitializer(input0_name);
      const FloatInitializer* const_input1 = TryGetSavedInitializer(input1_name);
      RETURN_IF(const_input0 == nullptr || const_input1 == nullptr, ort_api,
                "Expected 2 initializer inputs to be saved by EP");

      input0 = gsl::span<const float>(const_input0->data);
      input1 = gsl::span<const float>(const_input1->data);
      shape0 = const_input0->shape;
      shape1 = const_input1->shape;
    }

    RETURN_IF(shape0 != shape1, ort_api, "Expected same dimensions for both inputs");  // No broadcasting.

    size_t num_outputs = 0;
    RETURN_IF_ERROR(ort_api.KernelContext_GetOutputCount(kernel_context, &num_outputs));
    RETURN_IF(num_outputs != 1, ort_api, "Expected 1 output for MulKernel");

    OrtValue* output = nullptr;
    float* output_data = nullptr;
    RETURN_IF_ERROR(ort_api.KernelContext_GetOutput(kernel_context, 0, shape0.data(), shape0.size(), &output));
    RETURN_IF_ERROR(ort_api.GetTensorMutableData(output, reinterpret_cast<void**>(&output_data)));

    for (size_t i = 0; i < input0.size(); ++i) {
      output_data[i] = input0[i] * input1[i];
    }

    return nullptr;
  }

  const OrtApi& ort_api;
  const OrtLogger& logger;
  const std::unordered_map<std::string, FloatInitializer>& float_initializers;
  std::string input0_name;
  std::string input1_name;
};

/// <summary>
/// Example OrtNodeComputeInfo that represents the computation function for a compiled OrtGraph.
/// </summary>
struct ExampleNodeComputeInfo : OrtNodeComputeInfo {
  explicit ExampleNodeComputeInfo(ExampleEp& ep);

  static OrtStatus* ORT_API_CALL CreateStateImpl(OrtNodeComputeInfo* this_ptr,
                                                 OrtNodeComputeContext* compute_context,
                                                 void** compute_state);
  static OrtStatus* ORT_API_CALL ComputeImpl(OrtNodeComputeInfo* this_ptr, void* compute_state,
                                             OrtKernelContext* kernel_context);
  static void ORT_API_CALL ReleaseStateImpl(OrtNodeComputeInfo* this_ptr, void* compute_state);

  ExampleEp& ep;
};

ExampleEp::ExampleEp(ExampleEpFactory& factory, const std::string& name, const Config& config, const OrtLogger& logger)
    : OrtEp{},  // explicitly call the struct ctor to ensure all optional values are default initialized
      ApiPtrs{static_cast<const ApiPtrs&>(factory)},
      factory_{factory},
      name_{name},
      config_{config},
      logger_{logger} {
  ort_version_supported = ORT_API_VERSION;  // set to the ORT version we were compiled with.

  // Initialize the execution provider's function table
  GetName = GetNameImpl;
  GetCapability = GetCapabilityImpl;
  Compile = CompileImpl;
  ReleaseNodeComputeInfos = ReleaseNodeComputeInfosImpl;

  auto status = ort_api.Logger_LogMessage(&logger_,
                                          OrtLoggingLevel::ORT_LOGGING_LEVEL_INFO,
                                          ("ExampleEp has been created with name " + name_).c_str(),
                                          ORT_FILE, __LINE__, __FUNCTION__);
  // ignore status for now
  (void)status;
}

ExampleEp::~ExampleEp() = default;

/*static*/
const char* ORT_API_CALL ExampleEp ::GetNameImpl(const OrtEp* this_ptr) noexcept {
  const auto* ep = static_cast<const ExampleEp*>(this_ptr);
  return ep->name_.c_str();
}

OrtStatus* ExampleEp::SaveConstantInitializers(const OrtGraph* graph) {
  size_t num_initializers = 0;
  RETURN_IF_ERROR(ort_api.Graph_GetNumInitializers(graph, &num_initializers));

  std::vector<const OrtValueInfo*> initializers(num_initializers);
  RETURN_IF_ERROR(ort_api.Graph_GetInitializers(graph, initializers.data(), initializers.size()));

  for (const OrtValueInfo* initializer : initializers) {
    bool is_constant = false;
    RETURN_IF_ERROR(ort_api.ValueInfo_IsConstantInitializer(initializer, &is_constant));

    if (is_constant) {
      const char* name = nullptr;
      const OrtValue* value = nullptr;
      OrtTensorTypeAndShapeInfo* type_shape = nullptr;
      DeferOrtRelease<OrtTensorTypeAndShapeInfo> release_type(&type_shape, ort_api.ReleaseTensorTypeAndShapeInfo);
      size_t num_elems = 0;

      RETURN_IF_ERROR(ort_api.GetValueInfoName(initializer, &name));
      RETURN_IF_ERROR(ort_api.ValueInfo_GetInitializerValue(initializer, &value));
      RETURN_IF_ERROR(ort_api.GetTensorTypeAndShape(value, &type_shape));
      RETURN_IF_ERROR(ort_api.GetTensorShapeElementCount(type_shape, &num_elems));

      ONNXTensorElementDataType elem_type = ONNX_TENSOR_ELEMENT_DATA_TYPE_UNDEFINED;
      RETURN_IF_ERROR(ort_api.GetTensorElementType(type_shape, &elem_type));
      RETURN_IF(elem_type != ONNX_TENSOR_ELEMENT_DATA_TYPE_FLOAT, ort_api, "Expected float32 initializers");

      size_t num_dims = 0;
      RETURN_IF_ERROR(ort_api.GetDimensionsCount(type_shape, &num_dims));

      std::vector<int64_t> dims(num_dims, 0);
      RETURN_IF_ERROR(ort_api.GetDimensions(type_shape, dims.data(), dims.size()));

      const float* data = nullptr;
      RETURN_IF_ERROR(ort_api.GetTensorMutableData(const_cast<OrtValue*>(value), (void**)&data));

      FloatInitializer ep_initializer = {std::move(dims), std::vector<float>(data, data + num_elems)};
      float_initializers_.emplace(name, std::move(ep_initializer));
    }
  }

  return nullptr;
}

/*static*/
OrtStatus* ORT_API_CALL ExampleEp::GetCapabilityImpl(OrtEp* this_ptr, const OrtGraph* graph,
                                                     OrtEpGraphSupportInfo* graph_support_info) {
  ExampleEp* ep = static_cast<ExampleEp*>(this_ptr);

  size_t num_nodes = 0;
  RETURN_IF_ERROR(ep->ort_api.Graph_GetNumNodes(graph, &num_nodes));

  if (num_nodes == 0) {
    return nullptr;  // No nodes to process
  }

  std::vector<const OrtNode*> nodes(num_nodes);
  RETURN_IF_ERROR(ep->ort_api.Graph_GetNodes(graph, nodes.data(), nodes.size()));

  std::vector<const OrtNode*> supported_nodes;

  for (const OrtNode* node : nodes) {
    const char* op_type = nullptr;
    RETURN_IF_ERROR(ep->ort_api.Node_GetOperatorType(node, &op_type));

    if (std::strncmp(op_type, "Mul", 4) == 0) {
      // Check that Mul has inputs/output of type float
      size_t num_inputs = 0;
      size_t num_outputs = 0;
      RETURN_IF_ERROR(ep->ort_api.Node_GetNumInputs(node, &num_inputs));
      RETURN_IF_ERROR(ep->ort_api.Node_GetNumOutputs(node, &num_outputs));
      RETURN_IF(num_inputs != 2 || num_outputs != 1, ep->ort_api, "Mul should have 2 inputs and 1 output");

      std::vector<const OrtValueInfo*> inputs(num_inputs);
<<<<<<< HEAD
      std::vector<const OrtValueInfo*> outputs(num_inputs);
=======
      std::vector<const OrtValueInfo*> outputs(num_outputs);
>>>>>>> 2eeed243
      RETURN_IF_ERROR(ep->ort_api.Node_GetInputs(node, inputs.data(), inputs.size()));
      RETURN_IF_ERROR(ep->ort_api.Node_GetOutputs(node, outputs.data(), outputs.size()));

      std::array<bool, 3> is_float = {false, false, false};
      RETURN_IF_ERROR(IsFloatTensor(ep->ort_api, inputs[0], is_float[0]));
      RETURN_IF_ERROR(IsFloatTensor(ep->ort_api, inputs[1], is_float[1]));
      RETURN_IF_ERROR(IsFloatTensor(ep->ort_api, outputs[0], is_float[2]));
      if (!is_float[0] || !is_float[1] || !is_float[2]) {
        continue;  // Input or output is not of type float
      }

      supported_nodes.push_back(node);  // Only support a single Mul for now.
      break;
    }
  }

  // Create (optional) fusion options for the supported nodes to fuse.
  OrtNodeFusionOptions node_fusion_options = {};
  node_fusion_options.ort_version_supported = ORT_API_VERSION;

  // Set "drop constant initializers" to true if the compiling EP doesn't need ORT to provide constant initializers
  // as inputs to the fused/compiled node at inference time. This allows ORT to release unused initializers.
  // This example EP sets this to true and saves initializers during the call to OrtEp::Compile for use
  // during inference.
  node_fusion_options.drop_constant_initializers = true;
  RETURN_IF_ERROR(ep->ep_api.EpGraphSupportInfo_AddNodesToFuse(graph_support_info, supported_nodes.data(),
                                                               supported_nodes.size(), &node_fusion_options));

  return nullptr;
}

/*static*/
OrtStatus* ORT_API_CALL ExampleEp::CompileImpl(_In_ OrtEp* this_ptr, _In_ const OrtGraph** graphs,
                                               _In_ const OrtNode** fused_nodes, _In_ size_t count,
                                               _Out_writes_all_(count) OrtNodeComputeInfo** node_compute_infos,
                                               _Out_writes_(count) OrtNode** ep_context_nodes) {
  ExampleEp* ep = static_cast<ExampleEp*>(this_ptr);
  const OrtApi& ort_api = ep->ort_api;

  if (count != 1) {
    return ort_api.CreateStatus(ORT_EP_FAIL, "Expected to compile a single graph");
  }

  // In GetCapability(), this EP specified that it doesn't need ORT to provide constant initializers during inference.
  // So, this EP saves constant initializers so that they're available during inference, but an actual EP
  // implementation could transfer the weights to device memory.
  ep->SaveConstantInitializers(graphs[0]);

  size_t num_nodes = 0;
  RETURN_IF_ERROR(ep->ort_api.Graph_GetNumNodes(graphs[0], &num_nodes));

  std::vector<const OrtNode*> nodes(num_nodes);
  RETURN_IF_ERROR(ep->ort_api.Graph_GetNodes(graphs[0], nodes.data(), nodes.size()));

  if (num_nodes != 1) {
    return ort_api.CreateStatus(ORT_EP_FAIL, "Expected to compile a single Mul node");
  }

  const char* node_op_type = nullptr;
  RETURN_IF_ERROR(ort_api.Node_GetOperatorType(nodes[0], &node_op_type));

  if (std::strncmp(node_op_type, "Mul", 4) != 0) {
    return ort_api.CreateStatus(ORT_EP_FAIL, "Expected to compile a single Mul node");
  }

  // Now we know we're compiling a single Mul node. Create a computation kernel.
  std::array<const OrtValueInfo*, 2> node_inputs = {};
  std::array<const char*, 2> node_input_names = {};

  RETURN_IF_ERROR(ort_api.Node_GetInputs(nodes[0], node_inputs.data(), node_inputs.size()));
  RETURN_IF_ERROR(ort_api.GetValueInfoName(node_inputs[0], &node_input_names[0]));
  RETURN_IF_ERROR(ort_api.GetValueInfoName(node_inputs[1], &node_input_names[1]));

  // Associate the name of the fused node with our MulKernel.
  const char* fused_node_name = nullptr;
  RETURN_IF_ERROR(ort_api.Node_GetName(fused_nodes[0], &fused_node_name));

  ep->kernels_.emplace(std::string(fused_node_name), std::make_unique<MulKernel>(ep->ort_api, ep->logger_,
                                                                                 ep->float_initializers_,
                                                                                 node_input_names[0],
                                                                                 node_input_names[1]));

  // Update the OrtNodeComputeInfo associated with the graph.
  auto node_compute_info = std::make_unique<ExampleNodeComputeInfo>(*ep);
  node_compute_infos[0] = node_compute_info.release();

  // Create EpContext nodes for the fused nodes we compiled.
  if (ep->config_.enable_ep_context) {
    assert(ep_context_nodes != nullptr);
    RETURN_IF_ERROR(ep->CreateEpContextNodes(gsl::span<const OrtNode*>(fused_nodes, count),
                                             gsl::span<OrtNode*>(ep_context_nodes, count)));
  }

  return nullptr;
}

/*static*/
void ORT_API_CALL ExampleEp::ReleaseNodeComputeInfosImpl(OrtEp* this_ptr,
                                                         OrtNodeComputeInfo** node_compute_infos,
                                                         size_t num_node_compute_infos) {
  (void)this_ptr;
  for (size_t i = 0; i < num_node_compute_infos; i++) {
    delete node_compute_infos[i];
  }
}

// Creates EPContext nodes from the given fused nodes.
// This is an example implementation that can be used to generate an EPContext model. However, this example EP
// cannot currently run the EPContext model.
OrtStatus* ExampleEp::CreateEpContextNodes(gsl::span<const OrtNode*> fused_nodes,
                                           /*out*/ gsl::span<OrtNode*> ep_context_nodes) {
  assert(fused_nodes.size() == ep_context_nodes.size());

  // Helper to collect input or output names from an array of OrtValueInfo instances.
  auto collect_input_output_names = [&](gsl::span<const OrtValueInfo* const> value_infos,
                                        std::vector<const char*>& result) -> OrtStatus* {
    size_t num_values = value_infos.size();
    std::vector<const char*> value_names(num_values);

    for (size_t i = 0; i < num_values; ++i) {
      const OrtValueInfo* value_info = value_infos[i];
      RETURN_IF_ERROR(ort_api.GetValueInfoName(value_info, &value_names[i]));
    }

    result = std::move(value_names);
    return nullptr;
  };

  // Create an "EPContext" node for every fused node.
  for (size_t i = 0; i < fused_nodes.size(); ++i) {
    const OrtNode* fused_node = fused_nodes[i];
    const char* fused_node_name = nullptr;

    RETURN_IF_ERROR(ort_api.Node_GetName(fused_node, &fused_node_name));

    size_t num_fused_node_inputs = 0;
    size_t num_fused_node_outputs = 0;
    RETURN_IF_ERROR(ort_api.Node_GetNumInputs(fused_node, &num_fused_node_inputs));
    RETURN_IF_ERROR(ort_api.Node_GetNumOutputs(fused_node, &num_fused_node_outputs));

    std::vector<const OrtValueInfo*> fused_node_inputs(num_fused_node_inputs);
    std::vector<const OrtValueInfo*> fused_node_outputs(num_fused_node_outputs);
    RETURN_IF_ERROR(ort_api.Node_GetInputs(fused_node, fused_node_inputs.data(), fused_node_inputs.size()));
    RETURN_IF_ERROR(ort_api.Node_GetOutputs(fused_node, fused_node_outputs.data(), fused_node_outputs.size()));

    std::vector<const char*> input_names;
    std::vector<const char*> output_names;

    RETURN_IF_ERROR(collect_input_output_names(fused_node_inputs, /*out*/ input_names));
    RETURN_IF_ERROR(collect_input_output_names(fused_node_outputs, /*out*/ output_names));

    int64_t is_main_context = (i == 0);
    int64_t embed_mode = 1;

    // Create node attributes. The CreateNode() function copies the attributes, so we have to release them.
    std::array<OrtOpAttr*, 6> attributes = {};
    DeferOrtRelease<OrtOpAttr> defer_release_attrs(attributes.data(), attributes.size(), ort_api.ReleaseOpAttr);

    RETURN_IF_ERROR(ort_api.CreateOpAttr("ep_cache_context", "binary_data", 1, ORT_OP_ATTR_STRING, &attributes[0]));
    RETURN_IF_ERROR(ort_api.CreateOpAttr("main_context", &is_main_context, 1, ORT_OP_ATTR_INT, &attributes[1]));
    RETURN_IF_ERROR(ort_api.CreateOpAttr("embed_mode", &embed_mode, 1, ORT_OP_ATTR_INT, &attributes[2]));
    RETURN_IF_ERROR(ort_api.CreateOpAttr("ep_sdk_version", "1", 1, ORT_OP_ATTR_STRING, &attributes[3]));
    RETURN_IF_ERROR(ort_api.CreateOpAttr("partition_name", fused_node_name, 1, ORT_OP_ATTR_STRING, &attributes[4]));
    RETURN_IF_ERROR(ort_api.CreateOpAttr("source", this->name_.c_str(), 1, ORT_OP_ATTR_STRING, &attributes[5]));

    RETURN_IF_ERROR(model_editor_api.CreateNode("EPContext", "com.microsoft", fused_node_name,
                                                input_names.data(), input_names.size(),
                                                output_names.data(), output_names.size(),
                                                attributes.data(), attributes.size(),
                                                &ep_context_nodes[i]));
  }

  return nullptr;
}
//
// Implementation of ExampleNodeComputeInfo
//
ExampleNodeComputeInfo::ExampleNodeComputeInfo(ExampleEp& ep) : ep(ep) {
  ort_version_supported = ORT_API_VERSION;
  CreateState = CreateStateImpl;
  Compute = ComputeImpl;
  ReleaseState = ReleaseStateImpl;
}

OrtStatus* ExampleNodeComputeInfo::CreateStateImpl(OrtNodeComputeInfo* this_ptr,
                                                   OrtNodeComputeContext* compute_context,
                                                   void** compute_state) {
  auto* node_compute_info = static_cast<ExampleNodeComputeInfo*>(this_ptr);
  ExampleEp& ep = node_compute_info->ep;

  std::string fused_node_name = ep.ep_api.NodeComputeContext_NodeName(compute_context);
  auto kernel_it = ep.Kernels().find(fused_node_name);
  if (kernel_it == ep.Kernels().end()) {
    std::string message = "Unable to get kernel for fused node with name " + fused_node_name;
    return ep.ort_api.CreateStatus(ORT_EP_FAIL, message.c_str());
  }

  MulKernel& kernel = *kernel_it->second;
  *compute_state = &kernel;
  return nullptr;
}

OrtStatus* ExampleNodeComputeInfo::ComputeImpl(OrtNodeComputeInfo* this_ptr, void* compute_state,
                                               OrtKernelContext* kernel_context) {
  (void)this_ptr;
  MulKernel& kernel = *reinterpret_cast<MulKernel*>(compute_state);
  return kernel.Compute(kernel_context);
}

void ExampleNodeComputeInfo::ReleaseStateImpl(OrtNodeComputeInfo* this_ptr, void* compute_state) {
  (void)this_ptr;
  MulKernel& kernel = *reinterpret_cast<MulKernel*>(compute_state);
  (void)kernel;
  // Do nothing for this example.
}<|MERGE_RESOLUTION|>--- conflicted
+++ resolved
@@ -254,11 +254,7 @@
       RETURN_IF(num_inputs != 2 || num_outputs != 1, ep->ort_api, "Mul should have 2 inputs and 1 output");
 
       std::vector<const OrtValueInfo*> inputs(num_inputs);
-<<<<<<< HEAD
-      std::vector<const OrtValueInfo*> outputs(num_inputs);
-=======
       std::vector<const OrtValueInfo*> outputs(num_outputs);
->>>>>>> 2eeed243
       RETURN_IF_ERROR(ep->ort_api.Node_GetInputs(node, inputs.data(), inputs.size()));
       RETURN_IF_ERROR(ep->ort_api.Node_GetOutputs(node, outputs.data(), outputs.size()));
 
