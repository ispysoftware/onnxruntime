// Copyright (c) Microsoft Corporation. All rights reserved.
// Licensed under the MIT License.

#include <algorithm>
#include <array>
#include <sstream>
#include <string>

#include "core/common/common.h"
#include "core/common/logging/logging.h"
#include "core/framework/error_code_helper.h"
#include "core/framework/provider_options.h"
#include "core/graph/constants.h"
#include "core/providers/provider_factory_creators.h"
#include "core/session/abi_session_options_impl.h"
#include "core/session/onnxruntime_c_api.h"
#include "core/session/ort_apis.h"
#include "core/providers/openvino/openvino_provider_factory_creator.h"

#ifdef _WIN32
#include <winmeta.h>
#include "core/platform/tracing.h"
#endif

#if defined(USE_DML)
#include "core/providers/dml/dml_provider_factory_creator.h"
#endif

using namespace onnxruntime;

namespace onnxruntime {
// Constants for the maximum string lengths of provider options keys and values. The maximum lengths are related
// to the limits for session config options because we add provider options to the session configs map.
static constexpr size_t kMaxSessionConfigsEpPrefixLength = 64;  // prefix for new key would be "ep.<EP_NAME>."
static constexpr size_t kMaxProviderOptionKeyLength = ConfigOptions::kMaxKeyLength - kMaxSessionConfigsEpPrefixLength;
static constexpr size_t kMaxProviderOptionValueLength = ConfigOptions::kMaxValueLength;
}  // namespace onnxruntime

namespace {

OrtStatus* ParseProviderOptions(_In_reads_(num_keys) const char* const* provider_options_keys,
                                _In_reads_(num_keys) const char* const* provider_options_values,
                                _In_ size_t num_keys,
                                ProviderOptions& provider_options) {
  for (size_t i = 0; i != num_keys; ++i) {
    if (provider_options_keys[i] == nullptr || provider_options_keys[i][0] == '\0' ||
        provider_options_values[i] == nullptr || provider_options_values[i][0] == '\0') {
      return OrtApis::CreateStatus(ORT_INVALID_ARGUMENT, "Provider options key/value cannot be empty");
    }

    // Check that provider options keys and values are within the allowed maximum lengths.
    const size_t key_length = strlen(provider_options_keys[i]);
    if (key_length > kMaxProviderOptionKeyLength) {
      std::ostringstream error_builder;
      error_builder << "Provider option key length is " << key_length << " but the limit is "
                    << kMaxProviderOptionKeyLength << ". Provider option key: " << provider_options_keys[i];
      return OrtApis::CreateStatus(ORT_INVALID_ARGUMENT, error_builder.str().c_str());
    }

    const size_t value_length = strlen(provider_options_values[i]);
    if (value_length > kMaxProviderOptionValueLength) {
      std::ostringstream error_builder;
      error_builder << "Provider option value length is " << value_length << " but the limit is "
                    << kMaxProviderOptionValueLength << ". Provider option key: " << provider_options_keys[i];
      return OrtApis::CreateStatus(ORT_INVALID_ARGUMENT, error_builder.str().c_str());
    }

    provider_options[provider_options_keys[i]] = provider_options_values[i];
  }

  return nullptr;
}
}  // namespace
/**
 * Implementation of OrtApis functions for provider registration.
 *
 * EPs that use the provider bridge are handled in provider_bridge_ort.cc
 */

ORT_API_STATUS_IMPL(OrtApis::SessionOptionsAppendExecutionProvider,
                    _In_ OrtSessionOptions* options,
                    _In_ const char* provider_name,
                    _In_reads_(num_keys) const char* const* provider_options_keys,
                    _In_reads_(num_keys) const char* const* provider_options_values,
                    _In_ size_t num_keys) {
  API_IMPL_BEGIN
  enum class EpID {
    INVALID = 0,
    DML,
    QNN,
    OpenVINO,
    SNPE,  // TODO(adrianlizarraga): Remove SNPE entirely because it has been replaced by QNN EP.
    XNNPACK,
    WEBNN,
    WebGPU,
    AZURE,
    JS,
    VitisAI,
    CoreML,
  };

  struct EpToAppend {
    EpID id = EpID::INVALID;
    const char* short_name = nullptr;
    const char* canonical_name = nullptr;
  };

  static std::array<EpToAppend, 11> supported_eps = {
      EpToAppend{EpID::DML, "DML", kDmlExecutionProvider},
      EpToAppend{EpID::QNN, "QNN", kQnnExecutionProvider},
      EpToAppend{EpID::OpenVINO, "OpenVINO", kOpenVINOExecutionProvider},
      EpToAppend{EpID::SNPE, "SNPE", kSnpeExecutionProvider},
      EpToAppend{EpID::XNNPACK, "XNNPACK", kXnnpackExecutionProvider},
      EpToAppend{EpID::WEBNN, "WEBNN", kWebNNExecutionProvider},
      EpToAppend{EpID::WebGPU, "WebGPU", kWebGpuExecutionProvider},
      EpToAppend{EpID::AZURE, "AZURE", kAzureExecutionProvider},
      EpToAppend{EpID::JS, "JS", kJsExecutionProvider},
      EpToAppend{EpID::VitisAI, "VitisAI", kVitisAIExecutionProvider},
      EpToAppend{EpID::CoreML, "CoreML", kCoreMLExecutionProvider},
  };

  ProviderOptions provider_options;
  OrtStatus* status = ParseProviderOptions(provider_options_keys,
                                           provider_options_values,
                                           num_keys,
                                           provider_options);
  if (status != nullptr) {
    return status;
  }

#ifdef _WIN32
  for (const auto& config_pair : provider_options) {
    TraceLoggingWrite(
        telemetry_provider_handle,
        "ProviderOptionsAppendExecutionProvider",
        TraceLoggingKeyword(static_cast<uint64_t>(onnxruntime::logging::ORTTraceLoggingKeyword::Session)),
        TraceLoggingLevel(WINEVENT_LEVEL_INFO),
        TraceLoggingString(provider_name, "ProviderName"),
        TraceLoggingString(config_pair.first.c_str(), "Key"),
        TraceLoggingString(config_pair.second.c_str(), "Value"));
  }
#endif

  auto create_not_supported_status = [&provider_name]() {
    return OrtApis::CreateStatus(ORT_INVALID_ARGUMENT,
                                 (std::string(provider_name) + " execution provider is not supported in this build. ").c_str());
  };

  auto create_unknown_provider_status = [&provider_name](gsl::span<const EpToAppend> supported_eps) -> OrtStatus* {
    std::ostringstream str_builder;
    str_builder << "Unknown provider name '" << provider_name << "'. "
                << "Currently supported values are ";
    const size_t num_eps = supported_eps.size();
    for (size_t i = 0; i < num_eps; ++i) {
      const EpToAppend& ep_info = supported_eps[i];

      str_builder << "'" << ep_info.short_name << "'/'" << ep_info.canonical_name << "'";
      if (num_eps >= 2 && i == num_eps - 2) {
        str_builder << ", and ";
      } else if (i == num_eps - 1) {
        str_builder << ".";
      } else {
        str_builder << ", ";
      }
    }

    return OrtApis::CreateStatus(ORT_INVALID_ARGUMENT, str_builder.str().c_str());
  };

  auto ep_to_append_iter = std::find_if(supported_eps.begin(), supported_eps.end(),
                                        [&provider_name](const EpToAppend& elem) -> bool {
                                          return (strcmp(provider_name, elem.short_name) == 0) ||
                                                 (strcmp(provider_name, elem.canonical_name) == 0);
                                        });

  if (ep_to_append_iter == supported_eps.end()) {
    return create_unknown_provider_status(supported_eps);
  }

  const EpToAppend& ep_to_append = *ep_to_append_iter;
  ORT_ENFORCE(ep_to_append.id != EpID::INVALID);

  // Add provider options to the session config options.
<<<<<<< HEAD
  // Use a new key with the format: "ep.<EP_NAME>.<PROVIDER_OPTION_KEY>"
  const auto key_prefix = utils::GetLowercaseString(ProviderOptionsUtils::GetProviderOptionPrefix(provider_name));

  for (const auto& [key, value] : provider_options) {
    const std::string new_key = key_prefix + key;
    if (new_key.size() > ConfigOptions::kMaxKeyLength) {
      LOGS_DEFAULT(WARNING) << "Can't add provider option to session configurations: "
                            << "New key's string length (" << new_key.size() << ") "
                            << "exceeds limit (" << ConfigOptions::kMaxKeyLength << "). "
                            << "Original key contents: " << key << " New key contents: " << new_key;
      continue;
    }

    ORT_ENFORCE(options->value.config_options.AddConfigEntry(new_key.c_str(), value.c_str()).IsOK());
  }
=======
  // Use a new key with the format: "ep.<lower_case_ep_name>.<PROVIDER_OPTION_KEY>"
  ORT_API_RETURN_IF_STATUS_NOT_OK(options->AddProviderOptionsToConfigOptions(provider_options,
                                                                             ep_to_append.canonical_name));
>>>>>>> 1a1dac60

  switch (ep_to_append.id) {
    case EpID::DML: {
#if defined(USE_DML)
      options->provider_factories.push_back(
          DMLProviderFactoryCreator::CreateFromProviderOptions(options->value.config_options, provider_options));
#else
      status = create_not_supported_status();
#endif
      break;
    }
    case EpID::QNN: {
#if defined(USE_QNN)
      options->provider_factories.push_back(QNNProviderFactoryCreator::Create(provider_options, &(options->value)));
#else
      status = create_not_supported_status();
#endif
      break;
    }
    case EpID::OpenVINO: {
#if defined(USE_OPENVINO)
      options->provider_factories.push_back(OpenVINOProviderFactoryCreator::Create(&provider_options,
                                                                                   &(options->value)));
#else
      status = create_not_supported_status();
#endif
      break;
    }
    case EpID::SNPE: {
#if defined(USE_SNPE)
      options->provider_factories.push_back(SNPEProviderFactoryCreator::Create(provider_options));
#else
      status = create_not_supported_status();
#endif
      break;
    }
    case EpID::XNNPACK: {
#if defined(USE_XNNPACK)
      options->provider_factories.push_back(XnnpackProviderFactoryCreator::Create(provider_options, &(options->value)));
#else
      status = create_not_supported_status();
#endif
      break;
    }
    case EpID::WEBNN: {
#if defined(USE_WEBNN)
      std::string deviceType = options->value.config_options.GetConfigOrDefault("deviceType", "cpu");
      provider_options["deviceType"] = deviceType;
      options->provider_factories.push_back(WebNNProviderFactoryCreator::Create(provider_options));
#else
      status = create_not_supported_status();
#endif
      break;
    }
    case EpID::WebGPU: {
#if defined(USE_WEBGPU)
      options->provider_factories.push_back(WebGpuProviderFactoryCreator::Create(options->value.config_options));
#else
      status = create_not_supported_status();
#endif
      break;
    }
    case EpID::AZURE: {
#if defined(USE_AZURE)
      options->provider_factories.push_back(AzureProviderFactoryCreator::Create(provider_options));
#else
      status = create_not_supported_status();
#endif
      break;
    }
    case EpID::JS: {
#if defined(USE_JSEP)
      std::string preferred_layout;
      if (options->value.config_options.TryGetConfigEntry("preferredLayout", preferred_layout)) {
        provider_options["preferred_layout"] = preferred_layout;
      }
      options->provider_factories.push_back(JsProviderFactoryCreator::Create(provider_options, &(options->value)));
#else
      status = create_not_supported_status();
#endif
      break;
    }
    case EpID::VitisAI: {
#ifdef USE_VITISAI
      status = OrtApis::SessionOptionsAppendExecutionProvider_VitisAI(options, provider_options_keys,
                                                                      provider_options_values, num_keys);
#else
      status = create_not_supported_status();
#endif
      break;
    }
    case EpID::CoreML: {
#if defined(USE_COREML)
      options->provider_factories.push_back(CoreMLProviderFactoryCreator::Create(provider_options));
#else
      status = create_not_supported_status();
#endif
      break;
    }
    default:
      ORT_UNUSED_PARAMETER(options);
      status = create_unknown_provider_status(supported_eps);
  }

  return status;
  API_IMPL_END
}

#if defined(__APPLE__) || defined(ORT_MINIMAL_BUILD)
static OrtStatus* CreateNotEnabledStatus(const std::string& ep) {
  return OrtApis::CreateStatus(ORT_FAIL, (ep + " execution provider is not enabled in this build. ").c_str());
}
#endif

/**
 * Stubs for the publicly exported static registration functions for EPs that are referenced in the C# bindings
 * and are not implemented in provider_bridge_ort.cc.
 *
 * NOTE: The nuget packages that the C# bindings will use are all for full builds, so we don't need to allow for
 * provider_bridge_ort.cc being excluded in a minimal build.
 *
 * These are required when building an iOS app using Xamarin as all external symbols must be defined at compile time.
 * In that case a static ORT library is used and the symbol needs to exist but doesn't need to be publicly exported.
 * TODO: Not sure if we need to purely limit to iOS builds, so limit to __APPLE__ for now
 */
#ifdef __APPLE__
#ifdef __cplusplus
extern "C" {
#endif

#ifndef USE_DML
ORT_API_STATUS_IMPL(OrtSessionOptionsAppendExecutionProvider_DML, _In_ OrtSessionOptions* options, int device_id) {
  ORT_UNUSED_PARAMETER(options);
  ORT_UNUSED_PARAMETER(device_id);
  return CreateNotEnabledStatus("DML");
}
#endif

#ifndef USE_NNAPI
ORT_API_STATUS_IMPL(OrtSessionOptionsAppendExecutionProvider_Nnapi,
                    _In_ OrtSessionOptions* options, uint32_t nnapi_flags) {
  ORT_UNUSED_PARAMETER(options);
  ORT_UNUSED_PARAMETER(nnapi_flags);
  return CreateNotEnabledStatus("NNAPI");
}
#endif

#ifdef __cplusplus
}
#endif

#endif  // __APPLE__

/**
 * Stubs for EP functions from OrtApis that are implemented in provider_bridge_ort.cc in a full build.
 * That file is not included in a minimal build.
 */
#if defined(ORT_MINIMAL_BUILD)
ORT_API_STATUS_IMPL(OrtApis::SessionOptionsAppendExecutionProvider_CUDA,
                    _In_ OrtSessionOptions* options, _In_ const OrtCUDAProviderOptions* provider_options) {
  ORT_UNUSED_PARAMETER(options);
  ORT_UNUSED_PARAMETER(provider_options);
  return CreateNotEnabledStatus("CUDA");
}

ORT_API_STATUS_IMPL(OrtApis::SessionOptionsAppendExecutionProvider_CUDA_V2,
                    _In_ OrtSessionOptions* options, _In_ const OrtCUDAProviderOptionsV2* cuda_options) {
  ORT_UNUSED_PARAMETER(options);
  ORT_UNUSED_PARAMETER(cuda_options);
  return CreateNotEnabledStatus("CUDA");
}

ORT_API_STATUS_IMPL(OrtApis::CreateCUDAProviderOptions, _Outptr_ OrtCUDAProviderOptionsV2** out) {
  ORT_UNUSED_PARAMETER(out);
  return CreateNotEnabledStatus("CUDA");
}

ORT_API_STATUS_IMPL(OrtApis::UpdateCUDAProviderOptions,
                    _Inout_ OrtCUDAProviderOptionsV2* cuda_options,
                    _In_reads_(num_keys) const char* const* provider_options_keys,
                    _In_reads_(num_keys) const char* const* provider_options_values,
                    size_t num_keys) {
  ORT_UNUSED_PARAMETER(cuda_options);
  ORT_UNUSED_PARAMETER(provider_options_keys);
  ORT_UNUSED_PARAMETER(provider_options_values);
  ORT_UNUSED_PARAMETER(num_keys);
  return CreateNotEnabledStatus("CUDA");
}

ORT_API_STATUS_IMPL(OrtApis::GetCUDAProviderOptionsAsString, _In_ const OrtCUDAProviderOptionsV2* cuda_options, _Inout_ OrtAllocator* allocator,
                    _Outptr_ char** ptr) {
  ORT_UNUSED_PARAMETER(cuda_options);
  ORT_UNUSED_PARAMETER(allocator);
  ORT_UNUSED_PARAMETER(ptr);
  return CreateStatus(ORT_FAIL, "CUDA execution provider is not enabled in this build.");
}

ORT_API_STATUS_IMPL(OrtApis::UpdateCUDAProviderOptionsWithValue,
                    _Inout_ OrtCUDAProviderOptionsV2* cuda_options,
                    _In_ const char* key,
                    _In_ void* value) {
  ORT_UNUSED_PARAMETER(cuda_options);
  ORT_UNUSED_PARAMETER(key);
  ORT_UNUSED_PARAMETER(value);
  return CreateNotEnabledStatus("CUDA");
}

ORT_API_STATUS_IMPL(OrtApis::GetCUDAProviderOptionsByName,
                    _In_ const OrtCUDAProviderOptionsV2* cuda_options,
                    _In_ const char* key,
                    _Outptr_ void** ptr) {
  ORT_UNUSED_PARAMETER(cuda_options);
  ORT_UNUSED_PARAMETER(key);
  ORT_UNUSED_PARAMETER(ptr);
  return CreateNotEnabledStatus("CUDA");
}

ORT_API(void, OrtApis::ReleaseCUDAProviderOptions, _Frees_ptr_opt_ OrtCUDAProviderOptionsV2* ptr) {
  ORT_UNUSED_PARAMETER(ptr);
}

ORT_API_STATUS_IMPL(OrtApis::GetCurrentGpuDeviceId, _In_ int* device_id) {
  ORT_UNUSED_PARAMETER(device_id);
  return CreateNotEnabledStatus("CUDA");
}

ORT_API_STATUS_IMPL(OrtApis::SetCurrentGpuDeviceId, _In_ int device_id) {
  ORT_UNUSED_PARAMETER(device_id);
  return CreateNotEnabledStatus("CUDA");
}

ORT_API_STATUS_IMPL(OrtApis::SessionOptionsAppendExecutionProvider_ROCM,
                    _In_ OrtSessionOptions* options, _In_ const OrtROCMProviderOptions* provider_options) {
  ORT_UNUSED_PARAMETER(options);
  ORT_UNUSED_PARAMETER(provider_options);
  return CreateNotEnabledStatus("ROCM");
}

ORT_API_STATUS_IMPL(OrtApis::SessionOptionsAppendExecutionProvider_OpenVINO,
                    _In_ OrtSessionOptions* options, _In_ const OrtOpenVINOProviderOptions* provider_options) {
  ORT_UNUSED_PARAMETER(options);
  ORT_UNUSED_PARAMETER(provider_options);
  return CreateNotEnabledStatus("OpenVINO");
}

ORT_API_STATUS_IMPL(OrtApis::SessionOptionsAppendExecutionProvider_OpenVINO_V2,
                    _In_ OrtSessionOptions* options,
                    _In_reads_(num_keys) const char* const* provider_options_keys,
                    _In_reads_(num_keys) const char* const* provider_options_values,
                    _In_ size_t num_keys) {
  ORT_UNUSED_PARAMETER(options);
  ORT_UNUSED_PARAMETER(provider_options_keys);
  ORT_UNUSED_PARAMETER(provider_options_values);
  ORT_UNUSED_PARAMETER(num_keys);
  return CreateNotEnabledStatus("OpenVINO");
}

ORT_API_STATUS_IMPL(OrtApis::SessionOptionsAppendExecutionProvider_TensorRT,
                    _In_ OrtSessionOptions* options, _In_ const OrtTensorRTProviderOptions* tensorrt_options) {
  ORT_UNUSED_PARAMETER(options);
  ORT_UNUSED_PARAMETER(tensorrt_options);
  return CreateNotEnabledStatus("TensorRT");
}

ORT_API_STATUS_IMPL(OrtApis::SessionOptionsAppendExecutionProvider_TensorRT_V2,
                    _In_ OrtSessionOptions* options, _In_ const OrtTensorRTProviderOptionsV2* tensorrt_options) {
  ORT_UNUSED_PARAMETER(options);
  ORT_UNUSED_PARAMETER(tensorrt_options);
  return CreateNotEnabledStatus("TensorRT");
}

ORT_API_STATUS_IMPL(OrtApis::CreateTensorRTProviderOptions, _Outptr_ OrtTensorRTProviderOptionsV2** out) {
  ORT_UNUSED_PARAMETER(out);
  return CreateNotEnabledStatus("TensorRT");
}

ORT_API_STATUS_IMPL(OrtApis::UpdateTensorRTProviderOptions,
                    _Inout_ OrtTensorRTProviderOptionsV2* tensorrt_options,
                    _In_reads_(num_keys) const char* const* provider_options_keys,
                    _In_reads_(num_keys) const char* const* provider_options_values,
                    size_t num_keys) {
  ORT_UNUSED_PARAMETER(tensorrt_options);
  ORT_UNUSED_PARAMETER(provider_options_keys);
  ORT_UNUSED_PARAMETER(provider_options_values);
  ORT_UNUSED_PARAMETER(num_keys);
  return CreateNotEnabledStatus("TensorRT");
}

ORT_API_STATUS_IMPL(OrtApis::GetTensorRTProviderOptionsAsString,
                    _In_ const OrtTensorRTProviderOptionsV2* tensorrt_options,
                    _Inout_ OrtAllocator* allocator,
                    _Outptr_ char** ptr) {
  ORT_UNUSED_PARAMETER(tensorrt_options);
  ORT_UNUSED_PARAMETER(allocator);
  ORT_UNUSED_PARAMETER(ptr);
  return CreateNotEnabledStatus("TensorRT");
}

ORT_API_STATUS_IMPL(OrtApis::UpdateTensorRTProviderOptionsWithValue,
                    _Inout_ OrtTensorRTProviderOptionsV2* tensorrt_options,
                    _In_ const char* key,
                    _In_ void* value) {
  ORT_UNUSED_PARAMETER(tensorrt_options);
  ORT_UNUSED_PARAMETER(key);
  ORT_UNUSED_PARAMETER(value);
  return CreateNotEnabledStatus("TensorRT");
}

ORT_API_STATUS_IMPL(OrtApis::GetTensorRTProviderOptionsByName,
                    _In_ const OrtTensorRTProviderOptionsV2* tensorrt_options,
                    _In_ const char* key,
                    _Outptr_ void** ptr) {
  ORT_UNUSED_PARAMETER(tensorrt_options);
  ORT_UNUSED_PARAMETER(key);
  ORT_UNUSED_PARAMETER(ptr);
  return CreateNotEnabledStatus("TensorRT");
}

ORT_API(void, OrtApis::ReleaseTensorRTProviderOptions, _Frees_ptr_opt_ OrtTensorRTProviderOptionsV2* ptr) {
  ORT_UNUSED_PARAMETER(ptr);
}

ORT_API_STATUS_IMPL(OrtApis::SessionOptionsAppendExecutionProvider_MIGraphX,
                    _In_ OrtSessionOptions* options, _In_ const OrtMIGraphXProviderOptions* migraphx_options) {
  ORT_UNUSED_PARAMETER(options);
  ORT_UNUSED_PARAMETER(migraphx_options);
  return CreateNotEnabledStatus("MIGraphX");
}

ORT_API_STATUS_IMPL(OrtApis::SessionOptionsAppendExecutionProvider_CANN,
                    _In_ OrtSessionOptions* options, _In_ const OrtCANNProviderOptions* provider_options) {
  ORT_UNUSED_PARAMETER(options);
  ORT_UNUSED_PARAMETER(provider_options);
  return CreateNotEnabledStatus("CANN");
}

ORT_API_STATUS_IMPL(OrtApis::CreateCANNProviderOptions, _Outptr_ OrtCANNProviderOptions** out) {
  ORT_UNUSED_PARAMETER(out);
  return CreateNotEnabledStatus("CANN");
}

ORT_API_STATUS_IMPL(OrtApis::UpdateCANNProviderOptions,
                    _Inout_ OrtCANNProviderOptions* cann_options,
                    _In_reads_(num_keys) const char* const* provider_options_keys,
                    _In_reads_(num_keys) const char* const* provider_options_values,
                    size_t num_keys) {
  ORT_UNUSED_PARAMETER(cann_options);
  ORT_UNUSED_PARAMETER(provider_options_keys);
  ORT_UNUSED_PARAMETER(provider_options_values);
  ORT_UNUSED_PARAMETER(num_keys);
  return CreateNotEnabledStatus("CANN");
}

ORT_API_STATUS_IMPL(OrtApis::GetCANNProviderOptionsAsString,
                    _In_ const OrtCANNProviderOptions* cann_options, _Inout_ OrtAllocator* allocator,
                    _Outptr_ char** ptr) {
  ORT_UNUSED_PARAMETER(cann_options);
  ORT_UNUSED_PARAMETER(allocator);
  ORT_UNUSED_PARAMETER(ptr);
  return CreateStatus(ORT_FAIL, "CANN execution provider is not enabled in this build.");
}

ORT_API(void, OrtApis::ReleaseCANNProviderOptions, _Frees_ptr_opt_ OrtCANNProviderOptions* ptr) {
  ORT_UNUSED_PARAMETER(ptr);
}

ORT_API_STATUS_IMPL(OrtApis::SessionOptionsAppendExecutionProvider_Dnnl,
                    _In_ OrtSessionOptions* options, _In_ const OrtDnnlProviderOptions* dnnl_options) {
  ORT_UNUSED_PARAMETER(options);
  ORT_UNUSED_PARAMETER(dnnl_options);
  return CreateNotEnabledStatus("Dnnl");
}

ORT_API_STATUS_IMPL(OrtApis::CreateDnnlProviderOptions, _Outptr_ OrtDnnlProviderOptions** out) {
  ORT_UNUSED_PARAMETER(out);
  return CreateNotEnabledStatus("Dnnl");
}

ORT_API_STATUS_IMPL(OrtApis::UpdateDnnlProviderOptions,
                    _Inout_ OrtDnnlProviderOptions* dnnl_options,
                    _In_reads_(num_keys) const char* const* provider_options_keys,
                    _In_reads_(num_keys) const char* const* provider_options_values,
                    size_t num_keys) {
  ORT_UNUSED_PARAMETER(dnnl_options);
  ORT_UNUSED_PARAMETER(provider_options_keys);
  ORT_UNUSED_PARAMETER(provider_options_values);
  ORT_UNUSED_PARAMETER(num_keys);
  return CreateNotEnabledStatus("Dnnl");
}

ORT_API_STATUS_IMPL(OrtApis::GetDnnlProviderOptionsAsString,
                    _In_ const OrtDnnlProviderOptions* dnnl_options, _Inout_ OrtAllocator* allocator,
                    _Outptr_ char** ptr) {
  ORT_UNUSED_PARAMETER(dnnl_options);
  ORT_UNUSED_PARAMETER(allocator);
  ORT_UNUSED_PARAMETER(ptr);
  return CreateStatus(ORT_FAIL, "Dnnl execution provider is not enabled in this build.");
}

ORT_API(void, OrtApis::ReleaseDnnlProviderOptions, _Frees_ptr_opt_ OrtDnnlProviderOptions* ptr) {
  ORT_UNUSED_PARAMETER(ptr);
}

ORT_API_STATUS_IMPL(OrtApis::CreateROCMProviderOptions, _Outptr_ OrtROCMProviderOptions** out) {
  ORT_UNUSED_PARAMETER(out);
  return CreateNotEnabledStatus("ROCM");
}

ORT_API_STATUS_IMPL(OrtApis::UpdateROCMProviderOptions,
                    _Inout_ OrtROCMProviderOptions* rocm_options,
                    _In_reads_(num_keys) const char* const* provider_options_keys,
                    _In_reads_(num_keys) const char* const* provider_options_values,
                    size_t num_keys) {
  ORT_UNUSED_PARAMETER(rocm_options);
  ORT_UNUSED_PARAMETER(provider_options_keys);
  ORT_UNUSED_PARAMETER(provider_options_values);
  ORT_UNUSED_PARAMETER(num_keys);
  return CreateNotEnabledStatus("ROCM");
}

ORT_API_STATUS_IMPL(OrtApis::GetROCMProviderOptionsAsString,
                    _In_ const OrtROCMProviderOptions* rocm_options,
                    _Inout_ OrtAllocator* allocator,
                    _Outptr_ char** ptr) {
  ORT_UNUSED_PARAMETER(rocm_options);
  ORT_UNUSED_PARAMETER(allocator);
  ORT_UNUSED_PARAMETER(ptr);
  return CreateNotEnabledStatus("ROCM");
}

ORT_API(void, OrtApis::ReleaseROCMProviderOptions, _Frees_ptr_opt_ OrtROCMProviderOptions* ptr) {
  ORT_UNUSED_PARAMETER(ptr);
}

ORT_API_STATUS_IMPL(OrtApis::SessionOptionsAppendExecutionProvider_VitisAI,
                    _In_ OrtSessionOptions* options, _In_reads_(num_keys) const char* const* provider_options_keys,
                    _In_reads_(num_keys) const char* const* provider_options_values, _In_ size_t num_keys) {
  ORT_UNUSED_PARAMETER(options);
  ORT_UNUSED_PARAMETER(provider_options_keys);
  ORT_UNUSED_PARAMETER(provider_options_values);
  ORT_UNUSED_PARAMETER(num_keys);
  return CreateNotEnabledStatus("VitisAI");
}
#endif<|MERGE_RESOLUTION|>--- conflicted
+++ resolved
@@ -181,27 +181,9 @@
   ORT_ENFORCE(ep_to_append.id != EpID::INVALID);
 
   // Add provider options to the session config options.
-<<<<<<< HEAD
-  // Use a new key with the format: "ep.<EP_NAME>.<PROVIDER_OPTION_KEY>"
-  const auto key_prefix = utils::GetLowercaseString(ProviderOptionsUtils::GetProviderOptionPrefix(provider_name));
-
-  for (const auto& [key, value] : provider_options) {
-    const std::string new_key = key_prefix + key;
-    if (new_key.size() > ConfigOptions::kMaxKeyLength) {
-      LOGS_DEFAULT(WARNING) << "Can't add provider option to session configurations: "
-                            << "New key's string length (" << new_key.size() << ") "
-                            << "exceeds limit (" << ConfigOptions::kMaxKeyLength << "). "
-                            << "Original key contents: " << key << " New key contents: " << new_key;
-      continue;
-    }
-
-    ORT_ENFORCE(options->value.config_options.AddConfigEntry(new_key.c_str(), value.c_str()).IsOK());
-  }
-=======
   // Use a new key with the format: "ep.<lower_case_ep_name>.<PROVIDER_OPTION_KEY>"
   ORT_API_RETURN_IF_STATUS_NOT_OK(options->AddProviderOptionsToConfigOptions(provider_options,
                                                                              ep_to_append.canonical_name));
->>>>>>> 1a1dac60
 
   switch (ep_to_append.id) {
     case EpID::DML: {
