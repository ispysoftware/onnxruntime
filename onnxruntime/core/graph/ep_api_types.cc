--- conflicted
+++ resolved
@@ -26,13 +26,8 @@
 static Status CheckCopyDestination(std::string_view error_array_label, size_t src_size, gsl::span<DstElem const> dst) {
   if (dst.size() < src_size) {
     return ORT_MAKE_STATUS(ONNXRUNTIME, INVALID_ARGUMENT,
-<<<<<<< HEAD
-                           "Not enough space for ", error_array_label, ": expected buffer with size >= ",
-                           src_size, ", but got buffer of size ", dst.size());
-=======
                            "Not enough space for ", error_array_label, ": expected buffer with room for at least ",
                            src_size, " elements, but got buffer with room for only ", dst.size(), " elements.");
->>>>>>> 2eeed243
   }
 
   if (dst.data() == nullptr && src_size > 0) {
