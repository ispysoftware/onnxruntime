--- conflicted
+++ resolved
@@ -1064,11 +1064,10 @@
   return false;
 }
 
-<<<<<<< HEAD
-std::string GetPrepackedInitializerName(const std::string initializer_name, const std::string kernel_name) {
+std::string GetPrepackedInitializerName(const std::string& initializer_name, const std::string& node_name) {
   const std::string seperator = ":";
 
-  return initializer_name + seperator + kernel_name;
+  return initializer_name + seperator + node_name;
 }
 
 IAllocatorUniquePtr<void> StoreSizeTInBuffer(size_t input, AllocatorPtr alloc) {
@@ -1096,13 +1095,13 @@
   return vector_metadata_size + vector_data_size;
 }
 
-Tensor* ConvertPackedBufferAndShapeToTensor(onnxruntime::AllocatorPtr& alloc,
-                                            const onnxruntime::Tensor& weights,
-                                            size_t packed_weights_size_,
-                                            TensorShape weight_shape_,
-                                            int weight_size_factor,
-                                            void* original_packed_buffer,
-                                            IAllocatorUniquePtr<void>& packed_buffer) {
+Tensor ConvertPackedBufferAndShapeToTensor(onnxruntime::AllocatorPtr& alloc,
+                                           const onnxruntime::Tensor& weights,
+                                           size_t packed_weights_size_,
+                                           TensorShape weight_shape_,
+                                           int weight_size_factor,
+                                           void* original_packed_buffer,
+                                           IAllocatorUniquePtr<void>& packed_buffer) {
   // buffer of packed_tensor is combine of:
   // 1. packed_weights_size_
   // 2. weight shape: first vector memory size, then vector content
@@ -1131,20 +1130,20 @@
               packed_weights_size_ * weight_size_factor);
 
   std::vector<int64_t> packed_weights_dims = {static_cast<int64_t>((buffer_size - 1) / weights.DataType()->Size()) + 1};
-  return new Tensor(weights.DataType(),
-                    TensorShape(packed_weights_dims),
-                    packed_buffer.get(),
-                    OrtMemoryInfo(CPU, OrtAllocatorType::OrtDeviceAllocator));
-}
-
-Tensor* ConvertPackedBufferAndShapeToTensorWithFlag(onnxruntime::AllocatorPtr& alloc,
-                                                    const onnxruntime::Tensor& weights,
-                                                    size_t packed_weights_size_,
-                                                    TensorShape weight_shape_,
-                                                    int weight_size_factor,
-                                                    void* original_packed_buffer,
-                                                    IAllocatorUniquePtr<void>& packed_buffer,
-                                                    const char flag) {
+  return Tensor(weights.DataType(),
+                TensorShape(packed_weights_dims),
+                packed_buffer.get(),
+                OrtMemoryInfo(CPU, OrtAllocatorType::OrtDeviceAllocator));
+}
+
+Tensor ConvertPackedBufferAndShapeToTensorWithFlag(onnxruntime::AllocatorPtr& alloc,
+                                                   const onnxruntime::Tensor& weights,
+                                                   size_t packed_weights_size_,
+                                                   TensorShape weight_shape_,
+                                                   int weight_size_factor,
+                                                   void* original_packed_buffer,
+                                                   IAllocatorUniquePtr<void>& packed_buffer,
+                                                   const char flag) {
   // buffer of packed_tensor is combine of:
   // 1. char indicate this is packed W or reordered W
   // 2. packed_weights_size_
@@ -1178,15 +1177,14 @@
               packed_weights_size_ * weight_size_factor);
 
   std::vector<int64_t> packed_weights_dims = {static_cast<int64_t>((buffer_size - 1) / weights.DataType()->Size()) + 1};
-  return new Tensor(weights.DataType(),
-                    TensorShape(packed_weights_dims),
-                    packed_buffer.get(),
-                    OrtMemoryInfo(CPU, OrtAllocatorType::OrtDeviceAllocator));
+  return Tensor(weights.DataType(),
+                TensorShape(packed_weights_dims),
+                packed_buffer.get(),
+                OrtMemoryInfo(CPU, OrtAllocatorType::OrtDeviceAllocator));
 }
 
 void ConvertTensorToPackedBufferAndShape(size_t& packed_weights_size_,
                                          TensorShape& weight_shape_,
-                                         int weight_size_factor,
                                          IAllocatorUniquePtr<void>& packed_weights_,
                                          void* buffer_start) {
   // buffer of packed_tensor is combine of:
@@ -1210,50 +1208,8 @@
   auto weight_shape_vector = static_cast<const InlinedVector<int64_t>*>(weight_shape_buffer.get());
   weight_shape_ = TensorShape(*weight_shape_vector);
 
-  packed_weights_ = IAllocator::MakeUniquePtr<void>(alloc, packed_weights_size_ * weight_size_factor, true);
-  std::memcpy(packed_weights_.get(),
-              static_cast<char*>(buffer_start) + 2 * sizeof(size_t) + weight_shape_buffer_size,
-              packed_weights_size_ * weight_size_factor);
-}
-
-void ConvertTensorToPackedBufferPtrAndShape(size_t& packed_weights_size_,
-                                            TensorShape& weight_shape_,
-                                            int weight_size_factor,
-                                            BufferUniquePtr& packed_weights_,
-                                            void* buffer_start) {
-  // buffer of packed_tensor is combine of:
-  // 1. packed_weights_size_
-  // 2. weight shape: first vector memory size, then vector content
-  // 3. original packed_weights buffer
-  std::memcpy(&packed_weights_size_,
-              buffer_start,
-              sizeof(size_t));
-
-  size_t weight_shape_buffer_size = 0;
-  std::memcpy(&weight_shape_buffer_size,
-              static_cast<char*>(buffer_start) + sizeof(size_t),
-              sizeof(size_t));
-
-  AllocatorPtr alloc = std::make_shared<CPUAllocator>();
-  auto weight_shape_buffer = IAllocator::MakeUniquePtr<void>(alloc, weight_shape_buffer_size, true);
-  std::memcpy(weight_shape_buffer.get(),
-              static_cast<char*>(buffer_start) + 2 * sizeof(size_t),
-              weight_shape_buffer_size);
-  auto weight_shape_vector = static_cast<const InlinedVector<int64_t>*>(weight_shape_buffer.get());
-  weight_shape_ = TensorShape(*weight_shape_vector);
-
-  auto* packed_filter_data = alloc->Alloc(packed_weights_size_ * weight_size_factor);
-  memset(packed_filter_data, 0, packed_weights_size_ * weight_size_factor);
-  packed_weights_ = BufferUniquePtr(packed_filter_data, BufferDeleter(std::move(alloc)));
-  std::memcpy(packed_weights_.get(),
-              static_cast<char*>(buffer_start) + 2 * sizeof(size_t) + weight_shape_buffer_size,
-              packed_weights_size_ * weight_size_factor);
-=======
-std::string GetPrepackedInitializerName(const std::string& initializer_name, const std::string& node_name) {
-  const std::string seperator = ":";
-
-  return initializer_name + seperator + node_name;
->>>>>>> b4afc626
+  packed_weights_ = BufferUniquePtr(static_cast<char*>(buffer_start) + 2 * sizeof(size_t) + weight_shape_buffer_size,
+                                    BufferDeleter());
 }
 
 }  // namespace utils
