// Copyright (c) Microsoft Corporation. All rights reserved.
// Licensed under the MIT License.

#include "include/ncnn/gpu.h"
#include "include/ncnn/pipelinecache.h"
#include "include/ncnn/layer.h"

#include "core/common/logging/logging.h"
#include "core/framework/compute_capability.h"
#include "core/framework/kernel_registry.h"
#include "core/framework/memcpy.h"
#include "core/framework/op_kernel.h"
#include "core/framework/tensorprotoutils.h"

#include "core/providers/partitioning_utils.h"
#include "core/providers/vulkan/vulkan_execution_provider.h"
#include "core/providers/vulkan/vulkan_allocator.h"
#include "core/providers/vulkan/vulkan_data_transfer.h"
#include "core/providers/vulkan/vulkan_kernel.h"
#include "core/providers/vulkan/vulkan_utils.h"

#include "core/providers/vulkan/activation/activations.h"

namespace onnxruntime {
namespace {
using namespace vulkan;

<<<<<<< HEAD
void DumpKomputeManagerInfo(kp::Manager& manager) {
  auto dump_props = [](vk::PhysicalDeviceProperties& props) {
    LOGS_DEFAULT(INFO) << "Device: " << props.deviceName << " (id: " << props.deviceID << ")";
    LOGS_DEFAULT(INFO) << "  Type: " << vk::to_string(props.deviceType);
    LOGS_DEFAULT(INFO) << "  API Version: " << VK_VERSION_MAJOR(props.apiVersion) << "." << VK_VERSION_MINOR(props.apiVersion) << "." << VK_VERSION_PATCH(props.apiVersion);
    LOGS_DEFAULT(INFO) << "  Driver Version: " << props.driverVersion;
    LOGS_DEFAULT(INFO) << "  Vendor ID: " << props.vendorID;
    LOGS_DEFAULT(INFO) << "  Device ID: " << props.deviceID;
  };

  auto devices = manager.listDevices();
  for (auto& device : devices) {
    VkPhysicalDeviceProperties deviceProperties;
    vkGetPhysicalDeviceProperties(device, &deviceProperties);
    vk::PhysicalDeviceProperties props(deviceProperties);
    dump_props(props);
  }

  LOGS_DEFAULT(INFO) << "Current device: " << manager.getDeviceProperties().deviceID;
}

ncnn::VulkanDevice& GetVulkanDevice() {
=======
ncnn::VulkanDevice& GetVulkanDevice(int device_id = -1) {
>>>>>>> 2e0e5d12
  // get_gpu_count/get_default_gpu_index/get_gpu_device all implicitly create the gpu instance if it doesn't exist yet.
  // there is also `create_gpu_instance(const char* driver_path = 0);` if we need/want

  int gpu_count = ncnn::get_gpu_count();
  LOGS_DEFAULT(INFO) << "Vulkan capable GPU count:" << gpu_count;

  if (gpu_count == 0) {
    ORT_THROW("No Vulkan capable GPU detected.");
  }

  auto device_index = device_id >= 0 ? device_id : ncnn::get_default_gpu_index();

  // TODO: info on the available devices is logged with NCNN_LOGE by create_gpu_instance if NCNN_STDIO is defined.
  // we could maybe look at doing that via ORT logging so the ORT log severity applies.
  auto* device = ncnn::get_gpu_device(device_index);
  ORT_ENFORCE(device, "Failed to get Vulkan device.");

  return *device;
}

std::vector<std::unique_ptr<ComputeCapability>> GetCapabilityCompiling(const onnxruntime::GraphViewer& graph_viewer,
                                                                       ModelMetadefIdGenerator metadef_id_generator,
                                                                       const logging::Logger& logger) {
  std::vector<std::unique_ptr<ComputeCapability>> result;

  const auto gen_metadef_name =
      [&]() {
        HashValue model_hash;
        int metadef_id = metadef_id_generator.GenerateId(graph_viewer, model_hash);
        return MakeString(kVulkanExecutionProvider, "_", model_hash, "_", metadef_id);
      };

  const utils::IsNodeSupportedFn is_node_supported_fn = [&](const Node& node) -> bool {
    return VulkanKernel::IsSupported(graph_viewer, node, logger);
  };

  // nothing required currently
  const utils::OnGroupClosedFn on_group_closed_fn = nullptr;

  result = utils::CreateSupportedPartitions(graph_viewer, is_node_supported_fn, on_group_closed_fn,
                                            gen_metadef_name, "Vulkan", kVulkanExecutionProvider, nullptr,
                                            /* drop constant_initializers */ false);  // TBD if we can/should

  return result;
}

// NetPrivate::do_forward_layer.
// has logic to release buffers, but not clear how/where synchronization of the release with the GPU execution happens
int do_forward_layer(const ncnn::Layer* layer, std::vector<ncnn::VkMat>& blob_mats_gpu, ncnn::VkCompute& cmd,
                     const ncnn::Option& opt) {
  using namespace ncnn;

  if (layer->one_blob_only) {
    // load bottom blob
    int bottom_blob_index = layer->bottoms[0];
    int top_blob_index = layer->tops[0];

    VkMat& bottom_blob_ref = blob_mats_gpu[bottom_blob_index];
    VkMat bottom_blob;

    if (opt.lightmode) {
      // deep copy for inplace forward if data is shared
      if (layer->support_inplace && *bottom_blob_ref.refcount != 1) {
        cmd.record_clone(bottom_blob_ref, bottom_blob, opt);
        // NCNN_LOGE("clone %p[+%lu] %p[+%lu]", bottom_blob_ref.buffer(), bottom_blob_ref.buffer_offset(),
        //            bottom_blob.buffer(), bottom_blob.buffer_offset());
      }
    }

    if (bottom_blob.dims == 0) {
      bottom_blob = bottom_blob_ref;
    }

    // forward
    if (opt.lightmode && layer->support_inplace) {
      VkMat& bottom_top_blob = bottom_blob;
      int ret = layer->forward_inplace(bottom_top_blob, cmd, opt);
      if (ret != 0)
        return ret;

      // store top blob
      blob_mats_gpu[top_blob_index] = bottom_top_blob;
    } else {
      VkMat top_blob;
      int ret = layer->forward(bottom_blob, top_blob, cmd, opt);
      if (ret != 0)
        return ret;

      // store top blob
      blob_mats_gpu[top_blob_index] = top_blob;
    }

    if (opt.lightmode) {
      // delete after taken in light mode
      blob_mats_gpu[bottom_blob_index].release();
    }
  } else {
    // load bottom blobs
    std::vector<VkMat> bottom_blobs(layer->bottoms.size());
    for (size_t i = 0; i < layer->bottoms.size(); i++) {
      int bottom_blob_index = layer->bottoms[i];

      VkMat& bottom_blob_ref = blob_mats_gpu[bottom_blob_index];
      bottom_blobs[i].release();

      if (opt.lightmode) {
        // deep copy for inplace forward if data is shared
        if (layer->support_inplace && *bottom_blob_ref.refcount != 1) {
          cmd.record_clone(bottom_blob_ref, bottom_blobs[i], opt);
          // NCNN_LOGE("clone %p[+%lu] %p[+%lu]", bottom_blob_ref.buffer(), bottom_blob_ref.buffer_offset(),
          //            bottom_blobs[i].buffer(), bottom_blobs[i].buffer_offset());
        }
      }

      if (bottom_blobs[i].dims == 0) {
        bottom_blobs[i] = bottom_blob_ref;
      }
    }

    // forward
    if (opt.lightmode && layer->support_inplace) {
      std::vector<VkMat>& bottom_top_blobs = bottom_blobs;
      int ret = layer->forward_inplace(bottom_top_blobs, cmd, opt);
      if (ret != 0)
        return ret;

      // store top blobs
      for (size_t i = 0; i < layer->tops.size(); i++) {
        int top_blob_index = layer->tops[i];

        blob_mats_gpu[top_blob_index] = bottom_top_blobs[i];
      }
    } else {
      std::vector<VkMat> top_blobs(layer->tops.size());
      int ret = layer->forward(bottom_blobs, top_blobs, cmd, opt);
      if (ret != 0)
        return ret;

      // store top blobs
      for (size_t i = 0; i < layer->tops.size(); i++) {
        int top_blob_index = layer->tops[i];

        blob_mats_gpu[top_blob_index] = top_blobs[i];
      }
    }

    if (opt.lightmode) {
      for (size_t i = 0; i < layer->bottoms.size(); i++) {
        int bottom_blob_index = layer->bottoms[i];

        // delete after taken in light mode
        blob_mats_gpu[bottom_blob_index].release();
      }
    }
  }

  return 0;
}

}  // namespace

VulkanExecutionProvider::VulkanExecutionProvider(const VulkanExecutionProviderInfo& /*info*/)
    : IExecutionProvider(kVulkanExecutionProvider,
                         OrtDevice(OrtDevice::CPU,  // input on CPU
                                   OrtDevice::MemType::DEFAULT,
                                   // we do not use device_id here when compiling as the memory is on CPU for the
                                   // input/output of the compiled partition
                                   0)),
      ncnn_options_{},
      vulkan_device_{GetVulkanDevice()},
      weight_staging_allocator_{&vulkan_device_},
      weight_allocator_{&vulkan_device_},  // TODO: preferred_block_size is 8 MB. should it be different or configurable?
      staging_allocator_{&vulkan_device_},
      blob_allocator_{&vulkan_device_},  // TODO: preferred_block_size is 16 MB. should it be different or configurable?
      pipeline_cache_{std::make_unique<ncnn::PipelineCache>(&vulkan_device_)} {
  DumpKomputeManagerInfo(kompute_manager_);

  ncnn_options_.use_vulkan_compute = true;

  // this was the setup when using static kernels to try and ensure we use these allocators for weight upload only.
  // with the compiling setup we plug these in explicitly during UploadConstantInitializers.
  // ncnn_options_.staging_vkallocator = &weight_staging_allocator_;
  // ncnn_options_.blob_vkallocator = &weight_allocator_;

  ncnn_options_.staging_vkallocator = &staging_allocator_;
  ncnn_options_.blob_vkallocator = &blob_allocator_;
  ncnn_options_.workspace_vkallocator = &blob_allocator_;

  ncnn_options_.pipeline_cache = pipeline_cache_.get();

  // start with fp32
  // NCNN can automatically convert from fp32 to fp16 if use_fp16_storage/use_fp16_packed is true.
  ncnn_options_.use_fp16_packed = false;
  ncnn_options_.use_fp16_storage = false;
  ncnn_options_.use_fp16_arithmetic = false;
  ncnn_options_.use_int8_packed = false;
  ncnn_options_.use_int8_storage = false;
  ncnn_options_.use_int8_arithmetic = false;
  ncnn_options_.use_packing_layout = false;
  ncnn_options_.use_image_storage = false;
}

VulkanExecutionProvider::~VulkanExecutionProvider() {
  staging_allocator_.clear();
  blob_allocator_.clear();
  weight_staging_allocator_.clear();
  weight_allocator_.clear();

  ncnn_options_.pipeline_cache->clear();

  ncnn::destroy_gpu_instance();
}

std::vector<std::unique_ptr<ComputeCapability>>
VulkanExecutionProvider::GetCapability(const onnxruntime::GraphViewer& graph_viewer,
                                       const IKernelLookup& /*kernel_lookup*/) const {
  const auto& logger = *GetLogger();

  std::vector<std::unique_ptr<ComputeCapability>> result =
      GetCapabilityCompiling(graph_viewer, metadef_id_generator_, logger);

  return result;
}

common::Status VulkanExecutionProvider::UploadConstantInitializers(NcnnModel& model) {
  ncnn::VkTransfer cmd(&vulkan_device_);

  // use the weight allocators for the upload of constant initializers
  ncnn::Option upload_options(ncnn_options_);
  upload_options.staging_vkallocator = &weight_staging_allocator_;
  upload_options.blob_vkallocator = &weight_allocator_;

  for (size_t i = 0, end = model.layers.size(); i < end; i++) {
    ORT_RETURN_IF_ERROR(model.layers[i]->UploadConstantInitializers(cmd, upload_options));
  }

  RETURN_IF_NCNN_ERROR(cmd.submit_and_wait());

  return Status::OK();
}

common::Status VulkanExecutionProvider::Compile(const std::vector<FusedNodeAndGraph>& fused_nodes_and_graphs,
                                                std::vector<NodeComputeInfo>& node_compute_funcs) {
  // see Net::load_model
  // NCNN execution setup involves looping through all the layers defined in the model to create a pipeline for each.

  for (const auto& fused_node_and_graph : fused_nodes_and_graphs) {
    // create a Net for the fused_node_and_graph
    // loop through the layers in the Net and create a pipeline for each

    NodeComputeInfo compute_info;
    const Node& fused_node = fused_node_and_graph.fused_node;
    const GraphViewer& graph = fused_node_and_graph.filtered_graph;

    auto model = std::make_unique<NcnnModel>();
    std::vector<std::unique_ptr<vulkan::VulkanKernel>>& layers = model->layers;
    model->layers.reserve(graph.NumberOfNodes());

    vulkan::VulkanKernel::ValueIndexes value_indexes;
    // rough guess for number of input and output values for this partition.
    value_indexes.reserve(graph.GetInputs().size() + gsl::narrow_cast<size_t>(graph.NumberOfNodes() * 2));

    // add all inputs to the value indexes
    for (const auto* def : fused_node.InputDefs()) {
      value_indexes.Add(*def);  // 'Add' skips missing optional inputs
    }

    // create layer for each node. we add the outputs from each layer to value_indexes when doing so
    for (const Node& node : graph.Nodes()) {
      std::unique_ptr<vulkan::VulkanKernel> layer;
      ORT_RETURN_IF_ERROR(vulkan::VulkanKernel::Create(*this, graph, node, value_indexes, layer));
      layers.push_back(std::move(layer));
    }

    // save the output indexes as they could come from multiple layers.
    for (const auto* def : fused_node.OutputDefs()) {
      if (def->Exists()) {
        model->output_indexes.push_back(value_indexes[def->Name()]);
      }
    }

    // TODO: This is insufficient as it doesn't currently handle the case where the ORT input is a constant initializer
    // and the NCNN layer doesn't have a member for that. We could maybe extend the NCNN layer classes to handle that
    // but that could get quite extensive.
    //
    // An alternative would be to create a base std::vector<ncnn::VkMat> `values` which includes the constant
    // initializers that need to be provided as an input to the NCNN layer. At the start of execution we could copy
    // that vector. Potentially significantly inefficient if there are a lot of initializers that fall into this
    // category. The VulkanKernel would need to handle uploading the data to create the VkMat in this step.
    ORT_RETURN_IF_ERROR(UploadConstantInitializers(*model));

    // ModelMetadefIdGenerator is broken if this happens
    ORT_ENFORCE(models_.find(fused_node.Name()) == models_.end(), "Duplicate fused node names");
    models_[fused_node.Name()] = std::move(model);

    compute_info.create_state_func = [&model](ComputeContext* /*context*/, FunctionState* /*state*/) {
      return 0;
    };

    compute_info.release_state_func = [](FunctionState /*state*/) {
    };

    compute_info.compute_func = [&fused_node, this](FunctionState /*state*/, const OrtApi* /*c_api*/,
                                                    OrtKernelContext* context) -> Status {
      // undo the indirection to the public API that is required for external operators
      // this is an OpKernelContextInternal if we need that
      auto& ctx = *reinterpret_cast<OpKernelContext*>(context);

      auto model_iter = models_.find(ctx.GetNodeName());
      ORT_ENFORCE(model_iter != models_.end(), "Model for compiled node was not found!");

      NcnnModel& model = *model_iter->second;

      // create Vulkan compute instance to upload inputs (CPU to GPU), execute the nodes, and download outputs
      ncnn::VkCompute cmd(&vulkan_device_);

      // create vector for GPU based input/output values. the last output of the last layer is the highest index value.
      // init with empty instances
      std::vector<ncnn::VkMat> values;
      values.resize(model.layers.back()->Layer().tops.back() + 1);

      // setup inputs
      int input_idx = 0;
      int value_idx = 0;
      for (const auto* def : fused_node.InputDefs()) {
        if (def->Exists()) {
          const Tensor& input_tensor = *ctx.Input<Tensor>(input_idx);
          ncnn::Mat src = TensorToMat(input_tensor);
          // NCNN updates values[value_idx] during record_upload. this means any logic NCNN has around padding/packing
          // is applied directly (vs using TensorToVkMatWithPacking to attempt to replicate it).
          cmd.record_upload(src, values[value_idx], ncnn_options_);
          ++value_idx;
        }
        ++input_idx;
      }

      // Do we need to wait on the inputs being copied?
      // RETURN_IF_NCNN_ERROR(cmd.submit_and_wait()); <-- Don't do this. Results in empty output.

      for (const auto& kernels : model.layers) {
        const auto& layer = kernels->Layer();
        RETURN_IF_NCNN_ERROR(do_forward_layer(&layer, values, cmd, ncnn_options_));
      }

      // copy data to output tensors.
      std::vector<ncnn::Mat> ncnn_outputs;
      auto num_outputs = model.output_indexes.size();
      ncnn_outputs.resize(num_outputs);

      // pre-allocate any outputs that have a known size so NCNN can write directly to it
      std::unordered_set<size_t> preallocated_outputs;
      preallocated_outputs.reserve(num_outputs);

      int output_idx = 0;
      // Can't use this without patching the record_download to not overwrite the provided Mat input.
      //
      // for (const auto* def : fused_node.OutputDefs()) {
      //   if (def->Exists()) {
      //     const auto* tensorproto_shape = def->Shape();
      //     TensorShape shape = utils::GetTensorShapeFromTensorShapeProto(*tensorproto_shape);
      //     if (shape.Size() != -1) {
      //       Tensor& output = *ctx.Output(output_idx, shape);
      //       ncnn_outputs[output_idx] = TensorToMat(output);
      //       preallocated_outputs.insert(output_idx);
      //     }
      //   }

      //  ++output_idx;
      //}

      output_idx = 0;
      for (size_t idx : model.output_indexes) {
        // we need a customized record_download to write directly to the ORT output
        cmd.record_download(values[idx], ncnn_outputs[output_idx++], ncnn_options_);
      }

      // run the kernels and download the results
      RETURN_IF_NCNN_ERROR(cmd.submit_and_wait());

      // copy to ORT tensors
      output_idx = 0;
      for (const auto* def : fused_node.OutputDefs()) {
        if (def->Exists()) {
          if (preallocated_outputs.count(output_idx) == 0) {
            const auto& ncnn_output = ncnn_outputs[output_idx];
            auto elements_per_channel = ncnn_output.d * ncnn_output.h * ncnn_output.w;

            // we should fix this is record_download if it happens
            ORT_ENFORCE(elements_per_channel == ncnn_output.cstep || ncnn_output.elempack != 1,
                        "Output needs to be unpacked in record_download.");

            // convert NCNN Mat values to output shape.
            const auto* tensorproto_shape = def->Shape();
            auto rank = tensorproto_shape ? tensorproto_shape->dim_size() : ncnn_output.dims;

            ORT_ENFORCE(tensorproto_shape || ncnn_output.dims < 3,
                        "TODO: Validate handing when ORT output shape is unknown and NCNN output has 3 or more dims.");

            std::vector<int64_t> dims(rank, 1);  // default to 1
            switch (rank) {
              case 1:
                dims[0] = ncnn_output.w;
                break;
              case 2:
                dims[0] = ncnn_output.h;
                dims[1] = ncnn_output.w;
                break;
              case 3:
                // replicate the NCNN logic from mat.h when the input has 3 dims
                assert(ncnn_output.d == 1);  // TODO: not clear if there's a scenario where 'd' != 1 and rank is 3
                dims[0] = ncnn_output.c;
                dims[1] = ncnn_output.h;
                dims[2] = ncnn_output.w;
                break;
              case 4:
                // as NCNN doesn't support batches we assume 4D output with 'd' of 1 -> NCHW
                if (tensorproto_shape && ncnn_output.d == 1) {
                  dims[0] = 1;
                  dims[1] = ncnn_output.c;
                  dims[2] = ncnn_output.h;
                  dims[3] = ncnn_output.w;
                  break;
                }
                [[fallthrough]];
              default:
                ORT_NOT_IMPLEMENTED("Output rank not supported: ", rank,
                                    " Rank known:", tensorproto_shape ? "yes" : "no");
            }

            Tensor& output = *ctx.Output(output_idx, TensorShape(dims));
            auto* output_data = output.MutableDataRaw();
            memcpy(output_data, ncnn_output.data, output.SizeInBytes());
          }

          ++output_idx;
        }
      }

      return Status::OK();
    };

    node_compute_funcs.push_back(std::move(compute_info));
  }

  return Status::OK();
}

// std::vector<AllocatorPtr> VulkanExecutionProvider::CreatePreferredAllocators() {
//   // TODO: We may want to utilize VMA to ensure the preferred memory is used as this could be used for either
//   // discrete or integrated GPUs.
//   // VMA is from AMD
//   // https://github.com/GPUOpen-LibrariesAndSDKs/VulkanMemoryAllocator
//   // https://gpuopen-librariesandsdks.github.io/VulkanMemoryAllocator/html/choosing_memory_type.html
//
//   // input/output is CPU based so we can use the CPU EP allocator initially.
//   // If we wanted to try and enable input/output on GPU we'd need to hook up the NCNN logic around packing etc.
//   // that is applied when it copies data to device.
//
//   std::vector<AllocatorPtr> allocators;
//   return allocators;
// }

}  // namespace onnxruntime<|MERGE_RESOLUTION|>--- conflicted
+++ resolved
@@ -25,7 +25,6 @@
 namespace {
 using namespace vulkan;
 
-<<<<<<< HEAD
 void DumpKomputeManagerInfo(kp::Manager& manager) {
   auto dump_props = [](vk::PhysicalDeviceProperties& props) {
     LOGS_DEFAULT(INFO) << "Device: " << props.deviceName << " (id: " << props.deviceID << ")";
@@ -47,10 +46,7 @@
   LOGS_DEFAULT(INFO) << "Current device: " << manager.getDeviceProperties().deviceID;
 }
 
-ncnn::VulkanDevice& GetVulkanDevice() {
-=======
 ncnn::VulkanDevice& GetVulkanDevice(int device_id = -1) {
->>>>>>> 2e0e5d12
   // get_gpu_count/get_default_gpu_index/get_gpu_device all implicitly create the gpu instance if it doesn't exist yet.
   // there is also `create_gpu_instance(const char* driver_path = 0);` if we need/want
 
