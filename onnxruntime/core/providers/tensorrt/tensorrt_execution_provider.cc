--- conflicted
+++ resolved
@@ -958,18 +958,14 @@
       std::unordered_map<std::string, std::vector<int32_t>> tensor_shape_values;
       nvinfer1::IOptimizationProfile* trt_profile = nullptr;
 
-      // Load engine from file
+      // Load serialized engine
       //std::string trt_node_name_with_precision_shape = trt_state->trt_node_name_with_precision + "_" + GetVecHash(input_shapes);
       std::string profile_path = GetProfilePath(trt_state->engine_cache_path, trt_state->trt_node_name_with_precision);
       std::ifstream profile_file(profile_path, std::ios::binary | std::ios::in);
       std::string cached_path = GetEnginePath(trt_state->engine_cache_path, trt_state->trt_node_name_with_precision);
       std::ifstream plan_file(cached_path, std::ios::binary | std::ios::in);
-<<<<<<< HEAD
-      if (profile_file && plan_file && (trt_state->engine_cache_always_load_enable || (trt_engine == nullptr && trt_state->engine_cache_enable))) {  //if engine file exists, always load engine from file (no matter trt_engine is nullptr or not)
-=======
-      if (profile_file && plan_file && (trt_state->engine_cache_always_load_enble || (trt_engine == nullptr && trt_state->engine_cache_enable))) {
+      if (profile_file && plan_file && (trt_state->engine_cache_always_load_enable || (trt_engine == nullptr && trt_state->engine_cache_enable))) {
         // Load engine profile from file
->>>>>>> 0c539e9a
         shape_ranges = ReadProfile(profile_path);
         trt_state->context->reset();
         trt_state->engine->reset();
