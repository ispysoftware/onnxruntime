// Copyright (c) Microsoft Corporation. All rights reserved.
// Licensed under the MIT License.
#include <fstream>
#include <list>
#include <unordered_set>
#include "core/providers/shared_library/provider_api.h"
#define ORT_API_MANUAL_INIT
#include "core/session/onnxruntime_cxx_api.h"
#include "core/common/common.h"
#include "core/common/narrow.h"
#include "core/common/safeint.h"
#include "tensorrt_execution_provider.h"
#include "tensorrt_execution_provider_utils.h"
#include "tensorrt_execution_provider_custom_ops.h"
#include "onnx_ctx_model_helper.h"
#include "core/providers/cuda/shared_inc/cuda_call.h"
#include "core/providers/cuda/math/unary_elementwise_ops_impl.h"
#include "core/providers/cuda/gpu_data_transfer.h"
#include "core/session/allocator_adapters.h"
#include "cuda_runtime_api.h"
#include <gsl/gsl>
#include <unordered_map>
#include <utility>
#include <limits>
#include <map>
#include <memory>
#include <filesystem>
// TODO: find a better way to share this
#include "core/providers/cuda/cuda_stream_handle.h"

#ifdef _WIN32
#include <windows.h>
#define LIBTYPE HINSTANCE
#define OPENLIB(libname) LoadLibrary(libname)
#define LIBFUNC(lib, fn) GetProcAddress((lib), (fn))
#else
#include <dlfcn.h>
#define LIBTYPE void*
#define OPENLIB(libname) dlopen((libname), RTLD_LAZY)
#define LIBFUNC(lib, fn) dlsym((lib), (fn))
#endif

#define CUDA_RETURN_IF_ERROR(expr) ORT_RETURN_IF_ERROR(CUDA_CALL(expr))

using namespace ONNX_NAMESPACE;
using namespace ::onnxruntime::logging;
namespace {
// Check if cycle exists in the graph after partitioning
bool FindCycleHelper(size_t i, const std::list<size_t>* adjacency_map, bool visited[], bool* st, std::vector<size_t>& cycles) {
  if (!visited[i]) {
    visited[i] = true;
    st[i] = true;
    for (auto iter = adjacency_map[i].begin(); iter != adjacency_map[i].end(); ++iter) {
      if (!visited[*iter] && FindCycleHelper(*iter, adjacency_map, visited, st, cycles)) {
        cycles.push_back(*iter);
        return true;
      } else if (st[*iter]) {
        cycles.push_back(*iter);
        return true;
      }
    }
  }
  st[i] = false;
  return false;
}

bool SetDynamicRange(nvinfer1::INetworkDefinition& network, std::unordered_map<std::string, float>& dynamic_range_map) {
  // Set dynamic range for input tensors
  for (int i = 0; i < network.getNbInputs(); ++i) {
    const std::string tensor_name = network.getInput(i)->getName();
    auto dynamic_range_iter = dynamic_range_map.find(tensor_name);
    if (dynamic_range_iter != dynamic_range_map.end()) {
#if defined(_MSC_VER)
#pragma warning(push)
#pragma warning(disable : 4996)
#endif
      if (!network.getInput(i)->setDynamicRange(-dynamic_range_iter->second, dynamic_range_iter->second)) {
#if defined(_MSC_VER)
#pragma warning(pop)
#endif
        LOGS_DEFAULT(ERROR) << "Failed to set dynamic range for network input " << tensor_name;
        return false;
      }
    }
  }

  // Set dynamic range for activations and weights
  for (int i = 0; i < network.getNbLayers(); ++i) {
    auto trt_layer = network.getLayer(i);
    for (int j = 0, e = trt_layer->getNbOutputs(); j < e; ++j) {
      const std::string tensor_name = trt_layer->getOutput(j)->getName();
      auto dynamic_range_iter = dynamic_range_map.find(tensor_name);
      if (dynamic_range_iter != dynamic_range_map.end()) {
#if defined(_MSC_VER)
#pragma warning(push)
#pragma warning(disable : 4996)
#endif
        if (!trt_layer->getOutput(j)->setDynamicRange(-dynamic_range_iter->second, dynamic_range_iter->second)) {
#if defined(_MSC_VER)
#pragma warning(pop)
#endif
          LOGS_DEFAULT(ERROR) << "Failed to set dynamic range for tensor " << tensor_name;
          return false;
        }
      } else if (trt_layer->getType() == nvinfer1::LayerType::kCONSTANT) {
        nvinfer1::IConstantLayer* const_layer = static_cast<nvinfer1::IConstantLayer*>(trt_layer);
        const std::string const_layer_name = const_layer->getName();
        auto trt_weights = const_layer->getWeights();
        double max_weight = std::numeric_limits<double>::min();
        for (int64_t k = 0, end = trt_weights.count; k < end; ++k) {
          double weight{};
          switch (trt_weights.type) {
            case nvinfer1::DataType::kFLOAT:
              weight = static_cast<const float*>(trt_weights.values)[k];
              break;
            case nvinfer1::DataType::kBOOL:
              weight = static_cast<const bool*>(trt_weights.values)[k];
              break;
            case nvinfer1::DataType::kINT8:
              weight = static_cast<const int8_t*>(trt_weights.values)[k];
              break;
            case nvinfer1::DataType::kHALF:
              weight = static_cast<const uint16_t*>(trt_weights.values)[k];
              break;
            case nvinfer1::DataType::kINT32:
              weight = static_cast<const int32_t*>(trt_weights.values)[k];
              break;
#if NV_TENSORRT_MAJOR >= 10
            case nvinfer1::DataType::kINT64:
              weight = static_cast<double>(static_cast<const int64_t*>(trt_weights.values)[k]);
              break;
#endif  // NV_TENSORRT_MAJOR >= 10
            default:
              LOGS_DEFAULT(ERROR) << "Found unsupported datatype for layer " << const_layer_name;
              return false;
          }
          max_weight = std::max(max_weight, std::abs(weight));
        }
#if defined(_MSC_VER)
#pragma warning(push)
#pragma warning(disable : 4996)
#endif
        if (!trt_layer->getOutput(j)->setDynamicRange(static_cast<float>(-max_weight), static_cast<float>(max_weight))) {
#if defined(_MSC_VER)
#pragma warning(pop)
#endif
          LOGS_DEFAULT(ERROR) << "Failed to set dynamic range for layer " << const_layer_name;
          return false;
        }
      }
    }
  }
  return true;
}

std::vector<std::string> SplitToStringVec(std::string const& s, char separator) {
  std::vector<std::string> splitted;

  for (size_t start = 0; start < s.length();) {
    size_t separatorIndex = s.find(separator, start);
    if (separatorIndex == std::string::npos) {
      separatorIndex = s.length();
    }
    splitted.emplace_back(s.substr(start, separatorIndex - start));
    start = separatorIndex + 1;
  }

  return splitted;
}

nvinfer1::TacticSources GetTacticSourceFromString(std::string& tactic_string) {
  nvinfer1::TacticSources disabledTactics = 0;
  nvinfer1::TacticSources enabledTactics = 0;
  std::vector<std::string> tacticList = SplitToStringVec(tactic_string, ',');
  for (auto& t : tacticList) {
    bool enable{false};
    if (t.front() == '+') {
      enable = true;
    } else if (t.front() != '-') {
      LOGS_DEFAULT(WARNING) << "[TensorRT EP] Tactic source must be prefixed with + or - skipping: " << t;
    }
    t.erase(0, 1);

    const auto toUpper = [](std::string& sourceName) {
      std::transform(sourceName.begin(), sourceName.end(), sourceName.begin(),
                     [](char c) { return onnxruntime::narrow<char>(std::toupper(c)); });
      return sourceName;
    };

    nvinfer1::TacticSource source{};
    t = toUpper(t);
    if (t == "CUBLAS") {
      LOGS_DEFAULT(WARNING) << "[TensorRT EP] Tactic kCUBLAS is deprecated in TensorRT 10.0";
#if NV_TENSORRT_MAJOR < 10
      source = nvinfer1::TacticSource::kCUBLAS;
#endif
    } else if (t == "CUBLASLT" || t == "CUBLAS_LT") {
      LOGS_DEFAULT(WARNING) << "[TensorRT EP] Tactic kCUBLAS_LT is deprecated in TensorRT 9.0";
#if NV_TENSORRT_MAJOR < 9
      source = nvinfer1::TacticSource::kCUBLAS_LT;
#endif
    } else if (t == "CUDNN") {
      LOGS_DEFAULT(WARNING) << "[TensorRT EP] Tactic kCUDNN is deprecated in TensorRT 10.0";
#if NV_TENSORRT_MAJOR < 10
      source = nvinfer1::TacticSource::kCUDNN;
#endif
    } else if (t == "EDGE_MASK_CONVOLUTIONS") {
      source = nvinfer1::TacticSource::kEDGE_MASK_CONVOLUTIONS;
    } else if (t == "JIT_CONVOLUTIONS") {
      source = nvinfer1::TacticSource::kJIT_CONVOLUTIONS;
    } else {
      LOGS_DEFAULT(WARNING) << "[TensorRT EP] Tactic source was not found with name: " << t;
    }

    uint32_t sourceBit = 1U << static_cast<uint32_t>(source);

    if (enable) {
      enabledTactics |= sourceBit;
    } else {
      disabledTactics |= sourceBit;
    }
  }
  return enabledTactics & ~disabledTactics;
}

inline std::vector<char> loadTimingCacheFile(const std::string inFileName) {
  std::ifstream iFile(inFileName, std::ios::in | std::ios::binary);
  if (!iFile) {
    LOGS_DEFAULT(WARNING) << "[TensorRT EP] Could not read timing cache from: " << inFileName
                          << ". A new timing cache will be generated and written.";
    return std::vector<char>();
  }
  iFile.seekg(0, std::ifstream::end);
  size_t fsize = iFile.tellg();
  iFile.seekg(0, std::ifstream::beg);
  std::vector<char> content(fsize);
  iFile.read(content.data(), fsize);
  iFile.close();
  return content;
}

inline void saveTimingCacheFile(const std::string outFileName, const nvinfer1::IHostMemory* blob) {
  std::ofstream oFile(outFileName, std::ios::out | std::ios::binary);
  if (!oFile) {
    LOGS_DEFAULT(WARNING) << "[TensorRT EP] Could not write timing cache to: " << outFileName;
    return;
  }
  oFile.write((char*)blob->data(), blob->size());
  oFile.close();
}
}  // namespace

namespace google {
namespace protobuf {
void ShutdownProtobufLibrary();
}
}  // namespace google

struct ShutdownProtobuf {
  ~ShutdownProtobuf() {
    ::google::protobuf::ShutdownProtobufLibrary();
  }
} g_protobuf;

namespace onnxruntime {

namespace cuda {
template <>
void Impl_Cast(
    cudaStream_t stream,
    const int64_t* input_data, int32_t* output_data,
    size_t count) {
  return g_host->cuda__Impl_Cast(static_cast<void*>(stream), input_data, output_data, count);
}

template <>
void Impl_Cast(
    cudaStream_t stream,
    const int32_t* input_data, int64_t* output_data,
    size_t count) {
  return g_host->cuda__Impl_Cast(static_cast<void*>(stream), input_data, output_data, count);
}

template <>
void Impl_Cast(
    cudaStream_t stream,
    const double* input_data, float* output_data,
    size_t count) {
  return g_host->cuda__Impl_Cast(static_cast<void*>(stream), input_data, output_data, count);
}

template <>
void Impl_Cast(
    cudaStream_t stream,
    const float* input_data, double* output_data,
    size_t count) {
  return g_host->cuda__Impl_Cast(static_cast<void*>(stream), input_data, output_data, count);
}
}  // namespace cuda

template <>
Status CudaCall<cudaError, false>(cudaError retCode, const char* exprString, const char* libName, cudaError successCode, const char* msg, const char* file, const int line) {
  return g_host->CudaCall_false(retCode, exprString, libName, successCode, msg, file, line);
}

template <>
void CudaCall<cudaError, true>(cudaError retCode, const char* exprString, const char* libName, cudaError successCode, const char* msg, const char* file, const int line) {
  return g_host->CudaCall_true(retCode, exprString, libName, successCode, msg, file, line);
}

#ifndef USE_CUDA_MINIMAL
template <>
Status CudaCall<cublasStatus_t, false>(cublasStatus_t retCode, const char* exprString, const char* libName, cublasStatus_t successCode, const char* msg, const char* file, const int line) {
  return g_host->CudaCall_false(retCode, exprString, libName, successCode, msg, file, line);
}

template <>
void CudaCall<cublasStatus_t, true>(cublasStatus_t retCode, const char* exprString, const char* libName, cublasStatus_t successCode, const char* msg, const char* file, const int line) {
  return g_host->CudaCall_true(retCode, exprString, libName, successCode, msg, file, line);
}

template <>
Status CudaCall<cudnnStatus_t, false>(cudnnStatus_t retCode, const char* exprString, const char* libName, cudnnStatus_t successCode, const char* msg, const char* file, const int line) {
  return g_host->CudaCall_false(retCode, exprString, libName, successCode, msg, file, line);
}

template <>
void CudaCall<cudnnStatus_t, true>(cudnnStatus_t retCode, const char* exprString, const char* libName, cudnnStatus_t successCode, const char* msg, const char* file, const int line) {
  return g_host->CudaCall_true(retCode, exprString, libName, successCode, msg, file, line);
}
#endif

#if NV_TENSORRT_MAJOR >= 10
void* OutputAllocator::reallocateOutputAsync(char const* /*tensorName*/, void* /*currentMemory*/, uint64_t size,
                                             uint64_t /*alignment*/, cudaStream_t /*stream*/) noexcept {
  // Some memory allocators return nullptr when allocating zero bytes, but TensorRT requires a non-null ptr
  // even for empty tensors, so allocate a dummy byte.
  size = std::max(size, static_cast<uint64_t>(1));
  if (size > allocated_size) {
    cudaFree(outputPtr);
    outputPtr = nullptr;
    allocated_size = 0;
    if (cudaMalloc(&outputPtr, size) == cudaSuccess) {
      allocated_size = size;
    }
  }
  // if cudaMalloc fails, returns nullptr.
  return outputPtr;
}
#else
// Only override this method when TensorRT <= 8.6
void* OutputAllocator::reallocateOutput(char const* /*tensorName*/, void* /*currentMemory*/, uint64_t size,
                                        uint64_t /*alignment*/) noexcept {
  // Some memory allocators return nullptr when allocating zero bytes, but TensorRT requires a non-null ptr
  // even for empty tensors, so allocate a dummy byte.
  size = std::max(size, static_cast<uint64_t>(1));
  if (size > allocated_size) {
    cudaFree(outputPtr);
    outputPtr = nullptr;
    allocated_size = 0;
    if (cudaMalloc(&outputPtr, size) == cudaSuccess) {
      allocated_size = size;
    }
  }
  // if cudaMalloc fails, returns nullptr.
  return outputPtr;
}
#endif

void OutputAllocator::notifyShape(char const* /*tensorName*/, nvinfer1::Dims const& dims) noexcept {
  output_shapes.clear();
  output_shapes.reserve(dims.nbDims);
  for (int i = 0; i < dims.nbDims; i++) {
    output_shapes.push_back(dims.d[i]);
  }
}

class Memcpy final : public OpKernel {
 public:
  Memcpy(const OpKernelInfo& info) : OpKernel(info) {}

  Status Compute(OpKernelContext* ctx) const override {
    const auto* X = ctx->Input<Tensor>(0);
    ORT_ENFORCE(X != nullptr, "Memcpy: Input tensor is nullptr.");
    Tensor* Y = ctx->Output(0, X->Shape());
    ORT_ENFORCE(Y != nullptr, "Memcpy: Failed to allocate output tensor.");
    auto* gpu_data_transfer = Info().GetDataTransferManager().GetDataTransfer(X->Location().device, Y->Location().device);
    if (!gpu_data_transfer)
      return Status(common::ONNXRUNTIME, common::EP_FAIL, "gpu data transfer is missing in TRT EP.");
    if (!ctx->GetComputeStream())
      return Status(common::ONNXRUNTIME, common::EP_FAIL, "Compute Stream is missing in TRT MemCpy kernel's context.");
    return gpu_data_transfer->CopyTensorAsync(*X, *Y, *(ctx->GetComputeStream()));
  }
};

template <typename T>
KernelCreateInfo BuildKernelCreateInfo();

ONNX_OPERATOR_KERNEL_EX(
    MemcpyFromHost,
    kOnnxDomain,
    1,
    kTensorrtExecutionProvider,
    (*KernelDefBuilder::Create())
        .InputMemoryType(OrtMemTypeCPUInput, 0)
        .TypeConstraint("T", DataTypeImpl::AllFixedSizeTensorTypes()),
    Memcpy);

ONNX_OPERATOR_KERNEL_EX(
    MemcpyToHost,
    kOnnxDomain,
    1,
    kTensorrtExecutionProvider,
    (*KernelDefBuilder::Create())
        .OutputMemoryType(OrtMemTypeCPUOutput, 0)
        .TypeConstraint("T", DataTypeImpl::AllFixedSizeTensorTypes()),
    Memcpy);

class ONNX_OPERATOR_KERNEL_CLASS_NAME(kTensorrtExecutionProvider, kOnnxDomain, 1, MemcpyFromHost);
class ONNX_OPERATOR_KERNEL_CLASS_NAME(kTensorrtExecutionProvider, kOnnxDomain, 1, MemcpyToHost);

static std::shared_ptr<KernelRegistry> s_kernel_registry;

void InitializeRegistry() {
  s_kernel_registry = KernelRegistry::Create();

  static const BuildKernelCreateInfoFn function_table[] = {
      BuildKernelCreateInfo<ONNX_OPERATOR_KERNEL_CLASS_NAME(kTensorrtExecutionProvider, kOnnxDomain, 1, MemcpyFromHost)>,
      BuildKernelCreateInfo<ONNX_OPERATOR_KERNEL_CLASS_NAME(kTensorrtExecutionProvider, kOnnxDomain, 1, MemcpyToHost)>,
  };

  for (auto& function_table_entry : function_table) {
    ORT_THROW_IF_ERROR(s_kernel_registry->Register(function_table_entry()));
  }
}

void DeleteRegistry() {
  s_kernel_registry.reset();
}

std::shared_ptr<KernelRegistry> TensorrtExecutionProvider::GetKernelRegistry() const {
  return s_kernel_registry;
}

// Per TensorRT documentation, logger needs to be a singleton.
TensorrtLogger& GetTensorrtLogger(bool verbose_log) {
  const auto log_level = verbose_log ? nvinfer1::ILogger::Severity::kVERBOSE : nvinfer1::ILogger::Severity::kWARNING;
  static TensorrtLogger trt_logger(log_level);
  if (log_level != trt_logger.get_level()) {
    trt_logger.set_level(verbose_log ? nvinfer1::ILogger::Severity::kVERBOSE : nvinfer1::ILogger::Severity::kWARNING);
  }
  return trt_logger;
}

std::unique_lock<std::mutex> TensorrtExecutionProvider::GetApiLock() const {
  static std::mutex singleton;
  return std::unique_lock<std::mutex>(singleton);
}

/*
 * Get the shape of "shape tensor" input
 */
template <typename T>
Status GetShapeOfShapeTensor(Ort::ConstValue& input_tensor,
                             void* shape_values,
                             int shape_size,
                             cudaStream_t stream) {
  CUDA_RETURN_IF_ERROR(cudaMemcpyAsync(shape_values,
                                       input_tensor.GetTensorData<T>(),
                                       shape_size * sizeof(T),
                                       cudaMemcpyDeviceToHost,
                                       stream));
  CUDA_RETURN_IF_ERROR(cudaStreamSynchronize(stream));
  return Status::OK();
}

/*
 * Apply TensorRT optimization profile shapes from provider options.
 *
 * This function supports single/multiple profile(s).
 * (Note: An optimization profile describes a range of dimensions for each network input)
 *
 */
bool ApplyProfileShapesFromProviderOptions(std::vector<nvinfer1::IOptimizationProfile*>& trt_profiles,
                                           nvinfer1::ITensor* input,
                                           std::unordered_map<std::string, std::vector<std::vector<int64_t>>>& profile_min_shapes,
                                           std::unordered_map<std::string, std::vector<std::vector<int64_t>>>& profile_max_shapes,
                                           std::unordered_map<std::string, std::vector<std::vector<int64_t>>>& profile_opt_shapes,
                                           ShapeRangesMap& input_explicit_shape_ranges) {
  if (trt_profiles.size() == 0) {
    LOGS_DEFAULT(WARNING) << "[TensorRT EP] Number of optimization profiles should be greater than 0, but it's 0.";
    return false;
  }

  const std::string& input_name = input->getName();
  if (profile_min_shapes.find(input_name) == profile_min_shapes.end()) {
    return false;
  }

  if (input_explicit_shape_ranges.find(input_name) == input_explicit_shape_ranges.end()) {
    std::unordered_map<size_t, std::vector<std::vector<int64_t>>> inner_map;
    input_explicit_shape_ranges[input_name] = inner_map;
  }

  LOGS_DEFAULT(VERBOSE) << "[TensorRT EP] Begin to apply profile shapes ...";
  LOGS_DEFAULT(VERBOSE) << "[TensorRT EP] Input tensor name is '" << input_name << "', number of profiles found is " << trt_profiles.size();

  for (size_t i = 0; i < trt_profiles.size(); i++) {
    nvinfer1::Dims dims = input->getDimensions();
    int nb_dims = dims.nbDims;

    auto trt_profile = trt_profiles[i];

    // Shape tensor
    if (input->isShapeTensor()) {
      int shape_size = nb_dims == 0 ? 1 : static_cast<int>(profile_min_shapes[input_name][i].size());
      std::vector<int32_t> shapes_min(shape_size), shapes_opt(shape_size), shapes_max(shape_size);

      LOGS_DEFAULT(VERBOSE) << "[TensorRT EP] shape size of this shape tensor is " << shape_size;

      for (int j = 0; j < shape_size; j++) {
        auto min_value = profile_min_shapes[input_name][i][j];
        auto max_value = profile_max_shapes[input_name][i][j];
        auto opt_value = profile_opt_shapes[input_name][i][j];
        shapes_min[j] = static_cast<int32_t>(min_value);
        shapes_max[j] = static_cast<int32_t>(max_value);
        shapes_opt[j] = static_cast<int32_t>(opt_value);
        LOGS_DEFAULT(VERBOSE) << "[TensorRT EP] shapes_min.d[" << j << "] is " << shapes_min[j];
        LOGS_DEFAULT(VERBOSE) << "[TensorRT EP] shapes_max.d[" << j << "] is " << shapes_max[j];
        LOGS_DEFAULT(VERBOSE) << "[TensorRT EP] shapes_opt.d[" << j << "] is " << shapes_opt[j];

        if (input_explicit_shape_ranges[input_name].find(j) == input_explicit_shape_ranges[input_name].end()) {
          std::vector<std::vector<int64_t>> profile_vector(trt_profiles.size());
          input_explicit_shape_ranges[input_name][j] = profile_vector;
        }
        input_explicit_shape_ranges[input_name][static_cast<int64_t>(j)][i].push_back(min_value);
        input_explicit_shape_ranges[input_name][static_cast<int64_t>(j)][i].push_back(max_value);
        input_explicit_shape_ranges[input_name][static_cast<int64_t>(j)][i].push_back(opt_value);
      }

      trt_profile->setShapeValues(input_name.c_str(), nvinfer1::OptProfileSelector::kMIN, &shapes_min[0], shape_size);
      trt_profile->setShapeValues(input_name.c_str(), nvinfer1::OptProfileSelector::kMAX, &shapes_max[0], shape_size);
      trt_profile->setShapeValues(input_name.c_str(), nvinfer1::OptProfileSelector::kOPT, &shapes_opt[0], shape_size);
    }
    // Execution tensor
    else {
      nvinfer1::Dims dims_min, dims_opt, dims_max;
      dims_min.nbDims = nb_dims;
      dims_max.nbDims = nb_dims;
      dims_opt.nbDims = nb_dims;

      LOGS_DEFAULT(VERBOSE) << "[TensorRT EP] number of dimension of this execution tensor is " << nb_dims;

      for (int j = 0; j < nb_dims; j++) {
        if (dims.d[j] == -1) {
          auto min_value = profile_min_shapes[input_name][i][j];
          auto max_value = profile_max_shapes[input_name][i][j];
          auto opt_value = profile_opt_shapes[input_name][i][j];
          dims_min.d[j] = static_cast<int32_t>(min_value);
          dims_max.d[j] = static_cast<int32_t>(max_value);
          dims_opt.d[j] = static_cast<int32_t>(opt_value);
          LOGS_DEFAULT(VERBOSE) << "[TensorRT EP] dims_min.d[" << j << "] is " << dims_min.d[j];
          LOGS_DEFAULT(VERBOSE) << "[TensorRT EP] dims_max.d[" << j << "] is " << dims_max.d[j];
          LOGS_DEFAULT(VERBOSE) << "[TensorRT EP] dims_opt.d[" << j << "] is " << dims_opt.d[j];

          if (input_explicit_shape_ranges[input_name].find(j) == input_explicit_shape_ranges[input_name].end()) {
            std::vector<std::vector<int64_t>> profile_vector(trt_profiles.size());
            input_explicit_shape_ranges[input_name][j] = profile_vector;
          }
          input_explicit_shape_ranges[input_name][static_cast<int64_t>(j)][i].push_back(min_value);
          input_explicit_shape_ranges[input_name][static_cast<int64_t>(j)][i].push_back(max_value);
          input_explicit_shape_ranges[input_name][static_cast<int64_t>(j)][i].push_back(opt_value);
        } else {
          dims_min.d[j] = dims.d[j];
          dims_max.d[j] = dims.d[j];
          dims_opt.d[j] = dims.d[j];
        }
      }

      trt_profile->setDimensions(input_name.c_str(), nvinfer1::OptProfileSelector::kMIN, dims_min);
      trt_profile->setDimensions(input_name.c_str(), nvinfer1::OptProfileSelector::kMAX, dims_max);
      trt_profile->setDimensions(input_name.c_str(), nvinfer1::OptProfileSelector::kOPT, dims_opt);
    }
  }
  return true;
}

/*
 * Apply TensorRT optimization profile shapes from input tensor value.
 *
 * This function supports single/multiple profile(s).
 * (Note: An optimization profile describes a range of dimensions for each network input)
 *
 * @param shape_tensor_values holds "shape tensor -> shape values" for the INT32 shape tensor input across this inference run
 * @param shape_tensor_values_int64 holds "shape tensor -> shape values" for the INT64 shape tensor input across this inference run
 */
Status ApplyProfileShapesFromInputTensorValue(std::vector<nvinfer1::IOptimizationProfile*>& trt_profiles,
                                              Ort::KernelContext ctx,
                                              nvinfer1::ITensor* input,
                                              ShapeRangesMap& shape_ranges,
                                              const std::unordered_map<std::string, size_t>& input_indexes,
                                              std::unordered_map<std::string, std::vector<int32_t>>& shape_tensor_values,
                                              std::unordered_map<std::string, std::vector<int64_t>>& shape_tensor_values_int64,
                                              cudaStream_t stream,
                                              bool* engine_update) {
  for (size_t i = 0; i < trt_profiles.size(); i++) {
    const std::string& input_name = input->getName();
    nvinfer1::Dims dims = input->getDimensions();
    int nb_dims = dims.nbDims;

    size_t input_index = 0;
    const auto& iter = input_indexes.find(input_name);
    if (iter != input_indexes.end()) {
      input_index = iter->second;
    }

    auto input_tensor = ctx.GetInput(input_index);
    auto tensor_info = input_tensor.GetTensorTypeAndShapeInfo();
    const auto tensor_shapes = tensor_info.GetShape();
    auto& shape_ranges_per_input = shape_ranges[input_name];

    auto trt_profile = trt_profiles[i];

    // If there are multiple profiles, for second and rest of profiles, simply copy the min/max/opt profile values from the first profile.
    // Following "if statement" won't be executed since TRT EP currently only allows single profile for non-explicit profiles case.
    if (i > 0) {
      if (input->isShapeTensor()) {
        // shape tensor
        int shape_size = nb_dims == 0 ? 1 : static_cast<int>(tensor_shapes[0]);
        std::vector<int32_t> shapes_min(shape_size), shapes_opt(shape_size), shapes_max(shape_size);
        for (int j = 0; j < shape_size; j++) {
          shapes_min[j] = *(trt_profiles[0]->getShapeValues(input_name.c_str(), nvinfer1::OptProfileSelector::kMIN));
          shapes_max[j] = *(trt_profiles[0]->getShapeValues(input_name.c_str(), nvinfer1::OptProfileSelector::kMAX));
          shapes_opt[j] = *(trt_profiles[0]->getShapeValues(input_name.c_str(), nvinfer1::OptProfileSelector::kOPT));
        }
        trt_profile->setShapeValues(input_name.c_str(), nvinfer1::OptProfileSelector::kMIN, &shapes_min[0], shape_size);
        trt_profile->setShapeValues(input_name.c_str(), nvinfer1::OptProfileSelector::kMAX, &shapes_max[0], shape_size);
        trt_profile->setShapeValues(input_name.c_str(), nvinfer1::OptProfileSelector::kOPT, &shapes_opt[0], shape_size);
      } else {
        // execution tensor
        nvinfer1::Dims dims_min, dims_opt, dims_max;
        dims_min = trt_profiles[0]->getDimensions(input_name.c_str(), nvinfer1::OptProfileSelector::kMIN);
        dims_max = trt_profiles[0]->getDimensions(input_name.c_str(), nvinfer1::OptProfileSelector::kMAX);
        dims_opt = trt_profiles[0]->getDimensions(input_name.c_str(), nvinfer1::OptProfileSelector::kOPT);
        trt_profile->setDimensions(input_name.c_str(), nvinfer1::OptProfileSelector::kMIN, dims_min);
        trt_profile->setDimensions(input_name.c_str(), nvinfer1::OptProfileSelector::kMAX, dims_max);
        trt_profile->setDimensions(input_name.c_str(), nvinfer1::OptProfileSelector::kOPT, dims_opt);
      }
      continue;
    }

    // Create shape profile
    if (input->isShapeTensor()) {
      // Get shape values for shape tensor input
      const auto tensor_type = tensor_info.GetElementType();
      // The shape of the "shape tensor" is either zero dimension (scalar) or 1-dimension
      int shape_size = dims.nbDims == 0 ? 1 : static_cast<int>(tensor_shapes[0]);
      // For setting TRT optimization profile. (Note: the min/opt/max profile values are still int32 even though int64 is supported after TRT 10)
      std::vector<int32_t> values(shape_size);

      switch (tensor_type) {
        case ONNX_TENSOR_ELEMENT_DATA_TYPE_INT32: {
          auto buffer = std::make_unique<int32_t[]>(shape_size);
          auto status = GetShapeOfShapeTensor<int32_t>(input_tensor, buffer.get(), shape_size, stream);
          if (status != Status::OK()) {
            return ORT_MAKE_STATUS(ONNXRUNTIME, EP_FAIL, status.ErrorMessage());
          }
          shape_tensor_values[input_name].resize(shape_size);
          for (int j = 0; j < shape_size; ++j) {
            shape_tensor_values[input_name][j] = buffer[j];
            values[j] = buffer[j];
          }
          break;
        }
        case ONNX_TENSOR_ELEMENT_DATA_TYPE_INT64: {
          auto buffer = std::make_unique<int64_t[]>(shape_size);
          auto status = GetShapeOfShapeTensor<int64_t>(input_tensor, buffer.get(), shape_size, stream);
          if (status != Status::OK()) {
            return ORT_MAKE_STATUS(ONNXRUNTIME, EP_FAIL, status.ErrorMessage());
          }
          shape_tensor_values_int64[input_name].resize(shape_size);
          for (int j = 0; j < shape_size; ++j) {
            shape_tensor_values_int64[input_name][j] = buffer[j];
            values[j] = static_cast<int32_t>(buffer[j]);
          }
          break;
        }
        default: {
          return ORT_MAKE_STATUS(ONNXRUNTIME, EP_FAIL,
                                 "TensorRT shape tensor data type: " + std::to_string(tensor_type) + " not supported.");
        }
      }

      // Update shape ranges
      std::vector<int32_t> shapes_min(shape_size), shapes_opt(shape_size), shapes_max(shape_size);
      int shape_range_size = static_cast<int>(shape_ranges_per_input.size());
      if (shape_size == shape_range_size) {
        // If shape size matches, check/update shape range
        for (int j = 0; j < shape_size; ++j) {
          auto& shape_range = shape_ranges_per_input[j][0];  // only has one profile
          shapes_min[j] = static_cast<int32_t>(shape_range[0]);
          shapes_max[j] = static_cast<int32_t>(shape_range[1]);
          shapes_opt[j] = static_cast<int32_t>(shape_range[2]);

          const auto& tensor_shape_value = values[j];
          // Update shape range lower bound
          if (tensor_shape_value < shape_range[0]) {
            shape_range[0] = tensor_shape_value;
            shapes_min[j] = tensor_shape_value;
            *engine_update = true;
          }
          // Update shape range upper bound
          if (tensor_shape_value > shape_range[1]) {
            shape_range[1] = tensor_shape_value;
            shape_range[2] = tensor_shape_value;
            shapes_max[j] = tensor_shape_value;
            shapes_opt[j] = tensor_shape_value;
            *engine_update = true;
          }
        }
      } else {
        // If shape size doesn't match, initialize shape_range with the new shape value
        shape_ranges_per_input.clear();
        for (int j = 0; j < shape_size; ++j) {
          const auto& tensor_shape_value = values[j];
          std::vector<std::vector<int64_t>> profile_vector;
          std::vector<int64_t> shape_vector{tensor_shape_value, tensor_shape_value, tensor_shape_value};
          profile_vector.push_back(shape_vector);  // only one profile needed
          shape_ranges_per_input[j] = profile_vector;
          shapes_min[j] = tensor_shape_value;
          shapes_opt[j] = tensor_shape_value;
          shapes_max[j] = tensor_shape_value;
        }
        *engine_update = true;
      }

      trt_profile->setShapeValues(input_name.c_str(), nvinfer1::OptProfileSelector::kMIN, &shapes_min[0], shape_size);
      trt_profile->setShapeValues(input_name.c_str(), nvinfer1::OptProfileSelector::kMAX, &shapes_max[0], shape_size);
      trt_profile->setShapeValues(input_name.c_str(), nvinfer1::OptProfileSelector::kOPT, &shapes_opt[0], shape_size);
    } else {  // Execution tensor
      nvinfer1::Dims dims_min(dims), dims_opt(dims), dims_max(dims);
      for (int j = 0, end = nb_dims; j < end; ++j) {
        const auto& tensor_shape = tensor_shapes[j];
        if (shape_ranges_per_input.find(j) != shape_ranges_per_input.end()) {
          auto& shape_range = shape_ranges_per_input[j][0];  // only has one profile
          dims_min.d[j] = static_cast<int32_t>(shape_range[0]);
          dims_max.d[j] = static_cast<int32_t>(shape_range[1]);
          dims_opt.d[j] = static_cast<int32_t>(shape_range[2]);

          // Update minimum dimension
          if (tensor_shape < shape_range[0]) {
            shape_range[0] = tensor_shape;
            dims_min.d[j] = static_cast<int32_t>(tensor_shape);
            *engine_update = true;
          }
          // Update maximum dimension
          if (tensor_shape > shape_range[1]) {
            shape_range[1] = tensor_shape;
            shape_range[2] = tensor_shape;
            dims_max.d[j] = static_cast<int32_t>(tensor_shape);
            dims_opt.d[j] = static_cast<int32_t>(tensor_shape);
            *engine_update = true;
          }
        }
      }

      trt_profile->setDimensions(input_name.c_str(), nvinfer1::OptProfileSelector::kMIN, dims_min);
      trt_profile->setDimensions(input_name.c_str(), nvinfer1::OptProfileSelector::kMAX, dims_max);
      trt_profile->setDimensions(input_name.c_str(), nvinfer1::OptProfileSelector::kOPT, dims_opt);
    }
  }
  return Status::OK();
}

#define CASE_GET_INPUT_TENSOR(DATA_TYPE, SrcT)                                              \
  case DATA_TYPE: {                                                                         \
    auto input_tensor_ptr = input_tensor.GetTensorData<SrcT>();                             \
    if (input_tensor_ptr != nullptr && elem_cnt > 0) {                                      \
      data = const_cast<SrcT*>(input_tensor_ptr);                                           \
    } else {                                                                                \
      scratch_buffers.push_back(IAllocator::MakeUniquePtrFromOrtAllocator<void>(alloc, 1)); \
      data = scratch_buffers.back().get();                                                  \
    }                                                                                       \
    break;                                                                                  \
  }

#define CASE_GET_CAST_INPUT_TENSOR(DATA_TYPE, SrcT, DstT)                                                         \
  case DATA_TYPE: {                                                                                               \
    auto input_tensor_ptr = input_tensor.GetTensorData<SrcT>();                                                   \
    if (input_tensor_ptr != nullptr && elem_cnt > 0) {                                                            \
      scratch_buffers.push_back(IAllocator::MakeUniquePtrFromOrtAllocator<void>(alloc, elem_cnt * sizeof(DstT))); \
      data = scratch_buffers.back().get();                                                                        \
      cuda::Impl_Cast<SrcT, DstT>(stream, input_tensor_ptr, reinterpret_cast<DstT*>(data), elem_cnt);             \
    } else {                                                                                                      \
      scratch_buffers.push_back(IAllocator::MakeUniquePtrFromOrtAllocator<void>(alloc, 1));                       \
      data = scratch_buffers.back().get();                                                                        \
    }                                                                                                             \
    break;                                                                                                        \
  }

#define CASE_GET_OUTPUT_TENSOR(DATA_TYPE, SrcT)                                             \
  case DATA_TYPE: {                                                                         \
    auto output_tensor_ptr = output_tensor.GetTensorMutableData<SrcT>();                    \
    if (output_tensor_ptr != nullptr && elem_cnt > 0) {                                     \
      buffers[output_name] = output_tensor_ptr;                                             \
    } else {                                                                                \
      scratch_buffers.push_back(IAllocator::MakeUniquePtrFromOrtAllocator<void>(alloc, 1)); \
      buffers[output_name] = scratch_buffers.back().get();                                  \
    }                                                                                       \
    break;                                                                                  \
  }

#define CASE_GET_CAST_OUTPUT_TENSOR(DATA_TYPE, SrcT, DstT)                                                        \
  case DATA_TYPE: {                                                                                               \
    auto output_tensor_ptr = output_tensor.GetTensorMutableData<SrcT>();                                          \
    if (output_tensor_ptr != nullptr && elem_cnt > 0) {                                                           \
      scratch_buffers.push_back(IAllocator::MakeUniquePtrFromOrtAllocator<void>(alloc, elem_cnt * sizeof(DstT))); \
      buffers[output_name] = scratch_buffers.back().get();                                                        \
      output_dim_sizes[i] = static_cast<int>(elem_cnt);                                                           \
    } else {                                                                                                      \
      scratch_buffers.push_back(IAllocator::MakeUniquePtrFromOrtAllocator<void>(alloc, 1));                       \
      buffers[output_name] = scratch_buffers.back().get();                                                        \
      output_dim_sizes[i] = 1;                                                                                    \
    }                                                                                                             \
    break;                                                                                                        \
  }

#define CASE_COPY_TENSOR(DATA_TYPE, DstT)                                                                                                          \
  case DATA_TYPE: {                                                                                                                                \
    auto output_tensor_ptr = output_tensor.GetTensorMutableData<DstT>();                                                                           \
    if (output_tensor_ptr != nullptr && elem_cnt > 0) {                                                                                            \
      CUDA_RETURN_IF_ERROR(cudaMemcpyAsync(output_tensor_ptr, allocator->getBuffer(), elem_cnt * sizeof(DstT), cudaMemcpyDeviceToDevice, stream)); \
    }                                                                                                                                              \
    break;                                                                                                                                         \
  }

#define CASE_CAST_TENSOR(DATA_TYPE, SrcT, DstT)                                                                                                   \
  case DATA_TYPE: {                                                                                                                               \
    auto output_tensor_ptr = output_tensor.GetTensorMutableData<DstT>();                                                                          \
    if (output_tensor_ptr != nullptr && elem_cnt > 0) {                                                                                           \
      cuda::Impl_Cast<SrcT, DstT>(stream, reinterpret_cast<SrcT*>(allocator->getBuffer()), reinterpret_cast<DstT*>(output_tensor_ptr), elem_cnt); \
    }                                                                                                                                             \
    break;                                                                                                                                        \
  }

/*
 * Set TensorRT execution context input.
 *
 * There are two types of input tensor: (1) shape tensor and (2) execution tensor.
 * The input buffer binding needs to be handled differently.
 *
 * @param shape_tensor_values holds "shape tensor -> shape values" for the INT32 shape tensor input across this inference run
 * @param shape_tensor_values_int64 holds "shape tensor -> shape values" for the INT64 shape tensor input across this inference run
 */
Status BindContextInput(Ort::KernelContext& ctx,
                        nvinfer1::ICudaEngine* trt_engine,
                        nvinfer1::IExecutionContext* trt_context,
                        const char* input_name,
                        size_t input_index,
                        std::unordered_map<std::string, std::vector<int32_t>>& shape_tensor_values,
                        std::unordered_map<std::string, std::vector<int64_t>>& shape_tensor_values_int64,
                        std::vector<IAllocatorUniquePtr<void>>& scratch_buffers,
                        OrtAllocator* alloc,
                        cudaStream_t stream) {
  auto input_tensor = ctx.GetInput(input_index);
  auto tensor_info = input_tensor.GetTensorTypeAndShapeInfo();
  const auto tensor_shapes = tensor_info.GetShape();
  const auto tensor_type = tensor_info.GetElementType();
  /*
   * Return the number of elements specified by the tensor shape (all dimensions multiplied by each other).
   * For 0 dimensions, 1 is returned. If any dimension is less than 0, the result is always -1.
   *
   * Examples:<br>
   * [] = 1<br>
   * [1,3,4] = 12<br>
   * [2,0,4] = 0<br>
   * [-1,3,4] = -1<br>
   */
  const auto elem_cnt = tensor_info.GetElementCount();

  if (trt_engine->isShapeInferenceIO(input_name)) {
    // Bind "shape tensor" input buffer

    // The shape of the "shape tensor" is either zero dimension (scalar) or 1-dimension
    int shape_size = trt_engine->getTensorShape(input_name).nbDims == 0 ? 1 : static_cast<int>(tensor_shapes[0]);
    switch (tensor_type) {
      case ONNX_TENSOR_ELEMENT_DATA_TYPE_INT32: {
        // get shape tensor value if not present
        if (shape_tensor_values.find(input_name) == shape_tensor_values.end()) {
          auto input = std::make_unique<int32_t[]>(shape_size);
          auto status = GetShapeOfShapeTensor<int32_t>(input_tensor, input.get(), shape_size, stream);
          if (status != Status::OK()) {
            return ORT_MAKE_STATUS(ONNXRUNTIME, EP_FAIL, status.ErrorMessage());
          }
          shape_tensor_values[input_name].resize(shape_size);
          for (int i = 0; i < shape_size; ++i) {
            shape_tensor_values[input_name][i] = input[i];
          }
        }

        if (!trt_context->setTensorAddress(input_name, &shape_tensor_values[input_name][0])) {
          std::string error_input_name = input_name;
          std::string error_msg =
              "TensorRT EP failed to call nvinfer1::IExecutionContext::setTensorAddress() for shape input '" +
              error_input_name + "'";
          ORT_THROW_IF_ERROR(ORT_MAKE_STATUS(ONNXRUNTIME, EP_FAIL, error_msg));
        }
        break;
      }
      case ONNX_TENSOR_ELEMENT_DATA_TYPE_INT64: {
        // get shape tensor value if not present
        if (shape_tensor_values_int64.find(input_name) == shape_tensor_values_int64.end()) {
          auto input = std::make_unique<int64_t[]>(shape_size);
          auto status = GetShapeOfShapeTensor<int64_t>(input_tensor, input.get(), shape_size, stream);
          if (status != Status::OK()) {
            return ORT_MAKE_STATUS(ONNXRUNTIME, EP_FAIL, status.ErrorMessage());
          }
          shape_tensor_values_int64[input_name].resize(shape_size);
          for (int i = 0; i < shape_size; ++i) {
            shape_tensor_values_int64[input_name][i] = input[i];
          }
        }

        if (!trt_context->setTensorAddress(input_name, &shape_tensor_values_int64[input_name][0])) {
          std::string error_input_name = input_name;
          std::string error_msg =
              "TensorRT EP failed to call nvinfer1::IExecutionContext::setTensorAddress() for shape input '" +
              error_input_name + "'";
          ORT_THROW_IF_ERROR(ORT_MAKE_STATUS(ONNXRUNTIME, EP_FAIL, error_msg));
        }
        break;
      }
      default: {
        std::string error_input_name = input_name;
        return ORT_MAKE_STATUS(ONNXRUNTIME, EP_FAIL,
                               "The data type of shape tensor should be INT32 or INT64. Please check the data type of " + error_input_name);
      }
    }
  } else {
    // Set shape for input tensor which is execution tensor
    nvinfer1::Dims dims = trt_context->getTensorShape(input_name);
    int nb_dims = dims.nbDims;
    for (int j = 0, end = nb_dims; j < end; ++j) {
      dims.d[j] = static_cast<int32_t>(tensor_shapes[j]);
    }
    if (!trt_context->setInputShape(input_name, dims)) {
      std::string error_input_name = input_name;
      ORT_THROW_IF_ERROR(ORT_MAKE_STATUS(ONNXRUNTIME, EP_FAIL,
                                         "TensorRT EP failed to call nvinfer1::IExecutionContext::setInputShape() for input '" + error_input_name + "'"));
    }

    // Bind "execution tensor" input buffer
    //
    // Note: If an engine binding is an empty tensor, it still needs a non-null memory address, and different tensors should have different addresses.
    //       Therefore, in the case of empty tensor, TRT EP always allocates a dummy byte.
    //       https://docs.nvidia.com/deeplearning/tensorrt/developer-guide/index.html#empty-tensors
    void* data = nullptr;
    switch (tensor_type) {
      CASE_GET_INPUT_TENSOR(ONNX_TENSOR_ELEMENT_DATA_TYPE_FLOAT, float)
      CASE_GET_INPUT_TENSOR(ONNX_TENSOR_ELEMENT_DATA_TYPE_FLOAT16, uint16_t)
      CASE_GET_INPUT_TENSOR(ONNX_TENSOR_ELEMENT_DATA_TYPE_BOOL, bool)
      CASE_GET_INPUT_TENSOR(ONNX_TENSOR_ELEMENT_DATA_TYPE_INT8, int8_t)
      CASE_GET_INPUT_TENSOR(ONNX_TENSOR_ELEMENT_DATA_TYPE_UINT8, uint8_t)
      CASE_GET_INPUT_TENSOR(ONNX_TENSOR_ELEMENT_DATA_TYPE_INT32, int32_t)
#if NV_TENSORRT_MAJOR >= 10
      CASE_GET_INPUT_TENSOR(ONNX_TENSOR_ELEMENT_DATA_TYPE_INT64, int64_t)
#else
      // Cast int64 input to int32 input because TensorRT < 10 doesn't support int64
      CASE_GET_CAST_INPUT_TENSOR(ONNX_TENSOR_ELEMENT_DATA_TYPE_INT64, int64_t, int32_t)
#endif
      // Cast double input to float because TensorRT doesn't support double
      CASE_GET_CAST_INPUT_TENSOR(ONNX_TENSOR_ELEMENT_DATA_TYPE_DOUBLE, double, float)
      default: {
        return ORT_MAKE_STATUS(ONNXRUNTIME, EP_FAIL,
                               "TensorRT EP input onnx tensor data type: " + std::to_string(tensor_type) + " not supported.");
      }
    }
    trt_context->setTensorAddress(input_name, data);
  }

  return Status::OK();
}

/*
 * Bind TensorRT execution context output.
 *
 * Please note that the "data-depedent shape" output needs corresponding allocator provided.
 *
 *
 * param ctx - ORT kernel context
 * param trt_context - A pointer to TensorRT Execution context object
 * param output_name - Output tensor name
 * param output_index - The index of the output to the ORT kernel context
 * param output_type - Data type of the output
 * param i - Output iteration index
 * param output_tensors - Output iteration index to output's ORT value
 * param output_dim_sizes - Output iteration index to the multiplocation of its shape's dimensions
 * param dds_output_set - DDS output set
 * param dds_output_allocator_map - DDS output to its allocator
 * param scratch_buffer - The allocation buffer created by TRT EP
 * param allocator - ORT allocator
 * param buffers - It holds all the output values which are binding to TRT's execution context
 *
 */
Status BindContextOutput(Ort::KernelContext& ctx,
                         nvinfer1::IExecutionContext* trt_context,
                         const char* output_name,
                         size_t output_index,
                         size_t output_type,
                         size_t i,
                         std::unordered_map<size_t, Ort::UnownedValue>& output_tensors,
                         std::unordered_map<size_t, int>& output_dim_sizes,
                         DDSOutputAllocatorMap& dds_output_allocator_map,
                         std::vector<IAllocatorUniquePtr<void>>& scratch_buffers,
                         OrtAllocator* alloc,
                         std::unordered_map<char const*, void*>& buffers) {
  // Get output shape
  nvinfer1::Dims dims = trt_context->getTensorShape(output_name);
  int nb_dims = dims.nbDims;
  bool is_DDS = false;
  std::vector<int64_t> output_shapes(nb_dims);
  for (int j = 0, end = nb_dims; j < end; ++j) {
    // data-dependent shape
    if (dims.d[j] == -1) {
      is_DDS = true;
      break;
    }
    output_shapes[j] = dims.d[j];
  }

  auto known_DDS = dds_output_allocator_map.find(output_name) != dds_output_allocator_map.end();

  // If the output tensor has data-dependent shape, TRT EP will provide an IOutputAllocator for enqueueV3 to dynamically allocate memory buffer.
  // Once enqueueV3 returns, TRT EP will then bind the output allocation to ORT kernel context output.
  // (Please note that we take strategy A mentioned in https://docs.nvidia.com/deeplearning/tensorrt/developer-guide/index.html#dynamic-shaped-output,
  //  which we defer allocation until the size is known and don't call IExecution::setTensorAddress)
  //
  // Otherwise, if the shape of the output tensor is known prior to the runtime, ORT will pre-allocate memory buffer for the output tensor for enqueueV3.
  if (is_DDS || known_DDS) {
    if (!known_DDS) {
      auto allocatorPtr = std::make_unique<OutputAllocator>();
      trt_context->setOutputAllocator(output_name, allocatorPtr.get());
      dds_output_allocator_map[output_name] = std::move(allocatorPtr);
    }
  } else {
    output_tensors[i] = ctx.GetOutput(output_index, output_shapes);
    auto& output_tensor = output_tensors[i];
    const auto elem_cnt = output_tensor.GetTensorTypeAndShapeInfo().GetElementCount();

    switch (output_type) {
      CASE_GET_OUTPUT_TENSOR(ONNX_TENSOR_ELEMENT_DATA_TYPE_FLOAT, float)
      CASE_GET_OUTPUT_TENSOR(ONNX_TENSOR_ELEMENT_DATA_TYPE_FLOAT16, uint16_t)
      CASE_GET_OUTPUT_TENSOR(ONNX_TENSOR_ELEMENT_DATA_TYPE_BOOL, bool)
      CASE_GET_OUTPUT_TENSOR(ONNX_TENSOR_ELEMENT_DATA_TYPE_INT8, int8_t)
      CASE_GET_OUTPUT_TENSOR(ONNX_TENSOR_ELEMENT_DATA_TYPE_UINT8, uint8_t)
      CASE_GET_OUTPUT_TENSOR(ONNX_TENSOR_ELEMENT_DATA_TYPE_INT32, int32_t)
#if NV_TENSORRT_MAJOR >= 10
      CASE_GET_OUTPUT_TENSOR(ONNX_TENSOR_ELEMENT_DATA_TYPE_INT64, int64_t)
#else
      // Allocate int32 CUDA memory for int64 output type because TensorRT < 10 doesn't support int64
      CASE_GET_CAST_OUTPUT_TENSOR(ONNX_TENSOR_ELEMENT_DATA_TYPE_INT64, int64_t, int32_t)
#endif
      // Allocate float CUDA memory for double output type because TensorRT doesn't support double
      CASE_GET_CAST_OUTPUT_TENSOR(ONNX_TENSOR_ELEMENT_DATA_TYPE_DOUBLE, double, float)
      default: {
        return ORT_MAKE_STATUS(ONNXRUNTIME, EP_FAIL,
                               "TensorRT EP output tensor data type: " + std::to_string(output_type) + " not supported.");
      }
    }
    trt_context->setTensorAddress(output_name, buffers[output_name]);
  }

  return Status::OK();
}

/*
 * Bind ORT kernel context Output.
 *
 * In the case of DDS (data-dependent shape) output, TRT requires a provided allocator to allocate memory during runtime.
 * Once the output has been put in the allocation buffer, ORT calls this function to bind the allocation to ORT kernel context output.
 *
 * Note: Current approach of setting the ORT kernel context output is copying the output data from allocation buffer to ORT context output address which is not optimal,
 * we are waiting for ORT core to support "assign" memory address to ORT context output. Some works need to be done in ORT memory planner to be aware of this memory support.
 */
Status BindKernelOutput(Ort::KernelContext& ctx,
                        OrtMemoryInfo* /*mem_info*/,
                        DDSOutputAllocatorMap& allocator_map,
                        char const* output_name,
                        size_t output_index,
                        size_t output_type,
                        cudaStream_t stream) {
  auto allocator = allocator_map[output_name].get();
  auto& shape = allocator->getOutputShape();
  auto output_tensor = ctx.GetOutput(output_index, shape);

  /*
   * Return the number of elements specified by the tensor shape (all dimensions multiplied by each other).
   * For 0 dimensions, 1 is returned. If any dimension is less than 0, the result is always -1.
   *
   * Examples:<br>
   * [] = 1<br>
   * [1,3,4] = 12<br>
   * [2,0,4] = 0<br>
   * [-1,3,4] = -1<br>
   */
  auto elem_cnt = output_tensor.GetTensorTypeAndShapeInfo().GetElementCount();

  /*
   * Copy output data from allocation buffer to ORT kernel context output location or
   * cast (int32 or float) -> (int64 or double) to ORT kernel context output location.
   *
   * Note:
   * 1. If the output tensor is empty tensor (i.e. any of the dimension is 0) which means element count is 0,
   *    TRT EP does not perform cuda memory copy nor cuda cast to prevent overwriting other location that might belong to other tensors.
   * 2. The cudaMemcpyAsync() and cuda::Impl_Cast() (implemented as _UnaryElementWise() in cuda ep) are all async, but we
   *    don't need to explicitly call cudaStreamSynchronize() after those APIs due to CUDA EP and TRT EP uses same stream,
   *    and within the same stream, operations are guaranteed to be executed in order.
   */
  switch (output_type) {
    CASE_COPY_TENSOR(ONNX_TENSOR_ELEMENT_DATA_TYPE_FLOAT, float)
    CASE_COPY_TENSOR(ONNX_TENSOR_ELEMENT_DATA_TYPE_FLOAT16, uint16_t)
    CASE_COPY_TENSOR(ONNX_TENSOR_ELEMENT_DATA_TYPE_BOOL, bool)
    CASE_COPY_TENSOR(ONNX_TENSOR_ELEMENT_DATA_TYPE_INT8, int8_t)
    CASE_COPY_TENSOR(ONNX_TENSOR_ELEMENT_DATA_TYPE_UINT8, uint8_t)
    CASE_COPY_TENSOR(ONNX_TENSOR_ELEMENT_DATA_TYPE_INT32, int32_t)
#if NV_TENSORRT_MAJOR >= 10
    CASE_COPY_TENSOR(ONNX_TENSOR_ELEMENT_DATA_TYPE_INT64, int64_t)
#else
    // The allocation buffer holds the int32 output data since TRT doesn't support int64. So, we need to cast the data (int32 -> int64) for ORT kernel output.
    CASE_CAST_TENSOR(ONNX_TENSOR_ELEMENT_DATA_TYPE_INT64, int32_t, int64_t)
#endif
    // The allocation buffer holds the float output data since TRT doesn't support double. So, we need to cast the data (float -> double) for ORT kernel output.
    CASE_CAST_TENSOR(ONNX_TENSOR_ELEMENT_DATA_TYPE_DOUBLE, float, double)
    default: {
      return ORT_MAKE_STATUS(ONNXRUNTIME, EP_FAIL,
                             "TensorRT EP output tensor data type: " + std::to_string(output_type) + " not supported.");
    }
  }
  return Status::OK();
}

TensorrtExecutionProvider::PerThreadContext::PerThreadContext(OrtDevice::DeviceId device_id, bool has_user_compute_stream, cudaStream_t stream) {
  if (has_user_compute_stream) {
    CUDA_CALL_THROW(cudaSetDevice(device_id));
#ifndef USE_CUDA_MINIMAL
    ORT_IGNORE_RETURN_VALUE(CUBLAS_CALL(cublasCreate(&external_cublas_handle_)));
    ORT_IGNORE_RETURN_VALUE(CUBLAS_CALL(cublasSetStream(external_cublas_handle_, stream)));
    ORT_IGNORE_RETURN_VALUE(CUDNN_CALL(cudnnCreate(&external_cudnn_handle_)));
    ORT_IGNORE_RETURN_VALUE(CUDNN_CALL(cudnnSetStream(external_cudnn_handle_, stream)));
#else
    (void)(stream);
#endif
  }
}

TensorrtExecutionProvider::PerThreadContext::~PerThreadContext() {
#ifndef USE_CUDA_MINIMAL
  if (external_cublas_handle_ != nullptr) {
    ORT_IGNORE_RETURN_VALUE(CUBLAS_CALL(cublasDestroy(external_cublas_handle_)));
  }
  if (external_cudnn_handle_ != nullptr) {
    ORT_IGNORE_RETURN_VALUE(CUDNN_CALL(cudnnDestroy(external_cudnn_handle_)));
  }
#endif
  trt_context_map_.clear();
}

/*
 * Returns true if the shape ranges maintained by the PerThreadContext is different from the shape ragnes maintained by TRT EP, meaning the
 * engine is being updated and the execution context maintained by the PerThreadContext should be updated as well. Otherwise, returns false.
 *
 */
bool TensorrtExecutionProvider::PerThreadContext::CompareProfileShapes(std::string fused_node, ShapeRangesMap& shape_ranges) {
  if (shape_ranges.size() > 0) {
    if (input_shape_ranges_[fused_node] != shape_ranges) {
      LOGS_DEFAULT(VERBOSE) << "[TensorRT EP] The shape ranges maintained by the PerThreadContext is different from the shape ranges maintained by TRT EP. \
                                This means the engine is updated and will need to update the execution context as well.";
      return true;
    }
  }
  return false;
}

/*
 * Updates the shape ranges maintained by the PerThreadContext.
 * As long as the execution context maintained by the PerThreadContext is updated, the associated shape ranges should be updated as well.
 *
 */
void TensorrtExecutionProvider::PerThreadContext::UpdateProfileShapes(std::string fused_node, ShapeRangesMap& shape_ranges) {
  input_shape_ranges_[fused_node] = shape_ranges;
}

void TensorrtExecutionProvider::PerThreadContext::ResetTensorRTContext(std::string fused_node) {
  auto it = trt_context_map_.find(fused_node);
  if (it != trt_context_map_.end()) {
    trt_context_map_[fused_node].reset();
  }
}

bool TensorrtExecutionProvider::PerThreadContext::UpdateTensorRTContext(std::string fused_node, std::unique_ptr<nvinfer1::IExecutionContext> context) {
  if (!context) {
    context = std::make_unique<nvinfer1::IExecutionContext>();
  }
  trt_context_map_[fused_node] = std::move(context);

  if (trt_context_map_[fused_node]) {
    return true;
  }
  return false;
}

bool TensorrtExecutionProvider::PerThreadContext::IsTensorRTContextInMap(std::string fused_node) {
  auto it = trt_context_map_.find(fused_node);
  if (it != trt_context_map_.end()) {
    return true;
  }
  return false;
}

nvinfer1::IExecutionContext& TensorrtExecutionProvider::PerThreadContext::GetTensorRTContext(std::string fused_node) {
  auto it = trt_context_map_.find(fused_node);
  if (it != trt_context_map_.end()) {
    return *(it->second);  // dereference shared pointer
  }
  auto context = std::make_unique<nvinfer1::IExecutionContext>();
  trt_context_map_[fused_node] = std::move(context);
  return *(trt_context_map_[fused_node]);  // dereference shared pointer
}

void TensorrtExecutionProvider::ReleasePerThreadContext() const {
  const auto& per_thread_context_cache = PerThreadContextCache();

  auto cached_context_it = per_thread_context_cache->find(this);
  ORT_ENFORCE(cached_context_it != per_thread_context_cache->end());
  auto cached_context = cached_context_it->second.lock();
  ORT_ENFORCE(cached_context);

  {
    std::lock_guard<std::mutex> lock(context_state_.mutex);
    context_state_.active_contexts.erase(cached_context);
    context_state_.retired_context_pool.push_back(cached_context);
  }

  per_thread_context_cache->erase(cached_context_it);
}

TensorrtExecutionProvider::PerThreadContext& TensorrtExecutionProvider::GetPerThreadContext() const {
  const auto& per_thread_context_cache = PerThreadContextCache();

  // try to use cached context
  auto cached_context_it = per_thread_context_cache->find(this);
  if (cached_context_it != per_thread_context_cache->end()) {
    auto cached_context = cached_context_it->second.lock();
    ORT_ENFORCE(cached_context);
    return *cached_context;
  }

  // get context and update cache
  std::shared_ptr<PerThreadContext> context;
  {
    std::lock_guard<std::mutex> lock(context_state_.mutex);

    // get or create a context
    if (context_state_.retired_context_pool.empty()) {
      context = std::make_shared<PerThreadContext>(narrow<OrtDevice::DeviceId>(info_.device_id),
                                                   info_.has_user_compute_stream, stream_);
    } else {
      context = context_state_.retired_context_pool.back();
      context_state_.retired_context_pool.pop_back();
    }

    // insert into active_contexts, should not already be present
    const auto active_contexts_insert_result = context_state_.active_contexts.insert(context);
    ORT_ENFORCE(active_contexts_insert_result.second);

    // insert into caches_to_update_on_destruction, may already be present
    ORT_IGNORE_RETURN_VALUE(context_state_.caches_to_update_on_destruction.insert(per_thread_context_cache));
  }

  per_thread_context_cache->insert(std::make_pair(this, context));

  return *context;
}

TensorrtExecutionProvider::TensorrtExecutionProvider(const TensorrtExecutionProviderInfo& info)
    : IExecutionProvider{onnxruntime::kTensorrtExecutionProvider,
                         OrtDevice(OrtDevice::GPU, OrtDevice::MemType::DEFAULT,
                                   narrow<OrtDevice::DeviceId>(info.device_id))},
      info_(info),
      device_id_(info.device_id) {
  InitProviderOrtApi();

  CUDA_CALL_THROW(cudaSetDevice(device_id_));
  cudaDeviceProp prop;
  CUDA_CALL_THROW(cudaGetDeviceProperties(&prop, device_id_));
  compute_capability_ = GetComputeCapacity(prop);
  if (info.has_user_compute_stream) {
    external_stream_ = true;
    stream_ = static_cast<cudaStream_t>(info.user_compute_stream);
#ifndef USE_CUDA_MINIMAL
    ORT_IGNORE_RETURN_VALUE(CUBLAS_CALL(cublasCreate(&external_cublas_handle_)));
    ORT_IGNORE_RETURN_VALUE(CUBLAS_CALL(cublasSetStream(external_cublas_handle_, stream_)));
    ORT_IGNORE_RETURN_VALUE(CUDNN_CALL(cudnnCreate(&external_cudnn_handle_)));
    ORT_IGNORE_RETURN_VALUE(CUDNN_CALL(cudnnSetStream(external_cudnn_handle_, stream_)));
#endif
  }

  std::string profile_min_shapes, profile_max_shapes, profile_opt_shapes;

  // incase the EP context is dumped the engine cache has to be enabled
  auto enable_engine_cache_for_ep_context_model = [this]() {
    if (dump_ep_context_model_ && ep_context_embed_mode_ == 0) {
      engine_cache_enable_ = true;
    }
  };

  // Get environment variables
  if (info.has_trt_options) {
    max_partition_iterations_ = info.max_partition_iterations;
    min_subgraph_size_ = info.min_subgraph_size;
    max_workspace_size_ = info.max_workspace_size;
    fp16_enable_ = info.fp16_enable;
    int8_enable_ = info.int8_enable;
    if (int8_enable_) {
      int8_calibration_cache_name_ = info.int8_calibration_table_name;
      int8_use_native_tensorrt_calibration_table_ = info.int8_use_native_calibration_table;
    }
    if (fp16_enable_ || int8_enable_) {  // DLA can only be enabled with FP16 or INT8
      dla_enable_ = info.dla_enable;
      dla_core_ = info.dla_core;
    }
    dump_subgraphs_ = info.dump_subgraphs;
    engine_cache_enable_ = info.engine_cache_enable;
    weight_stripped_engine_enable_ = info.weight_stripped_engine_enable;
    onnx_model_folder_path_ = info.onnx_model_folder_path;
    onnx_model_bytestream_ = info.onnx_bytestream;
    onnx_model_bytestream_size_ = info.onnx_bytestream_size;
    if ((onnx_model_bytestream_ != nullptr && onnx_model_bytestream_size_ == 0) ||
        (onnx_model_bytestream_ == nullptr && onnx_model_bytestream_size_ != 0)) {
      ORT_THROW_IF_ERROR(ORT_MAKE_STATUS(ONNXRUNTIME, EP_FAIL,
                                         "When providing either 'trt_onnx_bytestream_size' or "
                                         "'trt_onnx_bytestream' both have to be provided"));
    }
    timing_cache_enable_ = info.timing_cache_enable;
    force_timing_cache_match_ = info.force_timing_cache;
    detailed_build_log_ = info.detailed_build_log;
    dump_ep_context_model_ = info.dump_ep_context_model;
    ep_context_file_path_ = info.ep_context_file_path;
    ep_context_embed_mode_ = info.ep_context_embed_mode;
    enable_engine_cache_for_ep_context_model();
    if (engine_cache_enable_ || int8_enable_ || timing_cache_enable_) {
      cache_path_ = info.engine_cache_path;
      cache_prefix_ = info.engine_cache_prefix;
    }
    // use a more global cache if given
    if (timing_cache_enable_) {
      if (!info.timing_cache_path.empty()) {
        global_cache_path_ = info.timing_cache_path;
      } else {
        global_cache_path_ = cache_path_;
      }
    }
    engine_decryption_enable_ = info.engine_decryption_enable;
    if (engine_decryption_enable_) {
      engine_decryption_lib_path_ = info.engine_decryption_lib_path;
    }
    force_sequential_engine_build_ = info.force_sequential_engine_build;
    context_memory_sharing_enable_ = info.context_memory_sharing_enable;
    if (fp16_enable_) {
      layer_norm_fp32_fallback_ = info.layer_norm_fp32_fallback;
    }
    build_heuristics_enable_ = info.build_heuristics_enable;
    sparsity_enable_ = info.sparsity_enable;
    builder_optimization_level_ = info.builder_optimization_level;
    auxiliary_streams_ = info.auxiliary_streams;
    tactic_sources_ = info.tactic_sources;
    profile_min_shapes = info.profile_min_shapes;
    profile_max_shapes = info.profile_max_shapes;
    profile_opt_shapes = info.profile_opt_shapes;
    cuda_graph_enable_ = info.cuda_graph_enable;
    engine_hw_compatible_ = info.engine_hw_compatible;
    op_types_to_exclude_ = info.op_types_to_exclude;
  } else {
    try {
      const std::string max_partition_iterations_env = onnxruntime::GetEnvironmentVar(tensorrt_env_vars::kMaxPartitionIterations);
      if (!max_partition_iterations_env.empty()) {
        max_partition_iterations_ = std::stoi(max_partition_iterations_env);
      }

      const std::string min_subgraph_size_env = onnxruntime::GetEnvironmentVar(tensorrt_env_vars::kMinSubgraphSize);
      if (!min_subgraph_size_env.empty()) {
        min_subgraph_size_ = std::stoi(min_subgraph_size_env);
      }

      const std::string max_workspace_size_env = onnxruntime::GetEnvironmentVar(tensorrt_env_vars::kMaxWorkspaceSize);
      if (!max_workspace_size_env.empty()) {
        max_workspace_size_ = std::stoull(max_workspace_size_env);
      }

      const std::string fp16_enable_env = onnxruntime::GetEnvironmentVar(tensorrt_env_vars::kFP16Enable);
      if (!fp16_enable_env.empty()) {
        fp16_enable_ = (std::stoi(fp16_enable_env) == 0 ? false : true);
      }

      const std::string int8_enable_env = onnxruntime::GetEnvironmentVar(tensorrt_env_vars::kINT8Enable);
      if (!int8_enable_env.empty()) {
        int8_enable_ = (std::stoi(int8_enable_env) == 0 ? false : true);
      }

      if (int8_enable_) {
        const std::string int8_calibration_cache_name_env = onnxruntime::GetEnvironmentVar(tensorrt_env_vars::kINT8CalibrationTableName);
        if (!int8_calibration_cache_name_env.empty()) {
          int8_calibration_cache_name_ = int8_calibration_cache_name_env;
        }

        const std::string int8_use_native_tensorrt_calibration_table_env = onnxruntime::GetEnvironmentVar(tensorrt_env_vars::kINT8UseNativeTensorrtCalibrationTable);
        if (!int8_use_native_tensorrt_calibration_table_env.empty()) {
          int8_use_native_tensorrt_calibration_table_ = (std::stoi(int8_use_native_tensorrt_calibration_table_env) == 0 ? false : true);
        }
      }

      if (fp16_enable_ || int8_enable_) {  // DLA can only be enabled with FP16 or INT8
        const std::string dla_enable_env = onnxruntime::GetEnvironmentVar(tensorrt_env_vars::kDLAEnable);
        if (!dla_enable_env.empty()) {
          dla_enable_ = (std::stoi(dla_enable_env) == 0 ? false : true);
        }

        if (dla_enable_) {
          const std::string dla_core_env = onnxruntime::GetEnvironmentVar(tensorrt_env_vars::kDLACore);
          if (!dla_core_env.empty()) {
            dla_core_ = std::stoi(dla_core_env);
          }
        }
      }

      const std::string dump_subgraphs_env = onnxruntime::GetEnvironmentVar(tensorrt_env_vars::kDumpSubgraphs);
      if (!dump_subgraphs_env.empty()) {
        dump_subgraphs_ = (std::stoi(dump_subgraphs_env) == 0 ? false : true);
      }

      const std::string engine_cache_enable_env = onnxruntime::GetEnvironmentVar(tensorrt_env_vars::kEngineCacheEnable);
      if (!engine_cache_enable_env.empty()) {
        engine_cache_enable_ = (std::stoi(engine_cache_enable_env) == 0 ? false : true);
      }

      const std::string weight_stripped_engine_enable_env = onnxruntime::GetEnvironmentVar(tensorrt_env_vars::kWeightStrippedEngineEnable);
      if (!weight_stripped_engine_enable_env.empty()) {
        weight_stripped_engine_enable_ = std::stoi(weight_stripped_engine_enable_env) != 0;
      }

      const std::string onnx_model_folder_path_env = onnxruntime::GetEnvironmentVar(tensorrt_env_vars::kOnnxModelFolderPath);
      if (!onnx_model_folder_path_env.empty()) {
        onnx_model_folder_path_ = onnx_model_folder_path_env;
      }

      const std::string timing_cache_enable_env = onnxruntime::GetEnvironmentVar(tensorrt_env_vars::kTimingCacheEnable);
      if (!timing_cache_enable_env.empty()) {
        timing_cache_enable_ = (std::stoi(timing_cache_enable_env) == 0 ? false : true);
      }

      const std::string detailed_build_log_env = onnxruntime::GetEnvironmentVar(tensorrt_env_vars::kDetailedBuildLog);
      if (!detailed_build_log_env.empty()) {
        detailed_build_log_ = (std::stoi(detailed_build_log_env) == 0 ? false : true);
      }

      const std::string timing_force_match_env = onnxruntime::GetEnvironmentVar(tensorrt_env_vars::kForceTimingCache);
      if (!timing_force_match_env.empty()) {
        force_timing_cache_match_ = (std::stoi(timing_force_match_env) == 0 ? false : true);
      }

      const std::string dump_ep_context_model_env = onnxruntime::GetEnvironmentVar(tensorrt_env_vars::kDumpEpContextModel);
      if (!dump_ep_context_model_env.empty()) {
        dump_ep_context_model_ = (std::stoi(dump_ep_context_model_env) == 0 ? false : true);
      }

      const std::string ep_context_file_path_env = onnxruntime::GetEnvironmentVar(tensorrt_env_vars::kEpContextComputeCapabilityEnable);
      if (!ep_context_file_path_env.empty()) {
        ep_context_file_path_ = ep_context_file_path_env;
      }

      const std::string ep_context_embed_mode_env = onnxruntime::GetEnvironmentVar(tensorrt_env_vars::kEpContextEmbedMode);
      if (!ep_context_embed_mode_env.empty()) {
        ep_context_embed_mode_ = std::stoi(ep_context_embed_mode_env);
      }
      // incase the EP context is dumped the engine cache has to be enabled
      if (dump_ep_context_model_ && ep_context_embed_mode_ == 0) {
        engine_cache_enable_ = true;
      }

      enable_engine_cache_for_ep_context_model();

      if (engine_cache_enable_ || int8_enable_ || timing_cache_enable_) {
        const std::string engine_cache_path = onnxruntime::GetEnvironmentVar(tensorrt_env_vars::kEngineCachePath);
        cache_path_ = onnxruntime::GetEnvironmentVar(tensorrt_env_vars::kCachePath);
        cache_prefix_ = onnxruntime::GetEnvironmentVar(tensorrt_env_vars::kEngineCachePrefix);
        if (!engine_cache_path.empty() && cache_path_.empty()) {
          cache_path_ = engine_cache_path;
          LOGS_DEFAULT(WARNING) << "[TensorRT EP] ORT_TENSORRT_ENGINE_CACHE_PATH is deprecated! Please use ORT_TENSORRT_CACHE_PATH to specify engine cache path";
        }
      }
      if (timing_cache_enable_) {
        std::string timing_cache_path = onnxruntime::GetEnvironmentVar(tensorrt_env_vars::kTimingCachePath);
        // use a more global cache if given
        if (!timing_cache_path.empty()) {
          global_cache_path_ = timing_cache_path;
        } else {
          global_cache_path_ = cache_path_;
        }
      }

      const std::string engine_decryption_enable_env = onnxruntime::GetEnvironmentVar(tensorrt_env_vars::kDecryptionEnable);
      if (!engine_decryption_enable_env.empty()) {
        engine_decryption_enable_ = (std::stoi(engine_decryption_enable_env) == 0 ? false : true);
      }

      if (engine_decryption_enable_) {
        engine_decryption_lib_path_ = onnxruntime::GetEnvironmentVar(tensorrt_env_vars::kDecryptionLibPath);
      }

      const std::string force_sequential_engine_build_env = onnxruntime::GetEnvironmentVar(tensorrt_env_vars::kForceSequentialEngineBuild);
      if (!force_sequential_engine_build_env.empty()) {
        force_sequential_engine_build_ = (std::stoi(force_sequential_engine_build_env) == 0 ? false : true);
      }

      const std::string context_memory_sharing_enable_env = onnxruntime::GetEnvironmentVar(tensorrt_env_vars::kContextMemorySharingEnable);
      if (!context_memory_sharing_enable_env.empty()) {
        context_memory_sharing_enable_ = (std::stoi(context_memory_sharing_enable_env) == 0 ? false : true);
      }

      const std::string layer_norm_fp32_fallback_env = onnxruntime::GetEnvironmentVar(tensorrt_env_vars::kLayerNormFP32Fallback);
      if (!layer_norm_fp32_fallback_env.empty()) {
        layer_norm_fp32_fallback_ = (std::stoi(layer_norm_fp32_fallback_env) == 0 ? false : true);
      }

      const std::string build_heuristics_env = onnxruntime::GetEnvironmentVar(tensorrt_env_vars::kBuildHeuristics);
      if (!build_heuristics_env.empty()) {
        build_heuristics_enable_ = (std::stoi(build_heuristics_env) == 0 ? false : true);
      }

      const std::string sparsity_enable_env = onnxruntime::GetEnvironmentVar(tensorrt_env_vars::kSparsityEnable);
      if (!sparsity_enable_env.empty()) {
        sparsity_enable_ = (std::stoi(sparsity_enable_env) == 0 ? false : true);
      }

      const std::string builder_optimization_level_env = onnxruntime::GetEnvironmentVar(tensorrt_env_vars::kBuilderOptimizationLevel);
      if (!builder_optimization_level_env.empty()) {
        builder_optimization_level_ = std::stoi(builder_optimization_level_env);
      }

      const std::string auxiliary_streams_env = onnxruntime::GetEnvironmentVar(tensorrt_env_vars::kAuxiliaryStreams);
      if (!auxiliary_streams_env.empty()) {
        auxiliary_streams_ = std::stoi(auxiliary_streams_env);
      }

      const std::string tactic_sources_env = onnxruntime::GetEnvironmentVar(tensorrt_env_vars::kTacticSources);
      if (!tactic_sources_env.empty()) {
        tactic_sources_ = tactic_sources_env;
      }

      profile_min_shapes = onnxruntime::GetEnvironmentVar(tensorrt_env_vars::kProfilesMinShapes);
      profile_max_shapes = onnxruntime::GetEnvironmentVar(tensorrt_env_vars::kProfilesMaxShapes);
      profile_opt_shapes = onnxruntime::GetEnvironmentVar(tensorrt_env_vars::kProfilesOptShapes);

      const std::string cuda_graph_enable_env = onnxruntime::GetEnvironmentVar(tensorrt_env_vars::kCudaGraphEnable);
      if (!cuda_graph_enable_env.empty()) {
        cuda_graph_enable_ = (std::stoi(cuda_graph_enable_env) == 0 ? false : true);
      }

      const std::string op_types_to_exclude_env = onnxruntime::GetEnvironmentVar(tensorrt_env_vars::kOpTypesToExclude);
      if (!op_types_to_exclude_env.empty()) {
        op_types_to_exclude_ = op_types_to_exclude_env;
      }

    } catch (const std::invalid_argument& ex) {
      LOGS_DEFAULT(WARNING) << "[TensorRT EP] Invalid Argument (from environment variables): " << ex.what();
    } catch (const std::out_of_range& ex) {
      LOGS_DEFAULT(WARNING) << "[TensorRT EP] Out Of Range Error (from environment variables): " << ex.what();
    } catch (...) {
      LOGS_DEFAULT(WARNING) << "[TensorRT EP] Unknown Exception (from environment variables)";
    }
  }

  // Validate setting
  if (max_partition_iterations_ <= 0) {
    LOGS_DEFAULT(WARNING) << "[TensorRT EP] TensorRT option trt_max_partition_iterations must be a positive integer value. Set it to 1000";
    max_partition_iterations_ = 1000;
  }
  if (min_subgraph_size_ <= 0) {
    LOGS_DEFAULT(WARNING) << "[TensorRT EP] TensorRT option trt_min_subgraph_size must be a positive integer value. Set it to 1";
    min_subgraph_size_ = 1;
  }
  if (dla_core_ < 0) {
    LOGS_DEFAULT(WARNING) << "[TensorRT EP] TensorRT option trt_dla_core must be a non-negative integer value. Set it to 0";
    dla_core_ = 0;
  }

  // If ep_context_file_path_ is provided as a directory, create it if it's not existed
  if (dump_ep_context_model_ && !ep_context_file_path_.empty() && std::filesystem::path(ep_context_file_path_).extension().empty() && !std::filesystem::is_directory(ep_context_file_path_)) {
    if (!std::filesystem::create_directory(ep_context_file_path_)) {
      throw std::runtime_error("Failed to create directory " + ep_context_file_path_);
    }
  }

  // If dump_ep_context_model_ is enable, TRT EP forces cache_path_ to be the relative path of ep_context_file_path_.
  // For example,
  //    - original cache path = "engine_cache_dir" -> new cache path = "./context_model_dir/engine_cache_dir"
  //    - original cache path = ""                 -> new cache path = "./context_model_dir"
  // The new cache path will be saved as the "ep_cache_context" node attritue of the EP context node.
  // For security reason, it needs to make sure the engine cache is saved inside context model directory.
  if (dump_ep_context_model_ && engine_cache_enable_) {
    if (IsAbsolutePath(cache_path_)) {
      LOGS_DEFAULT(ERROR) << "In the case of dumping context model and for security purpose, the trt_engine_cache_path should be set with a relative path, but it is an absolute path:  " << cache_path_;
    }
    if (IsRelativePathToParentPath(cache_path_)) {
      LOGS_DEFAULT(ERROR) << "In the case of dumping context model and for security purpose, The trt_engine_cache_path has '..', it's not allowed to point outside the directory.";
    }

    // Engine cache relative path to context model directory.
    // It's used when dumping the "ep_cache_context" node attribute.
    engine_cache_relative_path_to_context_model_dir = cache_path_;

    // Make cache_path_ to be the relative path of ep_context_file_path_
    cache_path_ = GetPathOrParentPathOfCtxModel(ep_context_file_path_).append(cache_path_).string();
  }

  // Hardware compatibility: pre-check on environment
  if (engine_cache_enable_ && engine_hw_compatible_) {
#if NV_TENSORRT_MAJOR == 8 && NV_TENSORRT_MINOR > 5 || NV_TENSORRT_MAJOR > 8
    if (std::stoi(compute_capability_) < 80) {
      LOGS_DEFAULT(WARNING) << "Engine hardware compatibility cannot be enabled as GPU arch < 80. ";
      engine_hw_compatible_ = false;
    } else if (std::stoi(compute_capability_) == 87) {
      LOGS_DEFAULT(WARNING) << "Engine hardware compatibility cannot be enabled on Jetson Orin. ";
      engine_hw_compatible_ = false;
    }
#else
    LOGS_DEFAULT(WARNING) << "Engine hardware compatibility cannot be enabled as TRT < 8.6. ";
    engine_hw_compatible_ = false;
#endif
  }

  if (engine_cache_enable_ || int8_enable_ || timing_cache_enable_) {
    if (!cache_path_.empty() && !fs::is_directory(cache_path_)) {
      if (!fs::create_directory(cache_path_)) {
        throw std::runtime_error("Failed to create directory " + cache_path_);
      }
    }
    if (!global_cache_path_.empty() && !fs::is_directory(global_cache_path_)) {
      if (!fs::create_directory(global_cache_path_)) {
        throw std::runtime_error("Failed to create directory " + global_cache_path_);
      }
    }
  }

  if (engine_decryption_enable_) {
    LIBTYPE handle = OPENLIB(engine_decryption_lib_path_.c_str());
    if (handle == nullptr) {
      ORT_THROW_IF_ERROR(ORT_MAKE_STATUS(ONNXRUNTIME, EP_FAIL,
                                         "TensorRT EP could not open shared library from " + engine_decryption_lib_path_));
    }
    engine_decryption_ = (int (*)(const char*, char*, size_t*))LIBFUNC(handle, "decrypt");
    engine_encryption_ = (int (*)(const char*, char*, size_t))LIBFUNC(handle, "encrypt");
    if (engine_decryption_ == nullptr) {
      ORT_THROW_IF_ERROR(ORT_MAKE_STATUS(ONNXRUNTIME, EP_FAIL,
                                         "TensorRT EP could not find decryption function in shared library from " + engine_decryption_lib_path_));
    }
  }

  if (int8_enable_) {
    int8_calibration_cache_available_ = !int8_calibration_cache_name_.empty();
  }

  /*
   * Parse explicit min/max/opt profile shapes from provider options.
   *
   * The format of min/max/opt profile shapes is defined as below:
   * "input1:dim1xdim2...,input2:dim1xdim2...,...,input1:dim3xdim4...,input2:dim3xdim4...,..."
   *
   * (Note: if multiple shapes with same input name are specified, TRT EP will consider them as multiple profiles.
   *  Please refer to ParserProfileShapes() for more details)
   *
   */
  bool status = true;
  if (status) {
    status = ParseProfileShapes(profile_min_shapes, profile_min_shapes_);
    if (!status) {
      profile_min_shapes_.clear();
      LOGS_DEFAULT(WARNING) << "[TensorRT EP] The format of provider option 'trt_profile_min_shapes' is wrong, please follow the format of 'input1:dim1xdimd2...,input2:dim1xdim2...,...'";
    }
  }

  if (status) {
    status = ParseProfileShapes(profile_max_shapes, profile_max_shapes_);
    if (!status) {
      profile_max_shapes_.clear();
      LOGS_DEFAULT(WARNING) << "[TensorRT EP] The format of provider option 'trt_profile_max_shapes' is wrong, please follow the format of 'input1:dim1xdimd2...,input2:dim1xdim2...,...'";
    }
  }

  if (status) {
    status = ParseProfileShapes(profile_opt_shapes, profile_opt_shapes_);
    if (!status) {
      profile_opt_shapes_.clear();
      LOGS_DEFAULT(WARNING) << "[TensorRT EP] The format of provider option 'trt_profile_opt_shapes' is wrong, please follow the format of 'input1:dim1xdimd2...,input2:dim1xdim2...,...'";
    }
  }

  if (status) {
    status = ValidateProfileShapes(profile_min_shapes_, profile_max_shapes_, profile_opt_shapes_);
    if (!status) {
      LOGS_DEFAULT(WARNING) << "[TensorRT EP] Profile shapes validation failed. Make sure the provider options 'trt_profile_min_shapes', 'trt_profile_max_shapes' and 'trt_profile_opt_shapes' have same input name and number of profile.";
      LOGS_DEFAULT(WARNING) << "[TensorRT EP] TRT EP will implicitly create optimization profiles based on input tensor for you.";
      profile_min_shapes_.clear();
      profile_max_shapes_.clear();
      profile_opt_shapes_.clear();
    }
  }

  // cuda graph:
  // cudaStreamSynchronize() is not allowed in cuda graph capture.
  //
  // external stream:
  // If user provides "external" cuda stream, only this cuda stream will be used even if multiple threads are running InferenceSession.Run() concurrently.
  // So, no need to synchronize different streams after enqueueV3.
  if (cuda_graph_enable_ || external_stream_) {
    sync_stream_after_enqueue_ = false;
  }

  {
    auto lock = GetApiLock();
    runtime_ = std::unique_ptr<nvinfer1::IRuntime>(nvinfer1::createInferRuntime(GetTensorrtLogger(detailed_build_log_)));
  }

  trt_version_ = getInferLibVersion();
  CUDA_CALL_THROW(cudaRuntimeGetVersion(&cuda_version_));

  LOGS_DEFAULT(VERBOSE) << "[TensorRT EP] TensorRT version is " << trt_version_;
  LOGS_DEFAULT(VERBOSE) << "[TensorRT EP] CUDA version is " << cuda_version_;

  LOGS_DEFAULT(VERBOSE) << "[TensorRT EP] TensorRT provider options: "
                        << "device_id: " << device_id_
                        << ", trt_max_partition_iterations: " << max_partition_iterations_
                        << ", trt_min_subgraph_size: " << min_subgraph_size_
                        << ", trt_max_workspace_size: " << max_workspace_size_
                        << ", trt_fp16_enable: " << fp16_enable_
                        << ", trt_int8_enable: " << int8_enable_
                        << ", trt_int8_calibration_cache_name: " << int8_calibration_cache_name_
                        << ", int8_calibration_cache_available: " << int8_calibration_cache_available_
                        << ", trt_int8_use_native_tensorrt_calibration_table: " << int8_use_native_tensorrt_calibration_table_
                        << ", trt_dla_enable: " << dla_enable_
                        << ", trt_dla_core: " << dla_core_
                        << ", trt_dump_subgraphs: " << dump_subgraphs_
                        << ", trt_engine_cache_enable: " << engine_cache_enable_
                        << ", trt_weight_stripped_engine_enable: " << weight_stripped_engine_enable_
                        << ", trt_onnx_model_folder_path: " << onnx_model_folder_path_
                        << ", trt_cache_path: " << cache_path_
                        << ", trt_global_cache_path: " << global_cache_path_
                        << ", trt_engine_decryption_enable: " << engine_decryption_enable_
                        << ", trt_engine_decryption_lib_path: " << engine_decryption_lib_path_
                        << ", trt_force_sequential_engine_build: " << force_sequential_engine_build_
                        << ", trt_context_memory_sharing_enable: " << context_memory_sharing_enable_
                        << ", trt_layer_norm_fp32_fallback: " << layer_norm_fp32_fallback_
                        << ", trt_build_heuristics_enable: " << build_heuristics_enable_
                        << ", trt_sparsity_enable: " << sparsity_enable_
                        << ", trt_builder_optimization_level: " << builder_optimization_level_
                        << ", trt_auxiliary_streams: " << auxiliary_streams_
                        << ", trt_tactic_sources: " << tactic_sources_
                        << ", trt_profile_min_shapes: " << profile_min_shapes
                        << ", trt_profile_max_shapes: " << profile_max_shapes
                        << ", trt_profile_opt_shapes: " << profile_opt_shapes
                        << ", trt_cuda_graph_enable: " << cuda_graph_enable_
                        << ", trt_dump_ep_context_model: " << dump_ep_context_model_
                        << ", trt_ep_context_file_path: " << ep_context_file_path_
                        << ", trt_ep_context_embed_mode: " << ep_context_embed_mode_
                        << ", trt_cache_prefix: " << cache_prefix_
                        << ", trt_engine_hw_compatible: " << engine_hw_compatible_
                        << ", trt_onnx_model_bytestream_size_: " << onnx_model_bytestream_size_
                        << ", trt_op_types_to_exclude: " << op_types_to_exclude_;
}

TensorrtExecutionProvider::~TensorrtExecutionProvider() {
  // clean up thread local context caches
  {
    std::lock_guard<std::mutex> lock(context_state_.mutex);
    for (const auto& cache_weak : context_state_.caches_to_update_on_destruction) {
      const auto cache = cache_weak.lock();
      if (!cache) continue;
      ORT_IGNORE_RETURN_VALUE(cache->erase(this));
    }
  }

  if (external_stream_) {
#ifndef USE_CUDA_MINIMAL
    ORT_IGNORE_RETURN_VALUE(CUBLAS_CALL(cublasDestroy(external_cublas_handle_)));
    ORT_IGNORE_RETURN_VALUE(CUDNN_CALL(cudnnDestroy(external_cudnn_handle_)));
#endif
  }

  if (!external_stream_ && stream_) {
    ORT_IGNORE_RETURN_VALUE(CUDA_CALL(cudaStreamDestroy(stream_)));
  }
  ReleaseTensorRTCustomOpDomainList(info_.custom_op_domain_list);

  if (alloc_ != nullptr) {
    // This code is same as OrtApis::ReleaseAllocator defined in allocator_adapters.cc.
    // We can't get api inside destructor so that's why we duplicate the code here.
    delete static_cast<OrtAllocatorImpl*>(alloc_);
  }
}

bool TensorrtExecutionProvider::IsGraphCaptureEnabled() const {
  return cuda_graph_enable_;
}

bool TensorrtExecutionProvider::IsGraphCaptureAllowed() const {
  return regular_run_count_before_graph_capture_ >= min_num_runs_before_cuda_graph_capture_;
}

void TensorrtExecutionProvider::CaptureBegin(int) {
  cuda_graph_.Reset();
  cuda_graph_.CaptureBegin(0);
}

void TensorrtExecutionProvider::CaptureEnd(int) {
  cuda_graph_.CaptureEnd(0);
  is_graph_captured_ = true;
}

bool TensorrtExecutionProvider::IsGraphCaptured(int) const {
  return is_graph_captured_;
}

Status TensorrtExecutionProvider::ReplayGraph(int) {
  ORT_ENFORCE(IsGraphCaptured(0));
  // Please note that CUDAGraph::Replay() is not thread safe.
  // ORT TRT calls ReplayGraph() in compute_func() where synchronization is enforced due to lock_guard(),
  // therefore calling CUDAGraph::Replay() here is guaranteed to be thread safe.
  return cuda_graph_.Replay(0);
}

void TensorrtExecutionProvider::IncrementRegularRunCountBeforeGraphCapture() {
  // Please note that this function is not thread safe.
  // ORT TRT calls this function in compute_func() where synchronization is enforced due to lock_guard(),
  // therefore following increment is guaranteed to be thread safe.
  ++regular_run_count_before_graph_capture_;
}

std::vector<AllocatorPtr> TensorrtExecutionProvider::CreatePreferredAllocators() {
  AllocatorCreationInfo default_memory_info(
      [](OrtDevice::DeviceId device_id) { return CreateCUDAAllocator(device_id, onnxruntime::CUDA); },
      narrow<OrtDevice::DeviceId>(device_id_));

  AllocatorCreationInfo pinned_allocator_info(
      [](OrtDevice::DeviceId device_id) {
        ORT_UNUSED_PARAMETER(device_id);
        return CreateCUDAPinnedAllocator(onnxruntime::CUDA_PINNED);
      },
      0);

  return std::vector<AllocatorPtr>{CreateAllocator(default_memory_info), CreateAllocator(pinned_allocator_info)};
}

std::unique_ptr<IDataTransfer> TensorrtExecutionProvider::GetDataTransfer() const {
  return onnxruntime::CreateGPUDataTransfer();
}

Status TensorrtExecutionProvider::OnRunStart(const onnxruntime::RunOptions& /*run_options*/) {
  return Status::OK();
}

Status TensorrtExecutionProvider::OnRunEnd(bool sync_stream, const onnxruntime::RunOptions& /*run_options*/) {
  if (sync_stream && external_stream_) {
    CUDA_RETURN_IF_ERROR(cudaStreamSynchronize(stream_));
  }
  return Status::OK();
}

// Get the pointer to the IBuilder instance.
// Note: This function is not thread safe. Calls to this function from different threads must be serialized
// even though it doesn't make sense to have multiple threads initializing the same inference session.
nvinfer1::IBuilder* TensorrtExecutionProvider::GetBuilder(TensorrtLogger& trt_logger) const {
  if (!builder_) {
    {
      auto lock = GetApiLock();
      builder_ = std::unique_ptr<nvinfer1::IBuilder>(nvinfer1::createInferBuilder(trt_logger));
    }
  }
  return builder_.get();
}

void TensorrtExecutionProvider::GetCustomOpDomainList(std::vector<OrtCustomOpDomain*>& custom_op_domain_list) const {
  std::string extra_plugin_lib_paths{""};
  if (info_.has_trt_options) {
    if (!info_.extra_plugin_lib_paths.empty()) {
      extra_plugin_lib_paths = info_.extra_plugin_lib_paths;
    }
  } else {
    const std::string extra_plugin_lib_paths_env = onnxruntime::GetEnvironmentVar(tensorrt_env_vars::kExtraPluginLibPaths);
    if (!extra_plugin_lib_paths_env.empty()) {
      extra_plugin_lib_paths = extra_plugin_lib_paths_env;
    }
  }
  auto status = CreateTensorRTCustomOpDomainList(custom_op_domain_list, extra_plugin_lib_paths);
  if (status != Status::OK()) {
    LOGS_DEFAULT(WARNING) << "[TensorRT EP] Failed to get TRT plugins from TRT plugin registration.";
  }
}

// Check the graph is the subgraph of control flow op
bool TensorrtExecutionProvider::IsSubGraphOfControlFlowOp(const GraphViewer& graph) const {
  if (graph.IsSubgraph()) {
    const auto& node = graph.ParentNode();
    if (control_flow_op_set_.find(node->OpType()) != control_flow_op_set_.end()) {
      return true;
    }
  }
  return false;
}

// Check whether all the nodes of the graph are assigned to specific ep
bool TensorrtExecutionProvider::AllNodesAssignedToSpecificEP(const GraphViewer& graph, const std::string& provider_type) const {
  const int number_of_ort_nodes = graph.NumberOfNodes();
  std::vector<size_t> nodes_vector(number_of_ort_nodes);
  std::iota(std::begin(nodes_vector), std::end(nodes_vector), 0);
  const std::vector<NodeIndex>& node_index = graph.GetNodesInTopologicalOrder(1 /*priority-based topological sort*/);
  for (const auto& index : nodes_vector) {
    const auto& node = graph.GetNode(node_index[index]);
    if (node->GetExecutionProviderType() != provider_type) {
      return false;
    }
  }

  return number_of_ort_nodes != 0;
}

// Check whether all the nodes of subgraph are supported
bool TensorrtExecutionProvider::IsSubGraphFullySupported(SubGraphCollection_t supported_nodes_vector, const int number_of_ort_nodes) const {
  int number_of_trt_nodes = 0;
  for (const auto& group : supported_nodes_vector) {
    if (!group.first.empty()) {
      number_of_trt_nodes += static_cast<int>(group.first.size());
    }
  }

  return number_of_trt_nodes == number_of_ort_nodes;
}

std::unique_ptr<IndexedSubGraph> TensorrtExecutionProvider::GetSubGraph(SubGraph_t graph_nodes_index, const GraphViewer& graph, const HashValue& model_hash, int subgraph_index) const {
  const std::vector<NodeIndex>& node_index = graph.GetNodesInTopologicalOrder(1 /*priority-based topological sort*/);
  std::unordered_set<size_t> node_set;
  node_set.reserve(graph_nodes_index.first.size());
  for (const auto& index : graph_nodes_index.first) {
    node_set.insert(node_index[index]);
  }

  // Get parent graph output names
  std::unordered_set<std::string> graph_output_names;
  for (const auto* output_arg : graph.GetOutputs()) {
    graph_output_names.insert(output_arg->Name());
  }

  // Find inputs and outputs of the subgraph
  std::unique_ptr<IndexedSubGraph> sub_graph = onnxruntime::IndexedSubGraph::Create();
  std::unordered_map<const NodeArg*, int> original_inputs, fused_inputs, fused_outputs, fused_outputs_to_add, graph_outputs_to_add;
  std::unordered_set<const NodeArg*> erased;
  int input_order = 0;
  int output_order = 0;

  std::vector<std::string> initializers;
  for (const auto& index : graph_nodes_index.first) {
    sub_graph->Nodes().push_back(node_index[index]);
    const auto& node = graph.GetNode(node_index[index]);
    for (const auto& input : node->InputDefs()) {
      if (graph.IsConstantInitializer(input->Name(), true)) {
        initializers.push_back(input->Name());
        continue;
      }
      const auto& it = fused_outputs.find(input);
      if (it != fused_outputs.end()) {
        fused_outputs.erase(it);
        erased.insert(input);
      } else if (erased.find(input) == erased.end()) {
        // Only when input is neither in output list nor erased list, add the input to input list
        fused_inputs[input] = input_order++;
      }
    }

    for (const auto& input : node->ImplicitInputDefs()) {
      if (graph.IsConstantInitializer(input->Name(), true)) {
        initializers.push_back(input->Name());
        continue;
      }
      const auto& it = fused_outputs.find(input);
      if (it != fused_outputs.end()) {
        fused_outputs.erase(it);
        erased.insert(input);
      } else if (erased.find(input) == erased.end()) {
        // Only when input is neither in output list nor erased list, add the input to input list
        fused_inputs[input] = input_order++;
      }
    }

    // For output searching, there are two special cases,
    // One is, if node's OutputEdges are more than its outputs, meaning certain output is used more than once,
    // if the output is connected to nodes that don't belong to the subgraph, the output need to be added
    // to the output list
    // The other one is, if subgraph's node output is parent graph's output. the node output should
    // be also added to the subgraph's output list
    if (node->GetOutputEdgesCount() > node->OutputDefs().size()) {
      for (auto it = node->OutputEdgesBegin(), end = node->OutputEdgesEnd(); it != end; ++it) {
        const auto& node_idx = it->GetNode().Index();
        const onnxruntime::NodeArg* output;
        // The dst_arg_index from GetDstArgIndex() could be the index for explicit/implicit input defs of the node.
        // We need to get the correct input index accordingly. (See Graph::BuildConnections() in graph.cc for more details)
        if (it->GetDstArgIndex() < static_cast<int>(it->GetNode().InputDefs().size())) {
          output = (it->GetNode()).InputDefs()[it->GetDstArgIndex()];
        } else {
          output = (it->GetNode()).ImplicitInputDefs()[it->GetDstArgIndex() - static_cast<int>(it->GetNode().InputDefs().size())];
        }
        if (node_set.find(node_idx) != node_set.end()) {
          const auto& iter = fused_inputs.find(output);
          if (iter != fused_inputs.end()) {
            fused_inputs.erase(iter);
            erased.insert(output);
          } else if (erased.find(output) == erased.end()) {
            if (graph_output_names.find(output->Name()) != graph_output_names.end()) {
              graph_outputs_to_add[output] = output_order;
            }
            fused_outputs[output] = output_order++;
          }
        } else {
          fused_outputs_to_add[output] = output_order++;
        }
      }
    } else {
      for (const auto& output : node->OutputDefs()) {
        const auto& it = fused_inputs.find(output);
        if (it != fused_inputs.end()) {
          fused_inputs.erase(it);
          erased.insert(output);
        }
        // Only when output is neither in input list nor erased list, add the output to output list
        else if (erased.find(output) == erased.end()) {
          if (graph_output_names.find(output->Name()) != graph_output_names.end()) {
            graph_outputs_to_add[output] = output_order;
          }
          fused_outputs[output] = output_order++;
        }
      }
    }
  }

  fused_outputs.insert(fused_outputs_to_add.begin(), fused_outputs_to_add.end());
  fused_outputs.insert(graph_outputs_to_add.begin(), graph_outputs_to_add.end());

  std::multimap<int, const NodeArg*> inputs, outputs;

  // Get the input order of the original graph
  int order = 0;
  for (const auto* input : graph.GetInputs()) {
    original_inputs[input] = order++;
  }

  // input order needs to be consistent with original graph's input order
  for (auto it = fused_inputs.begin(), end = fused_inputs.end(); it != end; ++it) {
    const auto& iter = original_inputs.find(it->first);
    if (iter != original_inputs.end()) {
      inputs.insert(std::pair<int, const NodeArg*>(iter->second, iter->first));
    } else {
      inputs.insert(std::pair<int, const NodeArg*>(it->second, it->first));
    }
  }

  // Sort outputs by the order they were added
  for (auto it = fused_outputs.begin(), end = fused_outputs.end(); it != end; ++it) {
    outputs.insert(std::pair<int, const NodeArg*>(it->second, it->first));
  }

  // Generate unique kernel name for TRT subgraph
  std::string subgraph_id = std::to_string(model_hash) + "_" + std::to_string(subgraph_index);
  auto meta_def = IndexedSubGraph_MetaDef::Create();
  const std::string graph_type = graph.IsSubgraph() ? "subgraph" : "graph";
  meta_def->name() = "TRTKernel_" + graph_type + "_" + graph.Name() + "_" + subgraph_id;
  LOGS_DEFAULT(INFO) << "[TensorRT EP] TensorRT subgraph MetaDef name " + meta_def->name();

  // Assign inputs and outputs to subgraph's meta_def
  for (const auto& input : inputs) {
    if (input.second->Exists()) {
      meta_def->inputs().push_back(input.second->Name());
    }
  }

  for (const auto& initializer : initializers) {
    meta_def->constant_initializers().push_back(initializer);
  }

  for (const auto& output : outputs) {
    if (output.second->Exists()) {
      meta_def->outputs().push_back(output.second->Name());
    }
  }

  meta_def->domain() = kMSDomain;
  meta_def->since_version() = 1;
  sub_graph->SetMetaDef(std::move(meta_def));

  return sub_graph;
}

SubGraphCollection_t TensorrtExecutionProvider::GetSupportedList(SubGraphCollection_t nodes_vector_input, int iterations, const int max_iterations,
                                                                 const GraphViewer& graph, bool* early_termination) const {
  // Return if iterations are exceeding predefined number
  SubGraphCollection_t nodes_list_output;
  if (iterations > max_iterations) {
    *early_termination = true;
    return nodes_list_output;
  }

  // Get parent graph output names
  std::unordered_set<std::string> graph_output_names;
  for (const auto* output_arg : graph.GetOutputs()) {
    graph_output_names.insert(output_arg->Name());
  }

  iterations++;
  const std::vector<NodeIndex>& node_index = graph.GetNodesInTopologicalOrder(1 /*priority-based topological sort*/);
  for (const auto& group : nodes_vector_input) {
    // Construct subgraph
    if (!group.first.empty()) {
      if (group.second) {
        nodes_list_output.push_back(group);
      } else {
        auto model_build = graph.CreateModel(*GetLogger());
        auto& graph_build = model_build->MainGraph();
        bool has_control_flow_op = false;

        // Add node and node args
        // If node output is also parent graph output, the output will be added to the
        // subgraph's output list
        std::vector<std::string> subgraph_output_names;
        for (const auto& index : group.first) {
          const auto& node = graph.GetNode(node_index[index]);
          std::vector<onnxruntime::NodeArg*> inputs, outputs;
          for (auto input : node->InputDefs()) {
            auto& n_input = graph_build.GetOrCreateNodeArg(input->Name(), input->TypeAsProto());
            inputs.push_back(&n_input);
            const ONNX_NAMESPACE::TensorProto* initializer = nullptr;
            if (graph.GetInitializedTensor(input->Name(), initializer)) {
              const ONNX_NAMESPACE::TensorProto* subgraph_initializer = nullptr;
              if (!graph_build.GetInitializedTensor(input->Name(), subgraph_initializer)) {
                graph_build.AddInitializedTensor(*(initializer));
              }
            }
          }

          for (auto input : node->ImplicitInputDefs()) {
            const ONNX_NAMESPACE::TensorProto* initializer = nullptr;
            if (graph.GetInitializedTensor(input->Name(), initializer)) {
              const ONNX_NAMESPACE::TensorProto* subgraph_initializer = nullptr;
              if (!graph_build.GetInitializedTensor(input->Name(), subgraph_initializer)) {
                graph_build.AddInitializedTensor(*(initializer));
              }
            }
          }
          for (auto output : node->OutputDefs()) {
            auto& n_output = graph_build.GetOrCreateNodeArg(output->Name(), output->TypeAsProto());
            outputs.push_back(&n_output);
            const auto name = output->Name();
            if (graph_output_names.find(name) != graph_output_names.end()) {
              subgraph_output_names.push_back(name);
            }
          }

          if (control_flow_op_set_.find(node->OpType()) != control_flow_op_set_.end()) {
            has_control_flow_op = true;
          }

          // If the node has subgraph, it's possible that the ORT graph of that subgraph and the GraphProto in the node attributes are not in sync because of graph optimization.
          // Therefore, we need to force GraphProto attributes to be updated in order to get the valid GraphProto.
          if (node->GetAttributes().size() > 0) {
            auto node_proto = ONNX_NAMESPACE::NodeProto::Create();
            // we need to update any GraphProto attributes for subgraphs so that any changes made by things
            // such as the optimizers are captured. otherwise we can end up saving an invalid graph.
            node->ToProto(*node_proto, /* update_subgraphs */ true);
            const int num_attributes = node_proto->attribute_size();
            auto node_attributes = ONNX_NAMESPACE::NodeAttributes::Create();
            node_attributes->reserve(num_attributes);

            for (int i = 0; i < num_attributes; ++i) {
              auto& attr = node_proto->attribute(i);
              node_attributes->emplace(attr.name(), attr);
            }

            // The GraphProto attributes are the updated ones.
            graph_build.AddNode(node->Name(), node->OpType(), node->Description(), inputs, outputs, node_attributes.get(), node->Domain());
          } else {
            // The GraphProto attributes are the original ones.
            graph_build.AddNode(node->Name(), node->OpType(), node->Description(), inputs, outputs, &node->GetAttributes(), node->Domain());
          }
        }

        // Only if the newly built graph has control flow op as well as it has parent node,
        // it needs to handle outer scope values before calling graph.Resolve().
        if (has_control_flow_op && graph.ParentNode()) {
          LOGS_DEFAULT(VERBOSE) << "[TensorRT EP] Handle outer scope values for the subgraph " << graph_build.Name();
          BuildSubGraphContext(graph_build);
          SetGraphOuterScopeValuesAndInputs(graph_build, graph.GetGraph());
          SetAllGraphInputs(graph_build);
        }

        ORT_ENFORCE(graph_build.Resolve().IsOK());

        // Add parent graph output to the subgraph
        int i = 0;
        std::vector<const NodeArg*> subgraph_outputs;
        subgraph_outputs.resize(subgraph_output_names.size());
        for (auto& name : subgraph_output_names) {
          auto output_arg = graph.GetNodeArg(name);
          auto& subgraph_output_arg = graph_build.GetOrCreateNodeArg(output_arg->Name(), output_arg->TypeAsProto());
          subgraph_outputs[i] = &subgraph_output_arg;
          ++i;
        }
        auto& graph_build_outputs = graph_build.GetOutputs();
        subgraph_outputs.insert(subgraph_outputs.begin(), graph_build_outputs.begin(), graph_build_outputs.end());
        graph_build.SetOutputs(graph_build_outputs);
        ORT_ENFORCE(graph_build.Resolve().IsOK());

        // Check if input tensors have shapes
        if (iterations > 1) {
          auto graph_inputs = graph_build.GetInputs();
          for (auto input_arg : graph_inputs) {
            bool has_dim_value_or_param = true;
            auto input_shape = input_arg->Shape();
            if (input_shape != nullptr) {
              auto dim_size = input_shape->dim_size();
              for (int i = 0; i < dim_size; ++i) {
                auto& dim = input_shape->dim(i);
                if (!dim.has_dim_value() && !dim.has_dim_param()) {
                  has_dim_value_or_param = false;
                  break;
                }
              }
            }

            if (input_shape == nullptr || !has_dim_value_or_param) {
              ORT_THROW_IF_ERROR(ORT_MAKE_STATUS(ONNXRUNTIME, FAIL,
                                                 "TensorRT input: " + input_arg->Name() + " has no shape specified. " +
                                                     "Please run shape inference on the onnx model first. Details can be found in " +
                                                     "https://onnxruntime.ai/docs/execution-providers/TensorRT-ExecutionProvider.html#shape-inference-for-tensorrt-subgraphs"));
            }
          }
        }

        // Serialize modelproto to string
        auto graph_viewer = graph_build.CreateGraphViewer();
        auto model = graph_viewer->CreateModel(*GetLogger());
        auto model_proto = model->ToProto();

        // ORT's default topological sort is using reversed DFS.
        // When creating model proto from graph viewer, let ORT use priority-based topological sort based on node index.
        // The reason is, in some cases, for example ResNet50, using default topological sort will end up with generating
        // the model proto that has different node ordering compared to original onnx model.
        graph_viewer->ToProto(*model_proto->mutable_graph(), true, true, 1 /*priority-based topological sort*/);
        model_proto->set_ir_version(ONNX_NAMESPACE::Version::IR_VERSION);

        std::string string_buf;
        model_proto->SerializeToString(string_buf);

        if (dump_subgraphs_) {
          // Dump TensorRT subgraph for debugging
          std::fstream dump("TensorrtExecutionProvider_TRT_Subgraph.onnx", std::ios::out | std::ios::trunc | std::ios::binary);
          model_proto->SerializeToOstream(dump);
        }

        // Get supported node list recursively
        SubGraphCollection_t parser_nodes_list;
        TensorrtLogger& trt_logger = GetTensorrtLogger(detailed_build_log_);
        auto trt_builder = GetBuilder(trt_logger);
        auto network_flags = 0;
#if NV_TENSORRT_MAJOR > 8
        network_flags |= fp16_enable_ || int8_enable_ ? 0 : 1U << static_cast<uint32_t>(nvinfer1::NetworkDefinitionCreationFlag::kSTRONGLY_TYPED);
#endif
        network_flags |= 1U << static_cast<uint32_t>(nvinfer1::NetworkDefinitionCreationFlag::kEXPLICIT_BATCH);

        auto trt_network = std::unique_ptr<nvinfer1::INetworkDefinition>(trt_builder->createNetworkV2(network_flags));
        auto trt_parser = tensorrt_ptr::unique_pointer<nvonnxparser::IParser>(nvonnxparser::createParser(*trt_network, trt_logger));

#if (NV_TENSORRT_MAJOR == 10 && NV_TENSORRT_MINOR > 1) || NV_TENSORRT_MAJOR > 10
        auto is_model_supported = trt_parser->supportsModelV2(string_buf.data(), string_buf.size(), model_path_);

        // Note: Calling getNbSubgraphs or getSubgraphNodes before calling supportsModelV2 results in undefined behavior.
        auto num_subgraphs = trt_parser->getNbSubgraphs();
        parser_nodes_list.reserve(num_subgraphs);

        for (int64_t i = 0; i < num_subgraphs; ++i) {
          int64_t subgraph_len = 0;
          int64_t* nodes = trt_parser->getSubgraphNodes(i, subgraph_len);
          parser_nodes_list.emplace_back();
          parser_nodes_list.back().first.reserve(subgraph_len);
          for (int64_t j = 0; j < subgraph_len; ++j) {
            parser_nodes_list.back().first.push_back(nodes[j]);
          }
          parser_nodes_list.back().second = is_model_supported ? true : false;
        }
#else
        trt_parser->supportsModel(string_buf.data(), string_buf.size(), parser_nodes_list, model_path_);
#endif

        SubGraphCollection_t next_nodes_list;
        const std::vector<NodeIndex>& subgraph_node_index = graph_viewer->GetNodesInTopologicalOrder(1 /*priority-based topological sort*/);
        next_nodes_list = GetSupportedList(parser_nodes_list, iterations, max_iterations, *graph_viewer, early_termination);
        for (size_t i = 0, end = next_nodes_list.size(); i < end; ++i) {
          for (size_t j = 0, end = next_nodes_list[i].first.size(); j < end; ++j) {
            /*
             * Convert the supported node list returning from onnx-tensorrt parser to the node list recognized by ORT TRT.
             *
             * TRT EP reconstructs the graph based on the nodes in group.first and feeds this graph (converts to model proto and to string buffer) to onnx-tensorrt parser.
             * The node index in the list returning from onnx-tensorrt parser might not be the same as the node index in group.first. Therefore, TRT EP needs a node index mapping table here.
             *
             * The order of iterating the nodes in group.first and calling graph_build.AddNode() determines the node order in the newly constructed graph (see Graph::AllocateNode() in graph.cc),
             * however, once the graph is converted to model proto, the node proto order in model proto (ex: onnx-tensorrt calls model.graph().node() to iterate NodeProto in ModelProto) is decided by topo sort.
             *
             * The topo sort list (i.e. subgraph_node_index) acts as the node index mapping table:
             * subgraph_node_index[node index from onnx-tensorrt parser] = index in group.first
             *
             * In the past, TRT EP uses ORT's default reversed DFS topo sort which might end up with the sorting result not sequence of 0, 1, ... n-1, ex: the subgraph_node_index = [0,2,1,3,4].
             * With the change of using ORT's priority-based topo sort (node with lower node index outputs first) the sorting result is the sequence of 0, 1, ... n-1 for most of the cases,
             * therefore subgraph_node_index as a mapping table is not needed anymore.
             *
             * TODO: Remove the subgraph_node_index
             */
            next_nodes_list[i].first[j] = group.first[subgraph_node_index[next_nodes_list[i].first[j]]];
          }
          nodes_list_output.push_back(next_nodes_list[i]);
        }
      }
    }
  }
  return nodes_list_output;
}

// Detect and remove cycles from supported node list
bool TensorrtExecutionProvider::DetectTensorRTGraphCycles(SubGraphCollection_t& supported_nodes_vector, const GraphViewer& graph, const HashValue& model_hash, bool remove_cycles) const {
  const std::vector<NodeIndex>& node_index = graph.GetNodesInTopologicalOrder(1 /*priority-based topological sort*/);
  bool trt_cycle = true, cycle_detected = false;
  while (trt_cycle) {
    trt_cycle = false;
    std::unordered_map<std::string, size_t> node_to_index_map;
    std::unordered_map<size_t, std::string> index_to_node_map;
    std::unordered_map<std::string, std::unordered_set<std::string>> input_to_nodes_map, node_to_outputs_map;
    std::unordered_set<size_t> non_trt_node_index(node_index.begin(), node_index.end());
    size_t id = 0;
    int subgraph_index = 0;
    for (const auto& group : supported_nodes_vector) {
      if (!group.first.empty()) {
        // Construct subgraph from node list
        std::unique_ptr<IndexedSubGraph> sub_graph = GetSubGraph(group, graph, model_hash, subgraph_index);

        // Create node to inputs/outputs/index maps
        const auto& meta_def = sub_graph->GetMetaDef();
        const std::string node_name = meta_def->name();
        if (node_to_index_map.find(node_name) == node_to_index_map.end()) {
          index_to_node_map[id] = node_name;
          node_to_index_map[node_name] = id++;
        }

        if (meta_def != nullptr) {
          for (const auto& input : meta_def->inputs()) {
            input_to_nodes_map[input].insert(node_name);
          }
          for (const auto& output : meta_def->outputs()) {
            node_to_outputs_map[node_name].insert(output);
          }
        }

        // Remove TensorRT nodes from node index list
        for (const auto& index : group.first) {
          non_trt_node_index.erase(node_index[index]);
        }
        subgraph_index++;
      }
    }

    // Add non TensorRT nodes to the maps
    for (const auto& index : non_trt_node_index) {
      const auto& node = graph.GetNode(index);
      const std::string node_name = node->Name();
      if (node_to_index_map.find(node_name) == node_to_index_map.end()) {
        index_to_node_map[id] = node_name;
        node_to_index_map[node_name] = id++;
      }

      for (const auto& input : node->InputDefs()) {
        input_to_nodes_map[input->Name()].insert(node_name);
      }

      for (const auto& input : node->ImplicitInputDefs()) {
        input_to_nodes_map[input->Name()].insert(node_name);
      }

      for (const auto& output : node->OutputDefs()) {
        node_to_outputs_map[node_name].insert(output->Name());
      }
    }

    // Create adjacency list
    size_t graph_size = node_to_index_map.size();
    std::list<size_t>* adjacency_map = new std::list<size_t>[graph_size];
    for (const auto& node : node_to_outputs_map) {
      for (auto iter = node.second.begin(); iter != node.second.end(); ++iter) {
        const auto& loc = input_to_nodes_map.find(*iter);
        if (loc != input_to_nodes_map.end()) {
          size_t parent_node_index = node_to_index_map.find(node.first)->second;
          for (auto child_node : loc->second) {
            size_t child_node_index = node_to_index_map.find(child_node)->second;
            adjacency_map[parent_node_index].push_back(child_node_index);
          }
        }
      }
    }

    // Check cycle in the graph
    bool* visited = new bool[graph_size];
    bool* st = new bool[graph_size];
    for (size_t i = 0; i < graph_size; ++i) {
      visited[i] = false;
      st[i] = false;
    }

    std::vector<size_t> cycles;
    bool has_cycle = false;
    for (size_t i = 0; i < graph_size; ++i) {
      if (FindCycleHelper(i, adjacency_map, visited, st, cycles)) {
        has_cycle = true;
        cycle_detected = true;
        break;
      }
    }

    // Remove TensorRT subgraph from the supported node list if it's part of the cycle
    if (has_cycle && remove_cycles) {
      for (size_t i = 0; i < cycles.size(); ++i) {
        auto loc = index_to_node_map.find(cycles[i]);
        if (loc != index_to_node_map.end() && loc->second.find("TRTKernel") != std::string::npos) {
          supported_nodes_vector.erase(supported_nodes_vector.begin() + cycles[i]);
          trt_cycle = true;
          break;
        }
      }
    }

    delete[] adjacency_map;
    delete[] visited;
    delete[] st;
  }
  return cycle_detected;
}

std::vector<std::unique_ptr<ComputeCapability>>
TensorrtExecutionProvider::GetCapability(const GraphViewer& graph,
                                         const IKernelLookup& /*kernel_lookup*/,
                                         const GraphOptimizerRegistry& graph_optimizer_registry,
                                         IResourceAccountant* /* resource_accountant */) const {
  // Construct subgraph capability from node list
  std::vector<std::unique_ptr<ComputeCapability>> result;
  // Get ModelPath
  const auto& path_string = graph.ModelPath().string();
#ifdef _WIN32
  strncpy_s(model_path_, path_string.c_str(), sizeof(model_path_) - 1);
#else
  strncpy(model_path_, path_string.c_str(), sizeof(model_path_) - 1);
#endif
  model_path_[sizeof(model_path_) - 1] = '\0';

  // If the model consists of only a single "EPContext" contrib op, it means TRT EP can fetch the precompiled engine info from the node and
  // load the engine directly without having to go through the processes of graph proto reconstruction, calling TRT parser and engine compilation.
  // So, simply return the ComputeCapability here.
  if (graph.NumberOfNodes() == 1 && GraphHasCtxNode(graph)) {
    SubGraph_t supported_node_vector = {{0}, true};
    std::unique_ptr<IndexedSubGraph> sub_graph = GetSubGraph(supported_node_vector, graph, TRTGenerateId(graph, std::to_string(trt_version_), std::to_string(cuda_version_)), 0);
    result.push_back(ComputeCapability::Create(std::move(sub_graph)));
    return result;
  }

  // Generate unique kernel name for TRT graph
  HashValue model_hash = TRTGenerateId(graph, std::to_string(trt_version_), std::to_string(cuda_version_));

  // Get supported node list from TensorRT parser
  const int number_of_ort_nodes = graph.NumberOfNodes();
  std::vector<size_t> nodes_vector(number_of_ort_nodes);
  std::iota(std::begin(nodes_vector), std::end(nodes_vector), 0);

  auto get_exclude_ops_set = [&](std::string node_list_to_exclude) -> std::set<std::string> {
    std::set<std::string> set;
    if (!node_list_to_exclude.empty()) {
      std::stringstream node_list(node_list_to_exclude);
      std::string node;
      while (std::getline(node_list, node, ',')) {
        set.insert(node);
      }
    }
    return set;
  };

  auto exclude_ops_set = get_exclude_ops_set(op_types_to_exclude_);

  SubGraphCollection_t parser_nodes_vector, supported_nodes_vector;
  const std::vector<NodeIndex>& node_index = graph.GetNodesInTopologicalOrder(1 /*priority-based topological sort*/);
  bool new_subgraph = true;

  /* Iterate all the nodes and exclude the node if:
   *   1. It's a control flow op and its subgraph(s) is not fully TRT eligible.
   *   2. It's a DDS op.
   */
  for (const auto& index : nodes_vector) {
    const auto& node = graph.GetNode(node_index[index]);
    bool supported_node = true;

    /* If current node is control flow op, we take different approach based on following four cases:
     *
     * (1) control flow op is supported by TRT, and its subgraphs are all supported by TRT. Assign this node to TRT.
     * (2) control flow op is supported by TRT, but not all its subgraphs supported by TRT. Don't assign this node to TRT.
     * (3) control flow op is not supported by TRT, but its subgraphs all supported by TRT. Don't assign this node to TRT.
     * (4) control flow op is not supported by TRT, and not all its subgraphs supported by TRT. Don't assign this node to TRT.
     *
     * For cases 2, 3, 4, even though the control flow op is not assigned to TRT, any portion of its subgraphs that can run in TRT will be still fused and assigned to TRT EP.
     */
    if (control_flow_op_set_.find(node->OpType()) != control_flow_op_set_.end()) {
      auto supported_control_flow_op = [&](const Node* node) {
        auto sub_graphs = node->GetSubgraphs();
        if (sub_graphs.size() != 0) {
          for (auto sub_graph : sub_graphs) {
            // TRT EP should consider the empty subgraph is fully supported by TRT.
            if (sub_graph->CreateGraphViewer()->NumberOfNodes() == 0) {
              continue;
            }
            if (!AllNodesAssignedToSpecificEP(*(sub_graph->CreateGraphViewer()), kTensorrtExecutionProvider)) {
              // if not all its subgraphs are supported, we need to exclude this control flow op
              return false;
            }
          }
        }
        return true;
      };
      supported_node = supported_control_flow_op(node);
    }

    // Exclude any ops, if applicable
    if (exclude_ops_set.find(node->OpType()) != exclude_ops_set.end()) {
      supported_node = false;
    }

    if (supported_node) {
      if (new_subgraph) {
        parser_nodes_vector.emplace_back();
        // Mark all new graphs as "UnKnown" which will later be parsed by TRT parser
        parser_nodes_vector.back().second = false;
        new_subgraph = false;
      }
      parser_nodes_vector.back().first.emplace_back(index);
    } else {
      new_subgraph = true;
    }
  }

  bool early_termination = false;
  supported_nodes_vector = GetSupportedList(parser_nodes_vector, 0, max_partition_iterations_, graph, &early_termination);
  if (early_termination) {
    supported_nodes_vector.clear();
  }

  // Remove subgraphs if its size is less than the predefined minimal size
  for (auto it = supported_nodes_vector.begin(); it != supported_nodes_vector.end(); ++it) {
    const size_t subgraph_size = it->first.size();
    if (subgraph_size < min_subgraph_size_) {
      supported_nodes_vector.erase(it--);
    }
  }

  // Detect and remove cycles from supported node list
  DetectTensorRTGraphCycles(supported_nodes_vector, graph, model_hash);

  // Consolidate supported node list
  if (supported_nodes_vector.size() > 1) {
    nodes_vector.clear();
    for (const auto& group : supported_nodes_vector) {
      if (!group.first.empty()) {
        nodes_vector.insert(nodes_vector.end(), group.first.begin(), group.first.end());
      }
    }
    SubGraphCollection_t consolidated_supported_nodes_vector = {{nodes_vector, true}};
    if (DetectTensorRTGraphCycles(consolidated_supported_nodes_vector, graph, model_hash, false)) {
      LOGS_DEFAULT(INFO) << "[TensorRT EP] TensorRT nodes are not consolidated because graph will have cycles after consolidation";
    } else {
      LOGS_DEFAULT(INFO) << "[TensorRT EP] TensorRT nodes are consolidated into one subgraph";
      supported_nodes_vector = consolidated_supported_nodes_vector;
    }
  }

  // Handle the case where the graph is subgraph of control flow op.
  // The purpose is to make control flow op as well as its subgraphs run on TRT.
  // Here we need to check whether subgraph is fully supported by TRT and don't fuse the nodes of the subgraph until control flow op level.
  if (IsSubGraphOfControlFlowOp(graph) && IsSubGraphFullySupported(supported_nodes_vector, number_of_ort_nodes)) {
    const std::vector<NodeIndex>& node_index = graph.GetNodesInTopologicalOrder(1 /*priority-based topological sort*/);
    bool all_subgraphs_are_supported = true;

    // "If" control flow op has two subgraph bodies, "then" body and "else" body respectively.
    // Check its parent node's another subgraph to see whether that subgraph is also fully supported by TRT.
    if (graph.ParentNode()->OpType() == "If") {
      all_subgraphs_are_supported = false;
      SubGraphCollection_t subgraph_supported_nodes_vector;
      auto sub_graphs = graph.ParentNode()->GetSubgraphs();
      for (auto sub_graph : sub_graphs) {
        if (sub_graph.get() != &graph.GetGraph()) {
          auto sub_graph_viewer = sub_graph->CreateGraphViewer();
          const int number_of_ort_subgraph_nodes = sub_graph_viewer->NumberOfNodes();
          std::vector<size_t> subgraph_nodes_vector(number_of_ort_subgraph_nodes);
          std::iota(std::begin(subgraph_nodes_vector), std::end(subgraph_nodes_vector), 0);
          SubGraphCollection_t parser_subgraph_nodes_vector = {{subgraph_nodes_vector, false}};
          bool subgraph_early_termination = false;

          // Another subgraph of "If" control flow op has no nodes.
          // In this case, TRT EP should consider this empty subgraph is fully supported by TRT.
          if (sub_graph_viewer->NumberOfNodes() == 0) {
            all_subgraphs_are_supported = true;
            break;
          }
          // Another subgraph of "If" control flow op has been parsed by GetCapability before and all subgraph's nodes assigned to TRT EP.
          else if (AllNodesAssignedToSpecificEP(*sub_graph_viewer, kTensorrtExecutionProvider)) {
            all_subgraphs_are_supported = true;
            break;
          }
          // Another subgraph of "If" control flow has been parsed by GetCapability and not all subgraph's nodes assigned to TRT EP.
          // (Note: GetExecutionProviderType() returns "" meaning node has not yet been assigned to any EPs)
          else if (!AllNodesAssignedToSpecificEP(*sub_graph_viewer, "")) {
            all_subgraphs_are_supported = false;
            break;
          }

          // Another subgraph of "If" control flow has not yet been parsed by GetCapability.
          subgraph_supported_nodes_vector = GetSupportedList(parser_subgraph_nodes_vector, 0, max_partition_iterations_, *sub_graph_viewer, &subgraph_early_termination);
          all_subgraphs_are_supported = IsSubGraphFullySupported(subgraph_supported_nodes_vector, number_of_ort_subgraph_nodes);
          break;
        }
      }
    }

    if (all_subgraphs_are_supported) {
      // We want the subgraph nodes to be assigned to TRT EP but don't want them to be fused until later at the control flow op level.
      // Simply request the subgraph nodes with a single ComputeCapability for each with no MetaDef (i.e. what the default implementation for IExecutionProvider::GetCapability does).
      for (const auto& group : supported_nodes_vector) {
        if (!group.first.empty()) {
          for (const auto& index : group.first) {
            std::unique_ptr<IndexedSubGraph> sub_graph = onnxruntime::IndexedSubGraph::Create();
            sub_graph->Nodes().push_back(node_index[index]);
            result.push_back(ComputeCapability::Create(std::move(sub_graph)));
          }
        }
      }
      LOGS_DEFAULT(INFO) << "[TensorRT EP] Whole graph will run on TensorRT execution provider";

      // The context map is only used during EP compile time, release it to save memory space.
      subgraph_context_map_.clear();
      return result;
    }
  }

  /**
   * Enable EP related L2+ graph optimizations:
   *
   * 1. Calls provider bridge API to lookup pre-defined optimizer by name and get selection function.
   *    - Example: g_host->GetOptimizerByName(optimizer_name, graph_optimizer_registry, selection_func)
   * 2. Executes the selection function to obtain the selection ComputeCapability.
   *    - ComputeCapability.optimize_func would be set by the optimizer to the function that does the optimization.
   * 3. Uses the selection ComputeCapability to create the optimization ComputeCapability.
   * 4. Returns the final ComputeCapability, with nodes_to_optimize set to the optimization ComputeCapability.
   *
   * Current available optimizations:
   *   - (ConstantFoldingDQ) constant folding on DQ nodes, i.e. dequantize INT32, UINT16, INT16 constant to FP32.
   */

  SelectionFunc selection_func;
  std::vector<std::unique_ptr<ComputeCapability>> selection_cc;

  // Prepare for ConstantFoldingDQ optimizer
  // Note: The NodeIndex here is the node index in the graph, not the index in node vector in supported_nodes_vector.
  std::unordered_set<NodeIndex> trt_selection_node_set;     // The qualified dq nodes selected by TRT EP
  std::unordered_map<NodeIndex, NodeIndex> consumer_to_dq;  // consumer node -> dq node

  if (dla_enable_) {
    std::string optimizer_name = "ConstantFoldingDQ";
    const std::unordered_map<std::string, std::string> key_value_config;
    auto status = g_host->GetOptimizerByName(optimizer_name, graph_optimizer_registry, selection_func);
    if (status == Status::OK()) {
      if (selection_func) {
        selection_cc = selection_func(graph, key_value_config, graph_optimizer_registry);
        SelectQualifiedDQNode(graph, trt_selection_node_set, consumer_to_dq);
      }
    } else {
      LOGS_DEFAULT(WARNING) << "[TensorRT EP] Can't get optimizer " << optimizer_name;
    }
  }

  // Create ComputeCapability
  int number_of_trt_nodes = 0, subgraph_index = 0;
  for (auto& group : supported_nodes_vector) {
    if (!group.first.empty()) {
      if (!selection_cc.empty()) {
        // Include DQ nodes that are filtered out by TRT parser
        UpdateSupportedNodeVectorForDQ(graph, group, supported_nodes_vector, consumer_to_dq);
      }

      std::unique_ptr<IndexedSubGraph> sub_graph = GetSubGraph(group, graph, model_hash, subgraph_index);
      auto compute_capability = ComputeCapability::Create(std::move(sub_graph));

      // add optimization ComputeCapability to node_to_optimize
      for (auto& cc : selection_cc) {
        std::unique_ptr<ComputeCapability> optimization_cc = CreateOptimizationComputeCapability(cc.get(), trt_selection_node_set, compute_capability.get());
        compute_capability->add_nodes_to_optimize(std::move(optimization_cc));
      }

      result.push_back(std::move(compute_capability));
      number_of_trt_nodes += static_cast<int>(group.first.size());
      subgraph_index++;
    }
  }

  const size_t number_of_subgraphs = supported_nodes_vector.size();
  if (number_of_trt_nodes == 0) {
    LOGS_DEFAULT(WARNING) << "[TensorRT EP] No graph will run on TensorRT execution provider";
  } else if (number_of_trt_nodes == number_of_ort_nodes) {
    LOGS_DEFAULT(INFO) << "[TensorRT EP] Whole graph will run on TensorRT execution provider";
  } else {
    LOGS_DEFAULT(INFO) << "[TensorRT EP] Graph is partitioned and number of subgraphs running on TensorRT execution provider is " << number_of_subgraphs;
  }

  // The context map is only used during EP compile time, release it to save memory space.
  subgraph_context_map_.clear();
  return result;
}

/**
 * Refit the weight-stripped engine
 */
common::Status TensorrtExecutionProvider::RefitEngine(std::string onnx_model_filename,
                                                      std::string& onnx_model_folder_path,
                                                      std::string& weight_stripped_engine_cath_path,
                                                      bool path_check,
                                                      const void* onnx_model_bytestream,
                                                      size_t onnx_model_bytestream_size,
                                                      nvinfer1::ICudaEngine* trt_engine,
                                                      bool serialize_refitted_engine,
                                                      bool detailed_build_log) {
#if NV_TENSORRT_MAJOR >= 10
  bool refit_from_file = onnx_model_bytestream == nullptr && onnx_model_bytestream_size == 0;
  std::filesystem::path onnx_model_path{onnx_model_folder_path};
  if (refit_from_file) {
    if (!onnx_model_filename.empty()) {
      onnx_model_path.append(onnx_model_filename);
    }
    if (onnx_model_path.empty()) {
      return ORT_MAKE_STATUS(ONNXRUNTIME, EP_FAIL,
                             "The ONNX model was not provided as path. "
                             "Please use provide an ONNX bytestream to enable refitting the weightless engine.");
    } else {
      // check if file path to ONNX is legal
      if (path_check && IsAbsolutePath(onnx_model_path.string())) {
        return ORT_MAKE_STATUS(ONNXRUNTIME, EP_FAIL,
                               "For security purpose, the ONNX model path should be set with "
                               "a relative path, but it is an absolute path: " +
                                   onnx_model_path.string());
      }
      if (path_check && IsRelativePathToParentPath(onnx_model_path.string())) {
        return ORT_MAKE_STATUS(ONNXRUNTIME, EP_FAIL,
                               "The ONNX model path has '..'. For security purpose, it's not "
                               "allowed to point outside the directory.");
      }

      if (!(std::filesystem::exists(onnx_model_path) && std::filesystem::is_regular_file(onnx_model_path))) {
        return ORT_MAKE_STATUS(ONNXRUNTIME, EP_FAIL,
                               "The ONNX model " + onnx_model_path.string() +
                                   " does not exist.");
      }
    }
  }

  // weight-stripped engine refit logic
  TensorrtLogger& trt_logger = GetTensorrtLogger(detailed_build_log);
  auto refitter = std::unique_ptr<nvinfer1::IRefitter>(nvinfer1::createInferRefitter(*trt_engine, trt_logger));
  auto parser_refitter = std::unique_ptr<nvonnxparser::IParserRefitter>(
      nvonnxparser::createParserRefitter(*refitter, trt_logger));
  if (refit_from_file) {
    LOGS_DEFAULT(VERBOSE) << "[TensorRT EP] Refitting from file on disk: " << onnx_model_path.string();
    if (!parser_refitter->refitFromFile(onnx_model_path.string().c_str())) {
      return ORT_MAKE_STATUS(ONNXRUNTIME, EP_FAIL,
                             "TensorRT EP's IParserRefitter could not refit deserialized weight-stripped engine with weights contained in: " + onnx_model_path.string());
    }
  } else {
    LOGS_DEFAULT(VERBOSE) << "[TensorRT EP] Refitting from byte array";
    if (!parser_refitter->refitFromBytes(onnx_model_bytestream, onnx_model_bytestream_size)) {
      return ORT_MAKE_STATUS(ONNXRUNTIME, EP_FAIL,
                             "TensorRT EP's IParserRefitter could not refit deserialized weight-stripped engine with weights contained in the provided bytestraem");
    }
  }
  if (refitter->refitCudaEngine()) {
    LOGS_DEFAULT(VERBOSE) << "[TensorRT EP] Successfully refitted the weight-stripped engine.";
  } else {
    return ORT_MAKE_STATUS(ONNXRUNTIME, EP_FAIL,
                           "TensorRT EP's IRefitter could not refit deserialized weight-stripped engine with weights contained in: " + onnx_model_path.string());
  }

  // serialize the refitted engine to disk
  if (serialize_refitted_engine) {
    std::string refitted_engine_cache = GetWeightRefittedEnginePath(weight_stripped_engine_cath_path);
    nvinfer1::IHostMemory* serialized_engine = trt_engine->serialize();
    std::ofstream engine_file(refitted_engine_cache, std::ios::binary | std::ios::out);
    engine_file.write(reinterpret_cast<const char*>(serialized_engine->data()), serialized_engine->size());
    LOGS_DEFAULT(VERBOSE) << "[TensorRT EP] Serialize the refitted engine to " << refitted_engine_cache;
  }
  return Status::OK();
#else
  return ORT_MAKE_STATUS(ONNXRUNTIME, EP_FAIL, "TensorRT EP's IParserRefitter can only be used on TRT 10.0 onwards.");
#endif
}

common::Status TensorrtExecutionProvider::Compile(const std::vector<FusedNodeAndGraph>& fused_nodes_and_graphs,
                                                  std::vector<NodeComputeInfo>& node_compute_funcs) {
  for (auto& fused_node_graph : fused_nodes_and_graphs) {
    const GraphViewer& graph_body_viewer = fused_node_graph.filtered_graph;
    const Node& fused_node = fused_node_graph.fused_node;
    // Build map from input name to its index in input definitions
    std::unordered_map<std::string, size_t> input_map;
    const auto& input_defs = fused_node.InputDefs();
    input_map.reserve(input_defs.size());
    for (size_t i = 0, end = input_defs.size(); i < end; ++i) {
      input_map[input_defs[i]->Name()] = i;
    }

    // Build map from output name to its index in output definitions
    std::unordered_map<std::string, size_t> output_map;
    const auto& output_defs = fused_node.OutputDefs();
    output_map.reserve(output_defs.size());
    for (size_t i = 0, end = output_defs.size(); i < end; ++i) {
      output_map[output_defs[i]->Name()] = i;
    }

    Status status;
    if (GraphHasCtxNode(graph_body_viewer)) {
      status = CreateNodeComputeInfoFromPrecompiledEngine(graph_body_viewer,
                                                          fused_node,
                                                          input_map,
                                                          output_map,
                                                          node_compute_funcs);
    } else {
      status = CreateNodeComputeInfoFromGraph(graph_body_viewer, fused_node, input_map, output_map, node_compute_funcs);
    }
    if (status != Status::OK()) {
      return ORT_MAKE_STATUS(ONNXRUNTIME, FAIL, status.ErrorMessage());
    }
  }
  return Status::OK();
}

Status TensorrtExecutionProvider::CreateNodeComputeInfoFromGraph(const GraphViewer& graph_body_viewer,
                                                                 const Node& fused_node,
                                                                 std::unordered_map<std::string, size_t>& input_map,
                                                                 std::unordered_map<std::string, size_t>& output_map,
                                                                 std::vector<NodeComputeInfo>& node_compute_funcs) {
  // Reconstruct graph proto from fused node's function body
  auto model = graph_body_viewer.CreateModel(*GetLogger());
  auto model_proto = model->ToProto();

  // ORT's default topological sort is using reversed DFS.
  // When creating model proto from graph viewer, let ORT use priority-based topological sort based on node index.
  // The reason is, in some cases, for example ResNet50, using default topological sort will end up with generating
  // the model proto that has different node ordering compared to original onnx model.
  graph_body_viewer.ToProto(*model_proto->mutable_graph(), true, true, 1 /*priority-based topological sort*/);
  model_proto->set_ir_version(ONNX_NAMESPACE::Version::IR_VERSION);
  std::string string_buf;
  model_proto->SerializeToString(string_buf);

  if (dump_subgraphs_) {
    // Dump TensorRT subgraphs
    std::fstream dump(fused_node.Name() + ".onnx", std::ios::out | std::ios::trunc | std::ios::binary);
    model_proto->SerializeToOstream(dump);
  }

  TensorrtLogger& trt_logger = GetTensorrtLogger(detailed_build_log_);
  auto trt_builder = GetBuilder(trt_logger);
  auto network_flags = 0;
#if NV_TENSORRT_MAJOR > 8
  network_flags |= fp16_enable_ || int8_enable_ ? 0 : 1U << static_cast<uint32_t>(nvinfer1::NetworkDefinitionCreationFlag::kSTRONGLY_TYPED);
#endif
  network_flags |= 1U << static_cast<uint32_t>(nvinfer1::NetworkDefinitionCreationFlag::kEXPLICIT_BATCH);
  auto trt_network = std::unique_ptr<nvinfer1::INetworkDefinition>(trt_builder->createNetworkV2(network_flags));
  auto trt_config = std::unique_ptr<nvinfer1::IBuilderConfig>(trt_builder->createBuilderConfig());
  auto trt_parser = tensorrt_ptr::unique_pointer<nvonnxparser::IParser>(nvonnxparser::createParser(*trt_network, trt_logger));
  trt_parser->parse(string_buf.data(), string_buf.size(), model_path_);
  if (max_workspace_size_ > 0) {
    trt_config->setMemoryPoolLimit(nvinfer1::MemoryPoolType::kWORKSPACE, max_workspace_size_);
  }

  // Force Pow + Reduce ops in layer norm to run in FP32 to avoid overflow
  if (fp16_enable_ && layer_norm_fp32_fallback_) {
    for (auto idx = 1; idx < trt_network->getNbLayers() - 1; ++idx) {
      auto layer = trt_network->getLayer(idx);
      auto next_layer = trt_network->getLayer(idx + 1);
      if (layer->getType() == nvinfer1::LayerType::kELEMENTWISE && next_layer->getType() == nvinfer1::LayerType::kREDUCE && (static_cast<nvinfer1::IElementWiseLayer*>(layer))->getOperation() == nvinfer1::ElementWiseOperation::kPOW) {
        LOGS_DEFAULT(VERBOSE) << "[TensorRT EP] Force Pow + Reduce ops in layer norm to run in FP32 to avoid overflow";
        layer->setPrecision(nvinfer1::DataType::kFLOAT);
        next_layer->setPrecision(nvinfer1::DataType::kFLOAT);
        layer->setOutputType(0, nvinfer1::DataType::kFLOAT);
        next_layer->setOutputType(0, nvinfer1::DataType::kFLOAT);
      }
    }
  }

  int num_inputs = trt_network->getNbInputs();
  int num_outputs = trt_network->getNbOutputs();
  std::unordered_map<std::string, size_t> input_indexes(num_inputs);
  std::unordered_map<std::string, size_t> output_indexes(num_outputs);
  std::unordered_map<std::string, size_t> output_types(num_outputs);

  /*
   * Initialize shape range for each dynamic shape input tensor:
   *   1) If user explicitly specifies optimization profiles via provider options, TRT EP will create those profiles during EP compile time.
   *      It won't make adjustment for profile values during EP compute time.
   *
   *   2) If no explicit optimization profiles provided by user, TRT EP will firstly set min/max/opt shape to [INT_MAX, INT_MIN, INT_MIN].
   *      Later in EP compute time, the shape will be adjusted to [min_input_value, max_input_value, max_input_value] based on input tensor value.
   *
   *
   * Once the TRT profiles are created:
   *   1) If all the dynamic shape input tensors have associated profiles explicitly provided by user, those profiles will be applied to TRT builder config
   *      and the engine will be built at EP compile time.
   *
   *   2) As long as one of the dynamic shape input tensors has no explicitly associated profile, TRT EP will create default shape as described above,
   *      and all the profiles won't be applied and engine won't be built until EP compute time.
   */
  bool has_dynamic_shape = false;  // True if input tensor has dynamic shape and no explicit profile is specified, otherwise false.
  bool has_explicit_profile = false;
  bool apply_explicit_profile = false;
  int num_profiles = 0;
  std::vector<nvinfer1::IOptimizationProfile*> trt_profiles;

  // Following c++ map data structure is used to help serialize/deserialize profiles where it saves dynamic shape dimension(s) and min/max/opt values for dynamic shape input tensor.
  //
  // (1) Single profile case:
  // For example, assume tensor_a has two dynamic shape dimensions: dim_0 and dim_2, and tensor_b
  // has one dynamic shape dimension: dim_1. The data will be:
  // {
  //   tensor_a: {
  //              dim_0: [[min_shape, max_shape, opt_shape]],
  //              dim_2: [[min_shape, max_shape, opt_shape]]
  //   },
  //   tensor_b: {
  //              dim_1: [[min_shape, max_shape, opt_shape]]
  //   }
  // }
  //
  // (2) Multiple profiles case:
  // For example, assume tensor_a has one dynamic shap dimension: dim 0, and tensor_b has one dynamic shape dimension: dim_1,
  // and both of the tensors have two profiles. The data will be:
  // {
  //   tensor_a: {
  //     dim_0: [[min_shape_0, max_shape_0, opt_shape_0], [min_shape_1, max_shape_1, opt_shape_1]]
  //   },
  //   tensor_b: {
  //     dim_1: [[min_shape_2, max_shape_2, opt_shape_2], [min_shape_3, max_shape_3, opt_shape_3]]
  //   }
  // }
  ShapeRangesMap input_explicit_shape_ranges;
  ShapeRangesMap input_implicit_shape_ranges;

  if ((!profile_min_shapes_.empty()) && (!profile_max_shapes_.empty()) && (!profile_opt_shapes_.empty())) {
    has_explicit_profile = true;
    num_profiles = GetNumProfiles(profile_min_shapes_);
    for (int i = 0; i < num_profiles; i++) {
      trt_profiles.push_back(trt_builder->createOptimizationProfile());
    }
  }

  // Iterate all input tensors to check dynamic shape
  for (unsigned int i = 0, end = num_inputs; i < end; ++i) {
    auto input = trt_network->getInput(i);
    const std::string& input_name = input->getName();
    nvinfer1::Dims dims = input->getDimensions();
    int nb_dims = dims.nbDims;

    // Apply explicit optimization profiles provided by user
    if (has_explicit_profile) {
      apply_explicit_profile = ApplyProfileShapesFromProviderOptions(trt_profiles, input, profile_min_shapes_, profile_max_shapes_, profile_opt_shapes_, input_explicit_shape_ranges);
    }

    // If no explicit optimization profile is being applied, TRT EP will later set min/max/opt shape values based on input tensor values at EP compute time
    if (!apply_explicit_profile) {
      if (input->isShapeTensor()) {
        // Shape tensor
        std::vector<std::vector<int64_t>> profile_vector;
        std::vector<int64_t> shape_vector{INT_MAX, INT_MIN, INT_MIN};
        profile_vector.push_back(shape_vector);  // only one profile needed
        input_implicit_shape_ranges[input_name][0] = profile_vector;
        has_dynamic_shape = true;
      } else {
        // Execution tensor
        for (int j = 0, end = nb_dims; j < end; ++j) {
          if (dims.d[j] == -1) {
            std::vector<std::vector<int64_t>> profile_vector;
            std::vector<int64_t> shape_vector{INT_MAX, INT_MIN, INT_MIN};
            profile_vector.push_back(shape_vector);  // only one profile needed
            input_implicit_shape_ranges[input_name][j] = profile_vector;
            has_dynamic_shape = true;
          }
        }
      }
      apply_explicit_profile = false;
    }
  }

  // Set explicit profiles in TRT config if all dynamic shape inputs have associated profiles provided by user
  if (has_explicit_profile) {
    // TRT EP has a constraint here.
    // Users need to provide all the dynamic shape inputs with associated profiles if they want to explicitly specify profiles through provider options.
    if (has_dynamic_shape) {
      std::ostringstream msg;
      msg << "User needs to provide all the dynamic shape inputs with associated profiles if they want to explicitly set profiles through provider options.\n";
      msg << "Please note that main graph could be partitioned into TRT/CUDA/CPU subgraphs, in this case, user also needs to provide shape profiles for the TRT subgraph's input if it's dynamic shape input.\n";
      msg << "Following input(s) has no associated shape profiles provided: ";
      auto begin = input_implicit_shape_ranges.begin();
      auto end = input_implicit_shape_ranges.end();
      auto it = begin;
      if (it != end) {
        msg << it->first;
        ++it;
      }
      for (; it != end; ++it) {
        msg << "," << it->first;
      }
      return ORT_MAKE_STATUS(ONNXRUNTIME, EP_FAIL, msg.str());
    } else {
      for (auto trt_profile : trt_profiles) {
        trt_config->addOptimizationProfile(trt_profile);
      }
    }
  }
  // If no explicit profile is applied and the input has dynamic shape, TRT EP simply creates one profile by default.
  // It will later set proper min/max/opt shape values duing EP compute time.
  else if (!has_explicit_profile && has_dynamic_shape) {
    trt_profiles.push_back(trt_builder->createOptimizationProfile());
  }

  // Check platform availability for low precision
  if (fp16_enable_) {
#if defined(_MSC_VER)
#pragma warning(push)
#pragma warning(disable : 4996)
#endif
    if (!trt_builder->platformHasFastFp16()) {
#if defined(_MSC_VER)
#pragma warning(pop)
#endif
      fp16_enable_ = false;
      LOGS_DEFAULT(WARNING) << "[TensorRT EP] ORT_TENSORRT_FP16_ENABLE is set, but platform doesn't support fast native fp16";
    }
  }

  if (int8_enable_) {
#if defined(_MSC_VER)
#pragma warning(push)
#pragma warning(disable : 4996)
#endif
    if (!trt_builder->platformHasFastInt8()) {
#if defined(_MSC_VER)
#pragma warning(pop)
#endif
      int8_enable_ = false;
      LOGS_DEFAULT(WARNING) << "[TensorRT EP] ORT_TENSORRT_INT8_ENABLE is set, but platform doesn't support fast native int8";
    }
  }

  // Load INT8 calibration table
  std::unordered_map<std::string, float> dynamic_range_map;
  if (int8_enable_ && int8_calibration_cache_available_) {
    const std::string calibration_cache_path = GetCachePath(cache_path_, int8_calibration_cache_name_);
    if (!ReadDynamicRange(calibration_cache_path, int8_use_native_tensorrt_calibration_table_, dynamic_range_map)) {
      throw std::runtime_error("Failed to read INT8 calibration table " + calibration_cache_path);
    }
  }

  // Set precision flags
  std::string trt_node_name_with_precision = fused_node.Name();
  if (fp16_enable_ && int8_enable_) {
    trt_config->setFlags(1U << static_cast<uint32_t>(nvinfer1::BuilderFlag::kFP16) | 1U << static_cast<uint32_t>(nvinfer1::BuilderFlag::kINT8));
    trt_node_name_with_precision += "_fp16_int8";
    LOGS_DEFAULT(VERBOSE) << "[TensorRT EP] FP16 and INT8 mode is enabled";
  } else if (fp16_enable_) {
    trt_config->setFlag(nvinfer1::BuilderFlag::kFP16);
    trt_node_name_with_precision += "_fp16";
    LOGS_DEFAULT(VERBOSE) << "[TensorRT EP] FP16 mode is enabled";
  } else if (int8_enable_) {
    trt_config->setFlag(nvinfer1::BuilderFlag::kINT8);
    trt_node_name_with_precision += "_int8";
    LOGS_DEFAULT(VERBOSE) << "[TensorRT EP] INT8 mode is enabled";
  }

  // Set DLA
  if (fp16_enable_ || int8_enable_) {
    if (dla_enable_ && dla_core_ >= 0) {  // DLA can only run with FP16 and INT8
      int number_of_dla_core = trt_builder->getNbDLACores();
      if (number_of_dla_core == 0) {
        LOGS_DEFAULT(WARNING) << "[TensorRT EP] Try to use DLA core, but platform doesn't have any DLA core";
        dla_enable_ = false;
      } else {
        if (dla_core_ >= number_of_dla_core) {
          LOGS_DEFAULT(WARNING) << "[TensorRT EP] Try to use DLA core #" << dla_core_ << ", but it exceeds platform's maximum DLA core number " << number_of_dla_core << ". Use DLA core 0 instead.";
          dla_core_ = 0;
        }
        LOGS_DEFAULT(VERBOSE) << "[TensorRT EP] use DLA core " << dla_core_;
        trt_config->setFlag(nvinfer1::BuilderFlag::kGPU_FALLBACK);
        trt_config->setDefaultDeviceType(nvinfer1::DeviceType::kDLA);
        trt_config->setDLACore(dla_core_);
        trt_node_name_with_precision += "_dlacore" + std::to_string(dla_core_);
      }
    }
  }

  // enable sparse weights
  if (sparsity_enable_) {
    trt_config->setFlag(nvinfer1::BuilderFlag::kSPARSE_WEIGHTS);
    LOGS_DEFAULT(VERBOSE) << "[TensorRT EP] Sparse weights are allowed";
  }
#if NV_TENSORRT_MAJOR == 8 && NV_TENSORRT_MINOR == 5
  if (build_heuristics_enable_) {
    trt_config->setFlag(nvinfer1::BuilderFlag::kENABLE_TACTIC_HEURISTIC);
    LOGS_DEFAULT(WARNING) << "[TensorRT EP] Builder heuristics are enabled."
                          << " For TRT > 8.5, trt_build_heuristics_enable is deprecated, please set builder optimization level as 2 to enable builder heuristics.";
  }
#elif NV_TENSORRT_MAJOR == 8 && NV_TENSORRT_MINOR > 5 || NV_TENSORRT_MAJOR > 8
  // for TRT 8.6 onwards, heuristic-based tactic option is automatically enabled by setting builder optimization level 2
  if (build_heuristics_enable_) {
    if (builder_optimization_level_ == 2) {
      LOGS_DEFAULT(WARNING) << "[TensorRT EP] Builder heuristics are automatically enabled by builder optimization level 2. trt_build_heuristics_enable is deprecated on TRT 8.6 onwards.";
    } else {
      LOGS_DEFAULT(WARNING) << "[TensorRT EP] trt_build_heuristics_enable is deprecated on TRT 8.6 onwards. Please set builder optimization level as 2 to enable builder heuristics.";
    }
  }
#endif

#if NV_TENSORRT_MAJOR == 8 && NV_TENSORRT_MINOR > 5 || NV_TENSORRT_MAJOR > 8
  // switch optimizaion level
  if (builder_optimization_level_ != 3) {
    trt_config->setBuilderOptimizationLevel(builder_optimization_level_);
    LOGS_DEFAULT(VERBOSE) << "[TensorRT EP] Builder optimization level is set to " << builder_optimization_level_;
  }

  // limit auxiliary streams
  if (auxiliary_streams_ >= 0) {
    trt_config->setMaxAuxStreams(auxiliary_streams_);
    LOGS_DEFAULT(VERBOSE) << "[TensorRT EP] Auxiliary streams are se to " << auxiliary_streams_;
  }
#else
  if (builder_optimization_level_ != 3) {
    LOGS_DEFAULT(WARNING) << "[TensorRT EP] Builder optimization level can only be used on TRT 8.6 onwards!";
  }
  if (auxiliary_streams_ >= 0) {
    LOGS_DEFAULT(WARNING) << "[TensorRT EP] Auxiliary streams can only be set on TRT 8.6 onwards!";
  }
#endif

  if (weight_stripped_engine_enable_) {
#if NV_TENSORRT_MAJOR >= 10
    trt_config->setFlag(nvinfer1::BuilderFlag::kSTRIP_PLAN);
    LOGS_DEFAULT(VERBOSE) << "[TensorRT EP] STRIP_PLAN is enabled";
    trt_config->setFlag(nvinfer1::BuilderFlag::kREFIT_IDENTICAL);
    LOGS_DEFAULT(VERBOSE) << "[TensorRT EP] REFIT_IDENTICAL is enabled";
#else
    LOGS_DEFAULT(WARNING) << "[TensorRT EP] weight-stripped engines can only be used on TRT 10.0 onwards!";
#endif
  }

  // limit used tactic sources
  if (!tactic_sources_.empty()) {
    nvinfer1::TacticSources tactics = trt_config->getTacticSources();
    tactics |= GetTacticSourceFromString(tactic_sources_);
    trt_config->setTacticSources(tactics);
    LOGS_DEFAULT(VERBOSE) << "[TensorRT EP] Tactic sources are limited using " << tactic_sources_;
  }

  // Build TRT engine (if needed) and load TRT engine if:
  //   (1) Graph has no dynamic shape input
  //   (2) All the dynamic shape inputs have associated explicit profiles specified by user
  //
  // Otherwise engine will be handled at inference time.
  std::unique_ptr<nvinfer1::ICudaEngine> trt_engine;
  std::unique_ptr<nvinfer1::IExecutionContext> trt_context;

  std::string cache_path = "";
  std::string cache_suffix = "";
  // Customize cache prefix if assigned
  if (!cache_prefix_.empty()) {
    // Generate cache suffix in case user would like to customize cache prefix
    cache_suffix = "_" + GetCacheSuffix(fused_node.Name(), trt_node_name_with_precision);
    cache_path = GetCachePath(cache_path_, cache_prefix_) + cache_suffix;
  } else {
    cache_path = GetCachePath(cache_path_, trt_node_name_with_precision);
  }

  std::string cache_hw_compat = "_sm" + compute_capability_;
#if NV_TENSORRT_MAJOR == 8 && NV_TENSORRT_MINOR > 5 || NV_TENSORRT_MAJOR > 8
  // Enable hardware compatility mode if assigned
  if (engine_cache_enable_ && engine_hw_compatible_) {
    trt_config->setHardwareCompatibilityLevel(nvinfer1::HardwareCompatibilityLevel::kAMPERE_PLUS);
    cache_hw_compat = "_sm80+";
    LOGS_DEFAULT(VERBOSE) << "[TensorRT EP] Hardware compatibility is enabled when loading and capturing engine cache.";
  }
#endif

  // Name the engine cache based on GPU compute capacity and reduce the chance of loading an incompatible cache
  // Note: Engine cache generated on a GPU with large memory might not be loadable on a GPU with smaller memory, even if they share the same compute capacity
  const std::string cache_path_prefix = cache_path + cache_hw_compat;
  std::string engine_cache_path = cache_path_prefix + ".engine";
  const std::string encrypted_engine_cache_path = engine_cache_path + ".encrypted";
  const std::string profile_cache_path = cache_path_prefix + ".profile";

  // If weight-stripped engine is enabled and refitted engine cache is not present,
  // TRT EP will use the engine cache with ".stripped.engine" appended to the end.
  const std::filesystem::path engine_cache_fs_path = engine_cache_path;
  if (weight_stripped_engine_enable_ && !std::filesystem::exists(engine_cache_fs_path)) {
    engine_cache_path = cache_path_prefix + ".stripped.engine";
    weight_stripped_engine_refit_ = true;
  }

  // Generate file name for dumping ep context model
  if (dump_ep_context_model_ && ctx_model_path_.empty()) {
    ctx_model_path_ = GetCtxModelPath(ep_context_file_path_, model_path_);
  }

  if (!has_dynamic_shape) {
    std::string timing_cache_path = "";
    bool engine_update = false;
    if (timing_cache_enable_) {
      timing_cache_path = GetTimingCachePath(global_cache_path_, compute_capability_);
    }
    {
      // ifstream file check, engine serialization/deserialization and engine build are in critical section. It needs lock protection to prevent race condition when inferencing with multithreading.
      auto lock = GetApiLock();

      // If explicit profile flag is on and engine cache enable flag is on,
      // we need to compare explicit profiles and profiles used to build the engine in order to decide whether to rebuild the engine.
      if (has_explicit_profile && engine_cache_enable_) {
        engine_update = CompareProfiles(profile_cache_path, profile_min_shapes_, profile_max_shapes_, profile_opt_shapes_);
        if (engine_update) {
          LOGS_DEFAULT(VERBOSE) << "[TensorRT EP] Engine will be built";
        } else {
          LOGS_DEFAULT(VERBOSE) << "[TensorRT EP] Engine won't be rebuilt";
        }
      }

      std::ifstream engine_file(engine_cache_path, std::ios::binary | std::ios::in);
      if (engine_cache_enable_ && !engine_decryption_enable_ && engine_file && !engine_update) {
        engine_file.seekg(0, std::ios::end);
        size_t engine_size = engine_file.tellg();
        engine_file.seekg(0, std::ios::beg);
        std::unique_ptr<char[]> engine_buf{new char[engine_size]};
        engine_file.read((char*)engine_buf.get(), engine_size);
        trt_engine = std::unique_ptr<nvinfer1::ICudaEngine>(runtime_->deserializeCudaEngine(engine_buf.get(), engine_size));
        LOGS_DEFAULT(VERBOSE) << "[TensorRT EP] DeSerialized " + engine_cache_path;
        if (trt_engine == nullptr) {
          return ORT_MAKE_STATUS(ONNXRUNTIME, EP_FAIL,
                                 "TensorRT EP could not deserialize engine from cache: " + engine_cache_path);
        }

      } else if (engine_decryption_enable_ && engine_cache_enable_ && std::filesystem::exists(encrypted_engine_cache_path) && !engine_update) {
        // Decrypt engine
        size_t engine_size = 0;
        if (!engine_decryption_(encrypted_engine_cache_path.c_str(), nullptr, &engine_size)) {
          return ORT_MAKE_STATUS(ONNXRUNTIME, EP_FAIL,
                                 "TensorRT EP could not get engine buffer size");
        }
        std::unique_ptr<char[]> engine_buf{new char[engine_size]};
        if (!engine_decryption_(encrypted_engine_cache_path.c_str(), &engine_buf[0], &engine_size)) {
          return ORT_MAKE_STATUS(ONNXRUNTIME, EP_FAIL,
                                 "TensorRT EP could not call engine decryption function decrypt");
        }
        // Deserialize engine
        trt_engine = std::unique_ptr<nvinfer1::ICudaEngine>(runtime_->deserializeCudaEngine(engine_buf.get(), engine_size));
        LOGS_DEFAULT(VERBOSE) << "[TensorRT EP] Decrypted and DeSerialized " + encrypted_engine_cache_path;
        if (trt_engine == nullptr) {
          return ORT_MAKE_STATUS(ONNXRUNTIME, EP_FAIL,
                                 "TensorRT EP could not deserialize engine from encrypted cache: " + encrypted_engine_cache_path);
        }
      } else {
#if defined(_MSC_VER)
#pragma warning(push)
#pragma warning(disable : 4996)
#endif
        // Set INT8 per tensor dynamic range
        if (int8_enable_ && trt_builder->platformHasFastInt8() && int8_calibration_cache_available_) {
          trt_config->setInt8Calibrator(nullptr);
#if defined(_MSC_VER)
#pragma warning(pop)
#endif
          if (!SetDynamicRange(*trt_network, dynamic_range_map)) {
            return ORT_MAKE_STATUS(ONNXRUNTIME, EP_FAIL,
                                   "TensorRT EP could not set INT8 dynamic range for fused node: " + fused_node.Name());
          }
        }

        // Load timing cache from file. Create a fresh cache if the file doesn't exist
        std::unique_ptr<nvinfer1::ITimingCache> timing_cache = nullptr;
        if (timing_cache_enable_) {
          std::vector<char> loaded_timing_cache = loadTimingCacheFile(timing_cache_path);
          timing_cache.reset(trt_config->createTimingCache(static_cast<const void*>(loaded_timing_cache.data()), loaded_timing_cache.size()));
          if (timing_cache == nullptr) {
            return ORT_MAKE_STATUS(ONNXRUNTIME, EP_FAIL,
                                   "TensorRT EP could not create timing cache: " + timing_cache_path);
          }
          trt_config->setTimingCache(*timing_cache, force_timing_cache_match_);
          if (detailed_build_log_) {
            LOGS_DEFAULT(VERBOSE) << "[TensorRT EP] Deserialized timing cache from " + timing_cache_path;
          }
        }

        // Build engine
        std::chrono::steady_clock::time_point engine_build_start;
        if (detailed_build_log_) {
          engine_build_start = std::chrono::steady_clock::now();
        }
        std::unique_ptr<nvinfer1::IHostMemory> serialized_engine{trt_builder->buildSerializedNetwork(*trt_network, *trt_config)};
        if (serialized_engine == nullptr) {
          return ORT_MAKE_STATUS(ONNXRUNTIME, EP_FAIL,
                                 "TensorRT EP failed to create engine from network for fused node: " + fused_node.Name());
        }
        trt_engine = std::unique_ptr<nvinfer1::ICudaEngine>(runtime_->deserializeCudaEngine(serialized_engine->data(), serialized_engine->size()));
        if (trt_engine == nullptr) {
          return ORT_MAKE_STATUS(ONNXRUNTIME, EP_FAIL,
                                 "TensorRT EP failed to deserialize engine for fused node: " + fused_node.Name());
        }
        if (detailed_build_log_) {
          auto engine_build_stop = std::chrono::steady_clock::now();
          LOGS_DEFAULT(INFO) << "TensorRT engine build for " << trt_node_name_with_precision << " took: " << std::chrono::duration_cast<std::chrono::milliseconds>(engine_build_stop - engine_build_start).count() << "ms" << std::endl;
        }
        if (engine_cache_enable_) {
          // Serialize engine profile if it has explicit profiles
          if (has_explicit_profile) {
            SerializeProfileV2(profile_cache_path, input_explicit_shape_ranges);
            LOGS_DEFAULT(VERBOSE) << "[TensorRT EP] Serialized " + profile_cache_path;
          }

          if (engine_decryption_enable_) {
            // Encrypt engine. The library is not always deployed with the encrypt function, so check if it is available first.
            if (engine_encryption_ != nullptr) {
              if (!engine_encryption_(encrypted_engine_cache_path.c_str(), reinterpret_cast<char*>(serialized_engine->data()), serialized_engine->size())) {
                return ORT_MAKE_STATUS(ONNXRUNTIME, EP_FAIL,
                                       "TensorRT EP call to engine encryption library failed");
              }
              LOGS_DEFAULT(VERBOSE) << "[TensorRT EP] Serialized and encrypted engine " + encrypted_engine_cache_path;
            } else {
              LOGS_DEFAULT(WARNING) << "[TensorRT EP] Engine cache encryption function is not found. No cache is written to disk";
            }
          } else {
            std::ofstream file(engine_cache_path, std::ios::binary | std::ios::out);
            file.write(reinterpret_cast<char*>(serialized_engine->data()), serialized_engine->size());
            LOGS_DEFAULT(VERBOSE) << "[TensorRT EP] Serialized engine " + engine_cache_path;
          }
        }
        // serialize and save timing cache
        if (timing_cache_enable_) {
          auto timing_cache = trt_config->getTimingCache();
          std::unique_ptr<nvinfer1::IHostMemory> timingCacheHostData{timing_cache->serialize()};
          if (timingCacheHostData == nullptr) {
            return ORT_MAKE_STATUS(ONNXRUNTIME, EP_FAIL,
                                   "TensorRT EP could not serialize timing cache: " + timing_cache_path);
          }
          saveTimingCacheFile(timing_cache_path, timingCacheHostData.get());
          if (detailed_build_log_) {
            LOGS_DEFAULT(VERBOSE) << "[TensorRT EP] Serialized timing cache " + timing_cache_path;
          }
        }
        // dump EP context node model
        if (dump_ep_context_model_) {
          // "ep_cache_context" node attribute should be a relative path to context model directory
          if (ep_cache_context_attr_.empty()) {
            auto cache_file_name = std::filesystem::path(engine_cache_path).filename();
            ep_cache_context_attr_ = std::filesystem::path(engine_cache_relative_path_to_context_model_dir).append(cache_file_name.string()).string();
          }
          std::string compute_capability_hw_compat = compute_capability_;
          if (engine_cache_enable_ && engine_hw_compatible_) {
            compute_capability_hw_compat = "80+";
          }
          std::unique_ptr<ONNX_NAMESPACE::ModelProto> model_proto{CreateCtxModel(graph_body_viewer,
                                                                                 ep_cache_context_attr_,
                                                                                 reinterpret_cast<char*>(serialized_engine->data()),
                                                                                 serialized_engine->size(),
                                                                                 ep_context_embed_mode_,
                                                                                 compute_capability_hw_compat,
                                                                                 model_path_,
                                                                                 GetLogger())};
          DumpCtxModel(model_proto.get(), ctx_model_path_);
        }
      }
    }

    if (weight_stripped_engine_refit_) {
      LOGS_DEFAULT(VERBOSE) << "[TensorRT EP] Refit engine from main ONNX file after engine build";
      char* onnx = string_buf.data();
      size_t onnx_size = string_buf.size();
      auto status = RefitEngine(model_path_,
                                onnx_model_folder_path_,
                                engine_cache_path,
                                false /* path check for security */,
                                onnx,
                                onnx_size,
                                trt_engine.get(),
                                true /* serialize refitted engine to disk */,
                                detailed_build_log_);
      if (status != Status::OK()) {
        return ORT_MAKE_STATUS(ONNXRUNTIME, EP_FAIL, status.ErrorMessage());
      }
    }

    // Build context
    // Note: Creating an execution context from an engine is thread safe per TRT doc
    // https://docs.nvidia.com/deeplearning/tensorrt/developer-guide/index.html#threading
    if (context_memory_sharing_enable_) {
#if defined(_MSC_VER)
#pragma warning(push)
#pragma warning(disable : 4996)
#endif
      size_t mem_size = trt_engine->getDeviceMemorySize();
#if defined(_MSC_VER)
#pragma warning(pop)
#endif
      if (mem_size > max_ctx_mem_size_) {
        max_ctx_mem_size_ = mem_size;
      }
#if NV_TENSORRT_MAJOR < 10
      trt_context = std::unique_ptr<nvinfer1::IExecutionContext>(trt_engine->createExecutionContextWithoutDeviceMemory());
#else
      trt_context = std::unique_ptr<nvinfer1::IExecutionContext>(trt_engine->createExecutionContext(nvinfer1::ExecutionContextAllocationStrategy::kUSER_MANAGED));
#endif
    } else {
      trt_context = std::unique_ptr<nvinfer1::IExecutionContext>(trt_engine->createExecutionContext());
    }
    if (!trt_context) {
      return ORT_MAKE_STATUS(ONNXRUNTIME, EP_FAIL,
                             "TensorRT EP could not build execution context for fused node: " + fused_node.Name());
    }
  }

  // Create input to index map
  for (int i = 0; i < num_inputs; ++i) {
    auto input = trt_network->getInput(i);
    const std::string& input_name = input->getName();
    const auto& iter = input_map.find(input_name);
    if (iter != input_map.end()) {
      input_indexes[input_name] = iter->second;
    }
  }

  // Create output to index and type maps
  const auto& graph_output = model_proto->graph().output();
  for (int i = 0; i < num_outputs; ++i) {
    const std::string& output_name = trt_network->getOutput(i)->getName();
    const auto& iter = output_map.find(output_name);
    if (iter != output_map.end()) {
      output_indexes[output_name] = iter->second;
    }
    const auto& tensor_type = graph_output[i].type().tensor_type();
    output_types[output_name] = tensor_type.elem_type();
  }

  // Save TRT engine, other TRT objects and input/output info to map
  parsers_.emplace(fused_node.Name(), std::move(trt_parser));
  engines_.emplace(fused_node.Name(), std::move(trt_engine));
  contexts_.emplace(fused_node.Name(), std::move(trt_context));
  networks_.emplace(fused_node.Name(), std::move(trt_network));
  input_info_[fused_node.Name()].push_back(input_indexes);
  output_info_[fused_node.Name()].push_back(output_indexes);
  output_info_[fused_node.Name()].push_back(output_types);
  input_shape_ranges_[fused_node.Name()] = input_implicit_shape_ranges;
  profiles_.emplace(fused_node.Name(), std::move(trt_profiles));

  // For dynamic shape input model, firstly TRT EP creates a model proto which includes inputs, outputs and empty engine.
  // TRT EP will serialize the model at inference time due to engine can be updated and the updated engine should be included in the model.
  // However, if the embed_mode is 0 (only includes engine path), TRT EP will serialize it here.
  if (dump_ep_context_model_ && has_dynamic_shape) {
    // "ep_cache_context" node attribute should be a relative path to context model directory
    if (ep_cache_context_attr_.empty()) {
      auto cache_file_name = std::filesystem::path(engine_cache_path).filename();
      ep_cache_context_attr_ = std::filesystem::path(engine_cache_relative_path_to_context_model_dir).append(cache_file_name.string()).string();
    }
    std::string compute_capability_hw_compat = compute_capability_;
    if (engine_cache_enable_ && engine_hw_compatible_) {
      compute_capability_hw_compat = "80+";
    }
    model_proto_.reset(CreateCtxModel(graph_body_viewer,
                                      ep_cache_context_attr_,
                                      nullptr,
                                      0,
                                      ep_context_embed_mode_,
                                      compute_capability_hw_compat,
                                      model_path_,
                                      GetLogger()));
    if (ep_context_embed_mode_ == 0) {
      DumpCtxModel(model_proto_.get(), ctx_model_path_);
    }
  }

  // Create function state
  // TODO: remove default capture
  NodeComputeInfo compute_info;
  compute_info.create_state_func = [=, this](ComputeContext* context, FunctionState* state) {
    std::unique_ptr<TensorrtFuncState> p = std::make_unique<TensorrtFuncState>();
    // translate tactic sources string to nvinfer1::TacticSources
    nvinfer1::TacticSources tactics = 0;
    if (!tactic_sources_.empty()) {
      tactics = GetTacticSourceFromString(tactic_sources_);
    }
    *p = {context->allocate_func, context->release_func, context->allocator_handle, context->node_name, builder_.get(),
          &parsers_[context->node_name], &engines_[context->node_name], &contexts_[context->node_name],
          &networks_[context->node_name], input_info_[context->node_name], output_info_[context->node_name],
          input_shape_ranges_[context->node_name], &tensorrt_mu_, fp16_enable_, int8_enable_, int8_calibration_cache_available_,
          dla_enable_, dla_core_, trt_node_name_with_precision,
          engine_cache_enable_, cache_path_, runtime_.get(), profiles_[context->node_name],
          context_memory_sharing_enable_, &max_ctx_mem_size_, dynamic_range_map, engine_decryption_enable_,
          engine_decryption_, engine_encryption_, timing_cache_enable_, global_cache_path_, force_timing_cache_match_,
          detailed_build_log_, build_heuristics_enable_, sparsity_enable_, builder_optimization_level_,
          auxiliary_streams_, !tactic_sources_.empty(), tactics, cuda_graph_enable_, cache_prefix_, cache_suffix, engine_hw_compatible_};
    *state = p.release();
    return 0;
  };

  // Release function state
  compute_info.release_state_func = [](FunctionState state) {
    delete static_cast<TensorrtFuncState*>(state);
  };

  // Create compute function
<<<<<<< HEAD
  compute_info.compute_func = [=, this](FunctionState state, const OrtApi* api, OrtKernelContext* context) {
=======
  compute_info.compute_func = [this](FunctionState state, const OrtApi* api, OrtKernelContext* context) {
    // The GPU device is set again here to handle multithreading scenarios.
    // Consider the following:
    // Users can create multiple threads to initialize separate inference sessions on different devices (not just the default device 0)
    // Later, additional threads may be spawned to execute inference_session.Run(), which calls this compute function.
    // Since new threads default to using device 0, it’s necessary to explicitly set the correct device to ensure computations run on the intended GPU.
    // Note: Based on our measurements on the A100 GPU with CUDA 12, the execution time for cudaSetDevice is approximately 0.004 ms, which is negligible
    //       and does not impact runtime performance.
    CUDA_CALL_THROW(cudaSetDevice(device_id_));

>>>>>>> 5982430a
    Ort::KernelContext ctx(context);

    TensorrtFuncState* trt_state = reinterpret_cast<TensorrtFuncState*>(state);

    // The whole compute_function should be considered the critical section where multiple threads may update kernel function state, access one builder, create/serialize/save engine,
    // save profile and serialize/save timing cache. Therefore, those operations should be synchronized across different threads when ORT is using multithreading.
    // More details here, https://docs.nvidia.com/deeplearning/tensorrt/developer-guide/index.html#threading
    std::lock_guard<std::mutex> lock(*(trt_state->tensorrt_mu_ptr));
    const std::unordered_map<std::string, size_t>& input_indexes = (trt_state->input_info)[0];
    const std::unordered_map<std::string, size_t>& output_indexes = (trt_state->output_info)[0];
    const std::unordered_map<std::string, size_t>& output_types = (trt_state->output_info)[1];
    auto fused_node_name = trt_state->fused_node_name;
    // This map "shape_ranges" contains the shape range info for setting TRT optimization profiles.
    // The info is used for both shape tensor and execution tensor:
    // tensor name->(dimension->[min, max, opt])
    auto& shape_ranges = trt_state->input_shape_ranges;
    std::unordered_map<std::string, std::vector<int32_t>> shape_tensor_values;        // This map holds "shape tensor -> shape values" for the shape tensor input across this inference run
    std::unordered_map<std::string, std::vector<int64_t>> shape_tensor_values_int64;  // same as above but for int64 shape tensor input
    auto& dds_output_allocator_map = this->dds_output_allocator_maps_[fused_node_name];
    auto trt_builder = trt_state->builder;
    auto trt_engine = trt_state->engine->get();
    auto trt_context = trt_state->context->get();
    auto trt_profiles = trt_state->profiles;
    auto max_context_mem_size_ptr = trt_state->max_context_mem_size_ptr;
    int num_inputs = static_cast<int>(input_indexes.size());
    int num_outputs = static_cast<int>(output_indexes.size());
    bool engine_update = false;
    bool context_update = false;
    std::unordered_set<std::string> input_names;

    OrtDevice device(OrtDevice::GPU, OrtDevice::MemType::DEFAULT, narrow<OrtDevice::DeviceId>(device_id_));
    OrtMemoryInfo mem_info("", OrtAllocatorType::OrtDeviceAllocator, device, device_id_);
    if (alloc_ == nullptr) {
      Ort::ThrowOnError(api->KernelContext_GetAllocator(context, &mem_info, &alloc_));
    }
    OrtAllocator* alloc = alloc_;

    void* cuda_stream;
    Ort::ThrowOnError(api->KernelContext_GetGPUComputeStream(context, &cuda_stream));
    cudaStream_t stream = static_cast<cudaStream_t>(cuda_stream);

    // Name the engine cache based on GPU compute capacity and reduce the chance of loading an incompatible cache
    // Note: Engine cache generated on a GPU with large memory might not be loadable on a GPU with smaller memory, even if they share the same compute capacity
    // Prepare cache name
    std::string cache_path = "";
    // Customize cache prefix if assigned
    if (!cache_prefix_.empty()) {
      cache_path = GetCachePath(trt_state->engine_cache_path, trt_state->cache_prefix) + trt_state->cache_suffix;
    } else {
      cache_path = GetCachePath(trt_state->engine_cache_path, trt_state->trt_node_name_with_precision);
    }

    // Enable hardware compatility mode if assigned
    std::string cache_hw_compat = "_sm" + compute_capability_;
#if NV_TENSORRT_MAJOR == 8 && NV_TENSORRT_MINOR > 5 || NV_TENSORRT_MAJOR > 8
    if (engine_cache_enable_ && engine_hw_compatible_) {
      cache_hw_compat = "_sm80+";
      LOGS_DEFAULT(VERBOSE) << "[TensorRT EP] Hardware compatibility is enabled when loading and capturing engine cache.";
    }
#endif

    // Name the engine cache based on GPU compute capacity and reduce the chance of loading an incompatible cache
    // Note: Engine cache generated on a GPU with large memory might not be loadable on a GPU with smaller memory, even if they share the same compute capacity
    const std::string cache_path_prefix = cache_path + cache_hw_compat;
    std::string engine_cache_path = cache_path_prefix + ".engine";
    const std::string encrypted_engine_cache_path = engine_cache_path + ".encrypted";
    const std::string profile_cache_path = cache_path_prefix + ".profile";
    std::string timing_cache_path = "";
    if (timing_cache_enable_) {
      timing_cache_path = GetTimingCachePath(global_cache_path_, compute_capability_);
    }

    // If weight-stripped engine is enabled and refitted engine cache is not present,
    // TRT EP will use the engine cache with ".stripped.engine" appended to the end.
    const std::filesystem::path engine_cache_fs_path = engine_cache_path;
    if (weight_stripped_engine_enable_ && !std::filesystem::exists(engine_cache_fs_path)) {
      engine_cache_path = cache_path_prefix + ".stripped.engine";
      weight_stripped_engine_refit_ = true;
    }

    // Load serialized engine
    if (trt_state->engine_cache_enable && trt_engine == nullptr) {
      std::ifstream engine_file(engine_cache_path, std::ios::binary | std::ios::in);
      std::ifstream profile_file(profile_cache_path, std::ios::binary | std::ios::in);
      if (engine_file && !trt_state->engine_decryption_enable && profile_file) {
        // Deserialize profile
        shape_ranges = DeserializeProfileV2(profile_file);
        LOGS_DEFAULT(VERBOSE) << "[TensorRT EP] DeSerialized " + profile_cache_path;

        // Prepare buffer
        engine_file.seekg(0, std::ios::end);
        size_t engine_size = engine_file.tellg();
        engine_file.seekg(0, std::ios::beg);
        std::unique_ptr<char[]> engine_buf{new char[engine_size]};
        engine_file.read((char*)engine_buf.get(), engine_size);

        // Deserialize engine
        // Note: Deserializing an engine from a TensorRT runtime is thread safe per TRT doc
        // https://docs.nvidia.com/deeplearning/tensorrt/developer-guide/index.html#threading
        trt_state->engine->reset();
        *(trt_state->engine) = std::unique_ptr<nvinfer1::ICudaEngine>(
            trt_state->runtime->deserializeCudaEngine(engine_buf.get(), engine_size));
        if (!(*(trt_state->engine))) {
          return ORT_MAKE_STATUS(ONNXRUNTIME, EP_FAIL, "TensorRT EP Failed to Build Engine.");
        }
        LOGS_DEFAULT(VERBOSE) << "[TensorRT EP] DeSerialized " + engine_cache_path;
        trt_engine = trt_state->engine->get();
        context_update = true;

      } else if (trt_state->engine_decryption_enable && std::filesystem::exists(encrypted_engine_cache_path) && profile_file) {
        shape_ranges = DeserializeProfileV2(profile_file);
        LOGS_DEFAULT(VERBOSE) << "[TensorRT EP] DeSerialized " + profile_cache_path;
        // Decrypt engine
        size_t engine_size = 0;
        if (!trt_state->engine_decryption(encrypted_engine_cache_path.c_str(), nullptr, &engine_size)) {
          return ORT_MAKE_STATUS(ONNXRUNTIME, EP_FAIL,
                                 "TensorRT EP could not get engine buffer size");
        }
        std::unique_ptr<char[]> engine_buf{new char[engine_size]};
        if (!trt_state->engine_decryption(encrypted_engine_cache_path.c_str(), &engine_buf[0], &engine_size)) {
          return ORT_MAKE_STATUS(ONNXRUNTIME, EP_FAIL,
                                 "TensorRT EP could not call engine decryption function decrypt");
        }
        // Deserialize engine
        // Note: Deserializing an engine from a TensorRT runtime is thread safe per TRT doc
        // https://docs.nvidia.com/deeplearning/tensorrt/developer-guide/index.html#threading
        trt_state->engine->reset();
        *(trt_state->engine) = std::unique_ptr<nvinfer1::ICudaEngine>(trt_state->runtime->deserializeCudaEngine(engine_buf.get(), engine_size));
        if (!(*(trt_state->engine))) {
          return ORT_MAKE_STATUS(ONNXRUNTIME, EP_FAIL,
                                 "TensorRT EP could not deserialize engine from encrypted cache: " + encrypted_engine_cache_path);
        }
        LOGS_DEFAULT(VERBOSE) << "[TensorRT EP] Decrypted and DeSerialized " + encrypted_engine_cache_path;
        trt_engine = trt_state->engine->get();
        context_update = true;
      }
    }

    // Check and update shape ranges for dynamic shape inputs.
    for (int i = 0, end = num_inputs; i < end; ++i) {
      auto input = trt_state->network->get()->getInput(i);
      const std::string& input_name = input->getName();
      input_names.insert(input_name);

      // If there is any input tensor in shape_ranges, it means this input tensor has dynamic shape and its profile shape values have not yet resolved.
      // TRT EP will help determine the min/max/opt profile values based on current input tensor value.
      if (shape_ranges.find(input_name) != shape_ranges.end()) {
        auto status = ApplyProfileShapesFromInputTensorValue(trt_profiles, ctx, input, shape_ranges, input_indexes, shape_tensor_values, shape_tensor_values_int64, stream, &engine_update);
        if (status != Status::OK()) {
          return ORT_MAKE_STATUS(ONNXRUNTIME, EP_FAIL, "TensorRT EP failed to parse input tensor and generate optimization profiles.");
        }
      }
    }

    // Regenerate engine
    if (engine_update) {
      // Destroy the IExecutionContext objects before destroying an engine object, otherwise it will lead to undefined behavior.
      trt_state->context->reset();
      trt_state->engine->reset();
      auto trt_config = std::unique_ptr<nvinfer1::IBuilderConfig>(trt_builder->createBuilderConfig());
      if (max_workspace_size_ > 0) {
        trt_config->setMemoryPoolLimit(nvinfer1::MemoryPoolType::kWORKSPACE, max_workspace_size_);
      }
      for (auto trt_profile : trt_profiles) {
        trt_config->addOptimizationProfile(trt_profile);
      }
#if defined(_MSC_VER)
#pragma warning(push)
#pragma warning(disable : 4996)
#endif
      // Set INT8 Per Tensor Dynamic range
      if (trt_state->int8_enable && trt_builder->platformHasFastInt8() && trt_state->int8_calibration_cache_available) {
        trt_config->setInt8Calibrator(nullptr);
#if defined(_MSC_VER)
#pragma warning(pop)
#endif
        if (!SetDynamicRange(*trt_state->network->get(), trt_state->dynamic_range_map)) {
          return ORT_MAKE_STATUS(ONNXRUNTIME, EP_FAIL, "TensorRT EP failed to set INT8 dynamic range.");
        }
      }

      // Set precision
      if (trt_state->fp16_enable && trt_state->int8_enable) {
        trt_config->setFlags(1U << static_cast<uint32_t>(nvinfer1::BuilderFlag::kFP16) | 1U << static_cast<uint32_t>(nvinfer1::BuilderFlag::kINT8));
      } else if (trt_state->fp16_enable) {
        trt_config->setFlag(nvinfer1::BuilderFlag::kFP16);
      } else if (trt_state->int8_enable) {
        trt_config->setFlag(nvinfer1::BuilderFlag::kINT8);
      }

      // Set DLA (DLA can only run with FP16 or INT8)
      if ((trt_state->fp16_enable || trt_state->int8_enable) && trt_state->dla_enable) {
        LOGS_DEFAULT(VERBOSE) << "[TensorRT EP] use DLA core " << trt_state->dla_core;
        trt_config->setFlag(nvinfer1::BuilderFlag::kGPU_FALLBACK);
        trt_config->setDefaultDeviceType(nvinfer1::DeviceType::kDLA);
        trt_config->setDLACore(trt_state->dla_core);
      }

      // enable sparse weights
      if (trt_state->sparsity_enable) {
        trt_config->setFlag(nvinfer1::BuilderFlag::kSPARSE_WEIGHTS);
        LOGS_DEFAULT(VERBOSE) << "[TensorRT EP] Sparse weights are allowed";
      }
#if NV_TENSORRT_MAJOR == 8 && NV_TENSORRT_MINOR == 5
      // enable builder heuristics
      if (trt_state->build_heuristics_enable) {
        trt_config->setFlag(nvinfer1::BuilderFlag::kENABLE_TACTIC_HEURISTIC);
        LOGS_DEFAULT(VERBOSE) << "[TensorRT EP] Builder heuristics are enabled";
      }
#elif NV_TENSORRT_MAJOR == 8 && NV_TENSORRT_MINOR > 5 || NV_TENSORRT_MAJOR > 8
      // switch optimizaion level
      if (trt_state->builder_optimization_level != 3) {
        trt_config->setBuilderOptimizationLevel(trt_state->builder_optimization_level);
        LOGS_DEFAULT(VERBOSE) << "[TensorRT EP] Builder optimization level is set to " << builder_optimization_level_;
      }

      // limit auxiliary streams
      if (trt_state->auxiliary_streams >= 0) {
        trt_config->setMaxAuxStreams(trt_state->auxiliary_streams);
        LOGS_DEFAULT(VERBOSE) << "[TensorRT EP] Auxiliary streams are se to " << trt_state->auxiliary_streams;
      }
#else
      if (trt_state->builder_optimization_level != 3) {
        LOGS_DEFAULT(WARNING) << "[TensorRT EP] Builder optimization level can only be used on TRT 8.6 onwards!";
      }
      if (trt_state->auxiliary_streams >= 0) {
        LOGS_DEFAULT(WARNING) << "[TensorRT EP] Auxiliary streams can only be set on TRT 8.6 onwards!";
      }
#endif
      if (weight_stripped_engine_enable_) {
#if NV_TENSORRT_MAJOR >= 10
        trt_config->setFlag(nvinfer1::BuilderFlag::kSTRIP_PLAN);
        LOGS_DEFAULT(VERBOSE) << "[TensorRT EP] STRIP_PLAN is enabled";
        trt_config->setFlag(nvinfer1::BuilderFlag::kREFIT_IDENTICAL);
        LOGS_DEFAULT(VERBOSE) << "[TensorRT EP] REFIT_IDENTICAL is enabled";
#else
        LOGS_DEFAULT(WARNING) << "[TensorRT EP] weight-stripped engines can only be used on TRT 10.0 onwards!";
#endif
      }
      // limit used tactic sources
      if (trt_state->filter_tactic_sources) {
        nvinfer1::TacticSources tactics = trt_config->getTacticSources();
        tactics |= trt_state->tactic_sources;
        trt_config->setTacticSources(tactics);
        LOGS_DEFAULT(VERBOSE) << "[TensorRT EP] Tactic sources are limited using bitmask " << tactics;
      }

      // Load timing cache from file. Create a fresh cache if the file doesn't exist
      std::unique_ptr<nvinfer1::ITimingCache> timing_cache = nullptr;
      if (trt_state->timing_cache_enable) {
        std::vector<char> loaded_timing_cache = loadTimingCacheFile(timing_cache_path);
        timing_cache.reset(trt_config->createTimingCache(static_cast<const void*>(loaded_timing_cache.data()), loaded_timing_cache.size()));
        if (timing_cache == nullptr) {
          return ORT_MAKE_STATUS(ONNXRUNTIME, EP_FAIL,
                                 "TensorRT EP could not create timing cache: " + timing_cache_path);
        }
        trt_config->setTimingCache(*timing_cache, force_timing_cache_match_);
        if (detailed_build_log_) {
          LOGS_DEFAULT(VERBOSE) << "[TensorRT EP] Deserialized timing cache from " + timing_cache_path;
        }
      }

#if NV_TENSORRT_MAJOR == 8 && NV_TENSORRT_MINOR > 5 || NV_TENSORRT_MAJOR > 8
      // Enable hardware compatility mode if assigned
      if (trt_state->engine_hw_compatible) {
        trt_config->setHardwareCompatibilityLevel(nvinfer1::HardwareCompatibilityLevel::kAMPERE_PLUS);
        LOGS_DEFAULT(INFO) << "[TensorRT EP] Re-generate engine with hardware compatibility enabled.";
      }
#endif

      // Build engine
      std::unique_ptr<nvinfer1::IHostMemory> serialized_engine;
      {
        auto lock = GetApiLock();
        std::chrono::steady_clock::time_point engine_build_start;
        if (detailed_build_log_) {
          engine_build_start = std::chrono::steady_clock::now();
        }
        serialized_engine = std::unique_ptr<nvinfer1::IHostMemory>(
            trt_builder->buildSerializedNetwork(*trt_state->network->get(), *trt_config));
        if (!serialized_engine) {
          return ORT_MAKE_STATUS(ONNXRUNTIME, EP_FAIL, "TensorRT EP failed to create engine from network.");
        }
        *(trt_state->engine) = std::unique_ptr<nvinfer1::ICudaEngine>(
            trt_state->runtime->deserializeCudaEngine(serialized_engine->data(), serialized_engine->size()));
        if (!(*(trt_state->engine))) {
          return ORT_MAKE_STATUS(ONNXRUNTIME, EP_FAIL, "TensorRT EP failed to deserialize engine.");
        }
        if (detailed_build_log_) {
          auto engine_build_stop = std::chrono::steady_clock::now();
          LOGS_DEFAULT(INFO) << "TensorRT engine build for " << trt_state->trt_node_name_with_precision << " took: " << std::chrono::duration_cast<std::chrono::milliseconds>(engine_build_stop - engine_build_start).count() << "ms" << std::endl;
        }
      }
      if (!(*(trt_state->engine))) {
        return ORT_MAKE_STATUS(ONNXRUNTIME, EP_FAIL, "TensorRT EP Failed to Build Engine.");
      }
      trt_engine = trt_state->engine->get();
      if (trt_state->engine_cache_enable) {
        // Serialize engine profile
        SerializeProfileV2(profile_cache_path, shape_ranges);
        LOGS_DEFAULT(VERBOSE) << "[TensorRT EP] Serialized " + profile_cache_path;

        // Serialize engine
        if (trt_state->engine_decryption_enable) {
          // Encrypt engine. The library is not always deployed with the encrypt function, so check if it is available first.
          if (trt_state->engine_encryption != nullptr) {
            if (!trt_state->engine_encryption(encrypted_engine_cache_path.c_str(), reinterpret_cast<char*>(serialized_engine->data()), serialized_engine->size())) {
              return ORT_MAKE_STATUS(ONNXRUNTIME, EP_FAIL,
                                     "TensorRT EP could not call engine encryption function encrypt");
            }
            LOGS_DEFAULT(VERBOSE) << "[TensorRT EP] Serialized and encrypted engine " + encrypted_engine_cache_path;
          } else {
            LOGS_DEFAULT(WARNING) << "[TensorRT EP] Engine cache encryption function is not found. No cache is written to disk";
          }
        } else {
          std::ofstream file(engine_cache_path, std::ios::binary | std::ios::out);
          file.write(reinterpret_cast<char*>(serialized_engine->data()), serialized_engine->size());
          LOGS_DEFAULT(VERBOSE) << "[TensorRT EP] Serialized " + engine_cache_path;
        }
      }

      // serialize and save timing cache
      if (trt_state->timing_cache_enable) {
        auto timing_cache = trt_config->getTimingCache();
        std::unique_ptr<nvinfer1::IHostMemory> timingCacheHostData{timing_cache->serialize()};
        if (timingCacheHostData == nullptr) {
          return ORT_MAKE_STATUS(ONNXRUNTIME, EP_FAIL,
                                 "TensorRT EP could not serialize timing cache: " + timing_cache_path);
        }
        saveTimingCacheFile(timing_cache_path, timingCacheHostData.get());
        if (detailed_build_log_) {
          LOGS_DEFAULT(VERBOSE) << "[TensorRT EP] Serialized timing cache " + timing_cache_path;
        }
      }

      // dump ep context model
      if (dump_ep_context_model_ && ep_context_embed_mode_) {
        UpdateCtxNodeModelEngineContext(model_proto_.get(), reinterpret_cast<char*>(serialized_engine->data()), serialized_engine->size());
        DumpCtxModel(model_proto_.get(), ctx_model_path_);
      }
      context_update = true;

      if (weight_stripped_engine_refit_) {
        auto status = RefitEngine(model_path_,
                                  onnx_model_folder_path_,
                                  engine_cache_path,
                                  false /* path check for security */,
                                  onnx_model_bytestream_,
                                  onnx_model_bytestream_size_,
                                  trt_engine,
                                  true /* serialize refitted engine to disk */,
                                  detailed_build_log_);
        if (status != Status::OK()) {
          return ORT_MAKE_STATUS(ONNXRUNTIME, EP_FAIL, status.ErrorMessage());
        }
      }
    }

    if (context_update) {
      if (trt_state->context_memory_sharing_enable) {
#if NV_TENSORRT_MAJOR < 10
        *(trt_state->context) = std::unique_ptr<nvinfer1::IExecutionContext>(
            trt_state->engine->get()->createExecutionContextWithoutDeviceMemory());
#else
        *(trt_state->context) = std::unique_ptr<nvinfer1::IExecutionContext>(
            trt_state->engine->get()->createExecutionContext(nvinfer1::ExecutionContextAllocationStrategy::kUSER_MANAGED));
#endif
      } else {
        *(trt_state->context) = std::unique_ptr<nvinfer1::IExecutionContext>(
            trt_state->engine->get()->createExecutionContext());
      }
      if (!(*(trt_state->context))) {
        return ORT_MAKE_STATUS(ONNXRUNTIME, EP_FAIL, "TensorRT EP failed to create context.");
      }
      trt_context = trt_state->context->get();
    }

    // Check before using trt_engine
    if (trt_engine == nullptr) {
      return ORT_MAKE_STATUS(ONNXRUNTIME, EP_FAIL, "No engine is found.");
    }

    // Get input and output binding names
    int total_bindings = trt_engine->getNbIOTensors();
    std::vector<char const*> input_binding_names, output_binding_names;
    for (int i = 0, end = total_bindings; i < end; ++i) {
      auto const& name = trt_engine->getIOTensorName(i);
      auto const& mode = trt_engine->getTensorIOMode(name);
      if (mode == nvinfer1::TensorIOMode::kINPUT) {
        input_binding_names.push_back(name);
      } else {
        output_binding_names.push_back(name);
      }
    }

    /*
     * Set input shapes and bind input buffers
     */
    std::vector<IAllocatorUniquePtr<void>> scratch_buffers;
    for (size_t i = 0, end = input_binding_names.size(); i < end; ++i) {
      char const* input_name = input_binding_names[i];

      size_t input_index = 0;
      const auto iter = input_indexes.find(input_name);
      if (iter != input_indexes.end()) {
        input_index = iter->second;
      }
      auto input_tensor = ctx.GetInput(input_index);
      auto tensor_info = input_tensor.GetTensorTypeAndShapeInfo();
      const auto tensor_shapes = tensor_info.GetShape();

      auto status = BindContextInput(ctx, trt_engine, trt_context, input_name, input_index, shape_tensor_values, shape_tensor_values_int64, scratch_buffers, alloc, stream);
      if (status != Status::OK()) {
        return ORT_MAKE_STATUS(ONNXRUNTIME, EP_FAIL, status.ErrorMessage());
      }
    }

    /*
     * Set output shapes and bind output buffers
     */
    std::unordered_map<char const*, void*> buffers;
    buffers.reserve(num_outputs);
    using OutputOrtValue = Ort::UnownedValue;
    std::unordered_map<size_t, OutputOrtValue> output_tensors;
    output_tensors.reserve(num_outputs);
    std::unordered_map<size_t, int> output_dim_sizes;
    output_dim_sizes.reserve(num_outputs);

    for (size_t i = 0, end = output_binding_names.size(); i < end; ++i) {
      char const* output_name = output_binding_names[i];

      size_t output_index = 0;
      const auto& index_iter = output_indexes.find(output_name);
      if (index_iter != output_indexes.end()) {
        output_index = index_iter->second;
      }

      size_t output_type = 0;
      const auto type_iter = output_types.find(output_name);
      if (type_iter != output_types.end()) {
        output_type = type_iter->second;
      }

      Status status = BindContextOutput(ctx, trt_context, output_name, output_index, output_type, i, output_tensors, output_dim_sizes,
                                        dds_output_allocator_map, scratch_buffers, alloc, buffers);
      if (status != Status::OK()) {
        return ORT_MAKE_STATUS(ONNXRUNTIME, EP_FAIL, status.ErrorMessage());
      }
    }

    // Set execution context memory
    if (trt_state->context_memory_sharing_enable) {
#if defined(_MSC_VER)
#pragma warning(push)
#pragma warning(disable : 4996)
#endif
      size_t mem_size = trt_engine->getDeviceMemorySize();
#if defined(_MSC_VER)
#pragma warning(pop)
#endif
      if (mem_size > *max_context_mem_size_ptr) {
        *max_context_mem_size_ptr = mem_size;
      }
      trt_context->setDeviceMemory(IAllocator::MakeUniquePtrFromOrtAllocator<void>(alloc, *max_context_mem_size_ptr).get());
    }

    // Start CUDA graph capture.
    // Note: The reason we don't put graph capture in OnRunStart() like CUDA EP does is because
    // current ORT TRT doesn't get cuda stream until compute time and graph capture requires cuda stream.
    if (cuda_graph_enable_ && IsGraphCaptureAllowed() && !IsGraphCaptured(0)) {
      LOGS_DEFAULT(INFO) << "Capturing the cuda graph for this model";
      cuda_graph_.SetStream(stream);
      CaptureBegin(0);
    }

    // Run TRT inference
    if (!trt_context->enqueueV3(stream)) {
      return ORT_MAKE_STATUS(ONNXRUNTIME, FAIL, "TensorRT EP execution context enqueue failed.");
    }

    /*
     * Given that InferenceSession::Run() is guaranteed to be thread-safe meaning multiple threads can call this function concurrently,
     * TRT EP needs to carefully take care of concurrency here, if not, following concurrent issue might happen:
     *
     * It's suggested that to perform inference concurrently in multiple streams, use one trt execution context per stream.
     * In the design of TRT EP (Not apply per-thread context implementation) and if multiple threads are calling InferenceSession::Run() concurrently,
     * the trt execution context instance is shared by all the threads and each thread aquires different stream from ORT.
     * So TRT EP will end up having one trt execution context using multiple streams which is not suggested.
     * But, since the whole compute_func() is protected by the lock and if cudaStreamSynchronize() is enforced here, one trt execution context per stream
     * is guaranteed.
     *
     * Therefore, TRT EP needs to call cudaStreamSynchronize() which means to wait until stream has completed all operations to prevent the concurrent issue mentioned above.
     * However, if cuda graph is enabled, TRT EP won't call cudaStreamSynchronize() since it's not allowed during graph capture.
     */
    if (sync_stream_after_enqueue_) {
      CUDA_RETURN_IF_ERROR(cudaStreamSynchronize(stream));
    }

    // Assign TRT output back to ORT output
    // (1) Bind TRT DDS output to ORT kernel context output. (It needs to wait until enqueueV3 is finished)
    // (2) Cast TRT INT32 output to ORT INT64 output or TRT double output to float output
    for (size_t i = 0, end = output_binding_names.size(); i < end; ++i) {
      char const* output_name = output_binding_names[i];

      size_t output_type = 0;
      const auto& iter = output_types.find(output_name);
      if (iter != output_types.end()) {
        output_type = iter->second;
      }

      if (dds_output_allocator_map.find(output_name) != dds_output_allocator_map.end()) {
        size_t output_index = 0;
        const auto& index_iter = output_indexes.find(output_name);
        if (index_iter != output_indexes.end()) {
          output_index = index_iter->second;
        }
        auto status = BindKernelOutput(ctx, &mem_info, dds_output_allocator_map, output_name, output_index, output_type, stream);
        if (status != Status::OK()) {
          return ORT_MAKE_STATUS(ONNXRUNTIME, FAIL, status.ErrorMessage());
        }
      } else {
        auto& output_tensor = output_tensors[i];
#if NV_TENSORRT_MAJOR < 10
        if (output_type == ONNX_TENSOR_ELEMENT_DATA_TYPE_INT64) {
          auto output_tensor_ptr = output_tensor.GetTensorMutableData<int64_t>();
          if (output_tensor_ptr != nullptr) {
            cuda::Impl_Cast<int32_t, int64_t>(stream, reinterpret_cast<int32_t*>(buffers[output_name]), output_tensor_ptr, output_dim_sizes[i]);
          }
        }
#endif
        if (output_type == ONNX_TENSOR_ELEMENT_DATA_TYPE_DOUBLE) {
          auto output_tensor_ptr = output_tensor.GetTensorMutableData<double>();
          if (output_tensor_ptr != nullptr) {
            cuda::Impl_Cast<float, double>(stream, reinterpret_cast<float*>(buffers[output_name]), output_tensor_ptr, output_dim_sizes[i]);
          }
        }
      }
    }

    // End CUDA graph capture.
    // Note: One reason we don't put end of graph capture in OnRunEnd() like CUDA EP does is because of cuda stream mentioned in graph capture
    // above, another reason is because OnRunEnd() is not synchronized with OnRunStart() and ExecuteGraph() per inference_session.cc.
    // It's safe to start/end CUDA graph capture in compute_func() here since cuda graph object is maintained by a per thread basis.
    if (cuda_graph_enable_ && !IsGraphCaptured(0)) {
      if (IsGraphCaptureAllowed()) {
        CaptureEnd(0);
        // CUDA work issued to a capturing stream doesn’t actually run on the GPU,
        // so run the captured graph here to actually execute the work.
        ORT_RETURN_IF_ERROR(ReplayGraph(0));
      } else {
        IncrementRegularRunCountBeforeGraphCapture();
      }
    }

    return Status::OK();
  };

  node_compute_funcs.push_back(compute_info);
  return Status::OK();
}

Status TensorrtExecutionProvider::CreateNodeComputeInfoFromPrecompiledEngine(const GraphViewer& graph_body_viewer,
                                                                             const Node& fused_node,
                                                                             std::unordered_map<std::string, size_t>& input_map,
                                                                             std::unordered_map<std::string, size_t>& output_map,
                                                                             std::vector<NodeComputeInfo>& node_compute_funcs) {
  std::unique_ptr<nvinfer1::ICudaEngine> trt_engine;
  std::unique_ptr<nvinfer1::IExecutionContext> trt_context;
  std::unordered_map<std::string, size_t> input_indexes;   // TRT engine input name -> ORT kernel context input index
  std::unordered_map<std::string, size_t> output_indexes;  // TRT engine output name -> ORT kernel context output index
  std::unordered_map<std::string, size_t> output_types;    // TRT engine output name -> ORT output tensor type

  // Get engine binary data and deserialize it
  auto trt_cache_model_handler = TensorRTCacheModelHandler(&trt_engine,
                                                           runtime_.get(),
                                                           model_path_,
                                                           compute_capability_,
                                                           weight_stripped_engine_enable_,
                                                           onnx_model_folder_path_,
                                                           onnx_model_bytestream_,
                                                           onnx_model_bytestream_size_,
                                                           detailed_build_log_);
  auto status = trt_cache_model_handler.GetEpContextFromGraph(graph_body_viewer);
  if (status != Status::OK()) {
    return ORT_MAKE_STATUS(ONNXRUNTIME, EP_FAIL, status.ErrorMessage());
  }

  // Build context
  //
  // Note: Creating an execution context from an engine is thread safe per TRT doc
  // https://docs.nvidia.com/deeplearning/tensorrt/developer-guide/index.html#threading
  if (context_memory_sharing_enable_) {
#if defined(_MSC_VER)
#pragma warning(push)
#pragma warning(disable : 4996)
#endif
    size_t mem_size = trt_engine->getDeviceMemorySize();
#if defined(_MSC_VER)
#pragma warning(pop)
#endif
    if (mem_size > max_ctx_mem_size_) {
      max_ctx_mem_size_ = mem_size;
    }
#if NV_TENSORRT_MAJOR < 10
    trt_context = std::unique_ptr<nvinfer1::IExecutionContext>(trt_engine->createExecutionContextWithoutDeviceMemory());
#else
    trt_context = std::unique_ptr<nvinfer1::IExecutionContext>(trt_engine->createExecutionContext(nvinfer1::ExecutionContextAllocationStrategy::kUSER_MANAGED));
#endif
  } else {
    trt_context = std::unique_ptr<nvinfer1::IExecutionContext>(trt_engine->createExecutionContext());
  }
  if (!trt_context) {
    return ORT_MAKE_STATUS(ONNXRUNTIME, EP_FAIL,
                           "TensorRT EP could not build execution context for fused node: " + fused_node.Name());
  }

  // Create input/output to index maps
  for (int32_t i = 0; i < trt_engine->getNbIOTensors(); ++i) {
    auto const& name = trt_engine->getIOTensorName(i);
    auto const& mode = trt_engine->getTensorIOMode(name);
    if (mode == nvinfer1::TensorIOMode::kINPUT) {
      const auto& iter = input_map.find(name);
      if (iter != input_map.end()) {
        input_indexes[name] = iter->second;
      }
    } else {
      const auto& iter = output_map.find(name);
      if (iter != output_map.end()) {
        output_indexes[name] = iter->second;
      }
    }
  }

  // Create output to type map
  for (auto node_arg : graph_body_viewer.GetOutputs()) {
    auto output_name = node_arg->Name();
    auto& type = node_arg->TypeAsProto()->tensor_type();
    output_types[output_name] = type.elem_type();
  }

  // Save TRT engine, TRT context and input/output info to map
  engines_.emplace(fused_node.Name(), std::move(trt_engine));
  contexts_.emplace(fused_node.Name(), std::move(trt_context));
  input_info_[fused_node.Name()].push_back(input_indexes);
  output_info_[fused_node.Name()].push_back(output_indexes);
  output_info_[fused_node.Name()].push_back(output_types);

  // Create function state
  // TODO: remove default capture
  NodeComputeInfo compute_info;
  compute_info.create_state_func = [=, this](ComputeContext* context, FunctionState* state) {
    std::unique_ptr<TensorrtShortFuncState> p = std::make_unique<TensorrtShortFuncState>();
    *p = {context->allocate_func,
          context->release_func,
          context->allocator_handle,
          context->node_name,
          &engines_[context->node_name],
          &contexts_[context->node_name],
          input_info_[context->node_name],
          output_info_[context->node_name],
          context_memory_sharing_enable_,
          &max_ctx_mem_size_,
          &tensorrt_mu_};
    *state = p.release();
    return 0;
  };

  // Release function state
  compute_info.release_state_func = [](FunctionState state) {
    delete static_cast<TensorrtShortFuncState*>(state);
  };

  // Create compute function
<<<<<<< HEAD
  compute_info.compute_func = [=, this](FunctionState state, const OrtApi* api, OrtKernelContext* context) {
=======
  compute_info.compute_func = [this](FunctionState state, const OrtApi* api, OrtKernelContext* context) {
    // The GPU device is set again here to handle multithreading scenarios.
    // Consider the following:
    // Users can create multiple threads to initialize separate inference sessions on different devices (not just the default device 0)
    // Later, additional threads may be spawned to execute inference_session.Run(), which calls this compute function.
    // Since new threads default to using device 0, it’s necessary to explicitly set the correct device to ensure computations run on the intended GPU.
    // Note: Based on our measurements on the A100 GPU with CUDA 12, the execution time for cudaSetDevice is approximately 0.004 ms, which is negligible
    //       and does not impact runtime performance.
    CUDA_CALL_THROW(cudaSetDevice(device_id_));

>>>>>>> 5982430a
    Ort::KernelContext ctx(context);

    TensorrtShortFuncState* trt_state = reinterpret_cast<TensorrtShortFuncState*>(state);

    // The whole compute_function should be considered the critical section.
    // More details here, https://docs.nvidia.com/deeplearning/tensorrt/developer-guide/index.html#threading
    std::lock_guard<std::mutex> lock(*(trt_state->tensorrt_mu_ptr));

    const std::unordered_map<std::string, size_t>& input_indexes = (trt_state->input_info)[0];
    const std::unordered_map<std::string, size_t>& output_indexes = (trt_state->output_info)[0];
    const std::unordered_map<std::string, size_t>& output_types = (trt_state->output_info)[1];
    auto fused_node_name = trt_state->fused_node_name;
    auto& dds_output_allocator_map = this->dds_output_allocator_maps_[fused_node_name];
    auto trt_engine = trt_state->engine->get();
    auto trt_context = trt_state->context->get();
    auto max_context_mem_size_ptr = trt_state->max_context_mem_size_ptr;
    int num_outputs = static_cast<int>(output_indexes.size());
    std::unordered_map<std::string, std::vector<int32_t>> shape_tensor_values;        // This map holds "shape tensor -> shape values" for the shape tensor input across this inference run
    std::unordered_map<std::string, std::vector<int64_t>> shape_tensor_values_int64;  // same as above but for int64 shape tensor input

    OrtDevice device(OrtDevice::GPU, OrtDevice::MemType::DEFAULT, narrow<OrtDevice::DeviceId>(device_id_));
    OrtMemoryInfo mem_info("", OrtAllocatorType::OrtDeviceAllocator, device, device_id_);
    if (alloc_ == nullptr) {
      Ort::ThrowOnError(api->KernelContext_GetAllocator(context, &mem_info, &alloc_));
    }
    OrtAllocator* alloc = alloc_;

    void* cuda_stream;
    Ort::ThrowOnError(api->KernelContext_GetGPUComputeStream(context, &cuda_stream));
    cudaStream_t stream = static_cast<cudaStream_t>(cuda_stream);

    // Check before using trt_engine
    if (trt_engine == nullptr) {
      return ORT_MAKE_STATUS(ONNXRUNTIME, EP_FAIL, "No engine is found.");
    }

    // Get input and output binding names
    int total_bindings = trt_engine->getNbIOTensors();
    std::vector<char const*> input_binding_names, output_binding_names;
    for (int i = 0, end = total_bindings; i < end; ++i) {
      auto const& name = trt_engine->getIOTensorName(i);
      auto const& mode = trt_engine->getTensorIOMode(name);
      if (mode == nvinfer1::TensorIOMode::kINPUT) {
        input_binding_names.push_back(name);
      } else {
        output_binding_names.push_back(name);
      }
    }

    /*
     * Set input shapes and bind input buffers
     */
    std::vector<IAllocatorUniquePtr<void>> scratch_buffers;
    for (size_t i = 0, end = input_binding_names.size(); i < end; ++i) {
      char const* input_name = input_binding_names[i];

      size_t input_index = 0;
      const auto iter = input_indexes.find(input_name);
      if (iter != input_indexes.end()) {
        input_index = iter->second;
      }

      Status status = BindContextInput(ctx, trt_engine, trt_context, input_name, input_index, shape_tensor_values, shape_tensor_values_int64, scratch_buffers, alloc, stream);
      if (status != Status::OK()) {
        return ORT_MAKE_STATUS(ONNXRUNTIME, EP_FAIL, status.ErrorMessage());
      }
    }

    /*
     * Set output shapes and bind output buffers
     */
    std::unordered_map<char const*, void*> buffers;
    buffers.reserve(num_outputs);
    using OutputOrtValue = Ort::UnownedValue;
    std::unordered_map<size_t, OutputOrtValue> output_tensors;
    output_tensors.reserve(num_outputs);
    std::unordered_map<size_t, int> output_dim_sizes;
    output_dim_sizes.reserve(num_outputs);

    for (size_t i = 0, end = output_binding_names.size(); i < end; ++i) {
      char const* output_name = output_binding_names[i];

      size_t output_index = 0;
      const auto& index_iter = output_indexes.find(output_name);
      if (index_iter != output_indexes.end()) {
        output_index = index_iter->second;
      }

      size_t output_type = 0;
      const auto type_iter = output_types.find(output_name);
      if (type_iter != output_types.end()) {
        output_type = type_iter->second;
      }

      Status status = BindContextOutput(ctx, trt_context, output_name, output_index, output_type, i, output_tensors, output_dim_sizes,
                                        dds_output_allocator_map, scratch_buffers, alloc, buffers);
      if (status != Status::OK()) {
        return ORT_MAKE_STATUS(ONNXRUNTIME, EP_FAIL, status.ErrorMessage());
      }
    }

    // Set execution context memory
    if (trt_state->context_memory_sharing_enable) {
#if defined(_MSC_VER)
#pragma warning(push)
#pragma warning(disable : 4996)
#endif
      size_t mem_size = trt_engine->getDeviceMemorySize();
#if defined(_MSC_VER)
#pragma warning(pop)
#endif
      if (mem_size > *max_context_mem_size_ptr) {
        *max_context_mem_size_ptr = mem_size;
      }
      trt_context->setDeviceMemory(IAllocator::MakeUniquePtrFromOrtAllocator<void>(alloc, *max_context_mem_size_ptr).get());
    }

    // Start CUDA graph capture.
    // Note: The reason we don't put graph capture in OnRunStart() like CUDA EP does is because
    // current ORT TRT doesn't get cuda stream until compute time and graph capture requires cuda stream.
    if (cuda_graph_enable_ && IsGraphCaptureAllowed() && !IsGraphCaptured(0)) {
      LOGS_DEFAULT(INFO) << "Capturing the cuda graph for this model";
      cuda_graph_.SetStream(stream);
      CaptureBegin(0);
    }

    // Run TRT inference
    if (!trt_context->enqueueV3(stream)) {
      return ORT_MAKE_STATUS(ONNXRUNTIME, FAIL, "TensorRT EP execution context enqueue failed.");
    }

    /*
     * Given that InferenceSession::Run() is guaranteed to be thread-safe meaning multiple threads can call this function concurrently,
     * TRT EP needs to carefully take care of concurrency here, if not, following concurrent issue might happen:
     *
     * It's suggested that to perform inference concurrently in multiple streams, use one trt execution context per stream.
     * In the design of TRT EP (Not apply per-thread context implementation) and if multiple threads are calling InferenceSession::Run() concurrently,
     * the trt execution context instance is shared by all the threads and each thread aquires different stream from ORT.
     * So TRT EP will end up having one trt execution context using multiple streams which is not suggested.
     * But, since the whole compute_func() is protected by the lock and if cudaStreamSynchronize() is enforced here, one trt execution context per stream
     * is guaranteed.
     *
     * Therefore, TRT EP needs to call cudaStreamSynchronize() which means to wait until stream has completed all operations to prevent the concurrent issue mentioned above.
     * However, if cuda graph is enabled, TRT EP won't call cudaStreamSynchronize() since it's not allowed during graph capture.
     */
    if (sync_stream_after_enqueue_) {
      CUDA_RETURN_IF_ERROR(cudaStreamSynchronize(stream));
    }

    // Assign TRT output back to ORT output
    // (1) Bind TRT DDS output to ORT kernel context output. (It needs to wait until enqueueV3 is finished)
    // (2) Cast TRT INT32 output to ORT INT64 output or TRT double output to float output
    for (size_t i = 0, end = output_binding_names.size(); i < end; ++i) {
      char const* output_name = output_binding_names[i];

      size_t output_type = 0;
      const auto& iter = output_types.find(output_name);
      if (iter != output_types.end()) {
        output_type = iter->second;
      }

      if (dds_output_allocator_map.find(output_name) != dds_output_allocator_map.end()) {
        size_t output_index = 0;
        const auto& index_iter = output_indexes.find(output_name);
        if (index_iter != output_indexes.end()) {
          output_index = index_iter->second;
        }
        auto status = BindKernelOutput(ctx, &mem_info, dds_output_allocator_map, output_name, output_index, output_type, stream);
        if (status != Status::OK()) {
          return ORT_MAKE_STATUS(ONNXRUNTIME, FAIL, status.ErrorMessage());
        }
      } else {
        auto& output_tensor = output_tensors[i];
#if NV_TENSORRT_MAJOR < 10
        if (output_type == ONNX_TENSOR_ELEMENT_DATA_TYPE_INT64) {
          auto output_tensor_ptr = output_tensor.GetTensorMutableData<int64_t>();
          if (output_tensor_ptr != nullptr) {
            cuda::Impl_Cast<int32_t, int64_t>(stream, reinterpret_cast<int32_t*>(buffers[output_name]), output_tensor_ptr, output_dim_sizes[i]);
          }
        }
#endif
        if (output_type == ONNX_TENSOR_ELEMENT_DATA_TYPE_DOUBLE) {
          auto output_tensor_ptr = output_tensor.GetTensorMutableData<double>();
          if (output_tensor_ptr != nullptr) {
            cuda::Impl_Cast<float, double>(stream, reinterpret_cast<float*>(buffers[output_name]), output_tensor_ptr, output_dim_sizes[i]);
          }
        }
      }
    }

    // End CUDA graph capture.
    // Note: One reason we don't put end of graph capture in OnRunEnd() like CUDA EP does is because of cuda stream mentioned in graph capture
    // above, another reason is because OnRunEnd() is not synchronized with OnRunStart() and ExecuteGraph() per inference_session.cc.
    // It's safe to start/end CUDA graph capture in compute_func() here since cuda graph object is maintained by a per thread basis.
    if (cuda_graph_enable_ && !IsGraphCaptured(0)) {
      if (IsGraphCaptureAllowed()) {
        CaptureEnd(0);
        // CUDA work issued to a capturing stream doesn’t actually run on the GPU,
        // so run the captured graph here to actually execute the work.
        ORT_RETURN_IF_ERROR(ReplayGraph(0));
      } else {
        IncrementRegularRunCountBeforeGraphCapture();
      }
    }

    return Status::OK();
  };

  node_compute_funcs.push_back(compute_info);
  return Status::OK();
}

void TensorrtExecutionProvider::RegisterStreamHandlers(IStreamCommandHandleRegistry& stream_handle_registry, AllocatorMap& allocators) const {
  auto allocator = allocators[GetOrtDeviceByMemType(OrtMemTypeCPU)];
  RegisterCudaStreamHandles(stream_handle_registry,
                            OrtDevice::GPU,
                            allocator,
                            true /* release_cpu_buffer_on_cuda_stream */,
                            stream_,
                            external_stream_ /* use_existing_stream */,
                            external_cudnn_handle_,
                            external_cublas_handle_,
                            {});
}

OrtDevice TensorrtExecutionProvider::GetOrtDeviceByMemType(OrtMemType mem_type) const {
  if (mem_type == OrtMemTypeCPUInput) return OrtDevice();
  if (mem_type == OrtMemTypeCPUOutput) return OrtDevice(OrtDevice::CPU, OrtDevice::MemType::CUDA_PINNED, 0 /*CPU device id always be 0*/);
  return default_device_;
}

}  // namespace onnxruntime<|MERGE_RESOLUTION|>--- conflicted
+++ resolved
@@ -3537,10 +3537,7 @@
   };
 
   // Create compute function
-<<<<<<< HEAD
   compute_info.compute_func = [=, this](FunctionState state, const OrtApi* api, OrtKernelContext* context) {
-=======
-  compute_info.compute_func = [this](FunctionState state, const OrtApi* api, OrtKernelContext* context) {
     // The GPU device is set again here to handle multithreading scenarios.
     // Consider the following:
     // Users can create multiple threads to initialize separate inference sessions on different devices (not just the default device 0)
@@ -3550,7 +3547,6 @@
     //       and does not impact runtime performance.
     CUDA_CALL_THROW(cudaSetDevice(device_id_));
 
->>>>>>> 5982430a
     Ort::KernelContext ctx(context);
 
     TensorrtFuncState* trt_state = reinterpret_cast<TensorrtFuncState*>(state);
@@ -4224,10 +4220,7 @@
   };
 
   // Create compute function
-<<<<<<< HEAD
   compute_info.compute_func = [=, this](FunctionState state, const OrtApi* api, OrtKernelContext* context) {
-=======
-  compute_info.compute_func = [this](FunctionState state, const OrtApi* api, OrtKernelContext* context) {
     // The GPU device is set again here to handle multithreading scenarios.
     // Consider the following:
     // Users can create multiple threads to initialize separate inference sessions on different devices (not just the default device 0)
@@ -4237,7 +4230,6 @@
     //       and does not impact runtime performance.
     CUDA_CALL_THROW(cudaSetDevice(device_id_));
 
->>>>>>> 5982430a
     Ort::KernelContext ctx(context);
 
     TensorrtShortFuncState* trt_state = reinterpret_cast<TensorrtShortFuncState*>(state);
