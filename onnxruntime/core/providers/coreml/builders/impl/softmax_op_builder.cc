// Copyright (c) Microsoft Corporation. All rights reserved.
// Licensed under the MIT License.

#include "core/framework/tensorprotoutils.h"
#include "core/providers/common.h"
#include "core/providers/coreml/builders/impl/base_op_builder.h"
#include "core/providers/coreml/builders/impl/builder_utils.h"
#include "core/providers/coreml/builders/model_builder.h"
#include "core/providers/coreml/builders/op_builder_factory.h"
#include "core/providers/coreml/shape_utils.h"
#include "core/providers/shared/utils/utils.h"

namespace onnxruntime {
namespace coreml {

class SoftmaxOpBuilder : public BaseOpBuilder {
  Status AddToModelBuilderImpl(ModelBuilder& model_builder, const Node& node,
                               const logging::Logger& logger) const override;

  bool IsOpSupportedImpl(const Node& node, const OpBuilderInputParams& input_params,
                         const logging::Logger& logger) const override;
  bool SupportsMLProgram() const override { return true; }
};

Status SoftmaxOpBuilder::AddToModelBuilderImpl(ModelBuilder& model_builder,
                                               const Node& node,
                                               const logging::Logger& logger) const {
  std::unique_ptr<COREML_SPEC::NeuralNetworkLayer> layer = model_builder.CreateNNLayer(node);
  const auto& input_name = node.InputDefs()[0]->Name();
  const auto& output_name = node.OutputDefs()[0]->Name();

  std::vector<int64_t> data_shape;

  NodeAttrHelper helper(node);
  int32_t axis_default_value = (node.SinceVersion() < 13) ? 1 : -1;
  const auto axis = helper.Get("axis", axis_default_value);
  int64_t axis_nonnegative = axis;

  if (node.SinceVersion() < 13) {
    ORT_RETURN_IF_NOT(GetStaticShape(*node.InputDefs()[0], data_shape, logger), "Failed to get input shape.");
    axis_nonnegative = HandleNegativeAxis(axis, data_shape.size());
  } else {
    ORT_RETURN_IF_NOT(GetShape(*node.InputDefs()[0], data_shape, logger),
                      "Softmax input must have shape information.");
  }

  // CoreML's softmax match onnx's softmax behavior since opset 13.
  // For opset < 13, we need to reshape to 2D and set axis to -1 to simulate onnx softmax behavior.
  // [B,D,...](onnx softmax opset 12, axis=1)->[B,D*...](CoreML softmax, axis=-1)->[B,D,...](reshape back)
  if (model_builder.CreateMLProgram()) {
    using namespace CoreML::Specification::MILSpec;
    auto input_dtype = node.InputDefs()[0]->TypeAsProto()->tensor_type().elem_type();
    const int32_t elem_type = static_cast<int32_t>(input_dtype);

    std::string_view layer_input_name_x = node.InputDefs()[0]->Name();
    const bool need_reshape = node.SinceVersion() < 13 && axis_nonnegative != static_cast<int64_t>(data_shape.size()) - 1;
    std::vector<int64_t> target_shape;
    if (need_reshape) {
      // reshape to 2D to simulate onnx softmax behavior
      auto reshape1 = model_builder.CreateOperation(node, "reshape", "pre");
      TensorShape input_shape(data_shape);
      target_shape.push_back(input_shape.SizeToDimension(axis_nonnegative));
      target_shape.push_back(input_shape.SizeFromDimension(axis_nonnegative));
      axis_nonnegative = 1;
      AddOperationInput(*reshape1, "x", layer_input_name_x);
      AddOperationInput(*reshape1, "shape", model_builder.AddConstant(reshape1->type(), "shape1", target_shape));
      layer_input_name_x = model_builder.GetUniqueName(node, "ln_reshape1_");
      AddIntermediateOperationOutput(*reshape1, layer_input_name_x, elem_type, target_shape);
      model_builder.AddOperation(std::move(reshape1));
    }
    std::unique_ptr<Operation> op = model_builder.CreateOperation(node, "softmax");
    AddOperationInput(*op, "x", layer_input_name_x);
    AddOperationInput(*op, "axis", model_builder.AddScalarConstant(op->type(), "axis", axis_nonnegative));
    if (!need_reshape) {
      AddOperationOutput(*op, *node.OutputDefs()[0]);
      model_builder.AddOperation(std::move(op));
    } else {
      std::string_view ln_output_name = model_builder.GetUniqueName(node, "ln_reshape1_");
      AddIntermediateOperationOutput(*op, ln_output_name, elem_type, target_shape);
      model_builder.AddOperation(std::move(op));
      auto reshape2 = model_builder.CreateOperation(node, "reshape", "post");
      AddOperationInput(*reshape2, "x", ln_output_name);
      AddOperationInput(*reshape2, "shape", model_builder.AddConstant(reshape2->type(), "shape2", data_shape));
      AddOperationOutput(*reshape2, *node.OutputDefs()[0]);
      model_builder.AddOperation(std::move(reshape2));
    }
  } else {
    if (node.SinceVersion() >= 13 || (data_shape.size() == 2)) {
      auto* coreml_softmaxnd = layer->mutable_softmaxnd();
      coreml_softmaxnd->set_axis(axis);
      *layer->mutable_input()->Add() = input_name;
      *layer->mutable_output()->Add() = output_name;
      model_builder.AddLayer(std::move(layer));
    } else {
      // note: if opsets < 13, onnx Softmax coerces the input shape to be 2D based on axis.
      // we need to manually reshape to 2D and apply SoftmaxND to axis -1 to achieve equivalent results for CoreML.
      TensorShape input_shape(data_shape);
      const auto size_to_dimension = input_shape.SizeToDimension(axis_nonnegative);
      const auto size_from_dimension = input_shape.SizeFromDimension(axis_nonnegative);

      TensorShapeVector target_shape;
      target_shape.push_back(size_to_dimension);
      target_shape.push_back(size_from_dimension);

      const auto reshape1_output_name = model_builder.GetUniqueName(node, "reshape1_output");
      {  // Add reshape layer
        auto reshape_layer = model_builder.CreateNNLayer(node, "_Softmax_reshape1");
        *reshape_layer->mutable_reshapestatic()->mutable_targetshape() = {target_shape.cbegin(), target_shape.cend()};
        *reshape_layer->mutable_input()->Add() = input_name;
        *reshape_layer->mutable_output()->Add() = reshape1_output_name;
        model_builder.AddLayer(std::move(reshape_layer));
      }
      const auto softmax_output_name = model_builder.GetUniqueName(node, "softmax_output");
      {
        auto* coreml_softmaxnd = layer->mutable_softmaxnd();
        coreml_softmaxnd->set_axis(-1);
        *layer->mutable_input()->Add() = reshape1_output_name;
        *layer->mutable_output()->Add() = softmax_output_name;
        model_builder.AddLayer(std::move(layer));
      }
      {
        // Add reshape back layer
        auto reshape_layer = model_builder.CreateNNLayer(node, "_Softmax_reshape2");
        *reshape_layer->mutable_reshapestatic()->mutable_targetshape() = {data_shape.cbegin(), data_shape.cend()};
        *reshape_layer->mutable_input()->Add() = softmax_output_name;
        *reshape_layer->mutable_output()->Add() = output_name;
        model_builder.AddLayer(std::move(reshape_layer));
      }
    }
  }

  return Status::OK();
}

<<<<<<< HEAD
bool SoftmaxOpBuilder::IsOpSupportedImpl(const Node& node, const OpBuilderInputParams&,
=======
bool SoftmaxOpBuilder::IsOpSupportedImpl(const Node& node, const OpBuilderInputParams& /*input_params*/,
>>>>>>> 11f0a0a5
                                         const logging::Logger& logger) const {
  const auto& input_defs = node.InputDefs();
  std::vector<int64_t> input_shape;

  if (!GetShape(*input_defs[0], input_shape, logger)) {
    LOGS(logger, VERBOSE) << "Softmax input [" << input_defs[0]->Name() << "] must have shape information.";
    return false;
  }

  if (!IsStaticShape(input_shape) && node.SinceVersion() < 13) {
    LOGS(logger, VERBOSE) << "Softmax input must have static shape for ONNX opset < 13";
    return false;
  }

  return true;
}

void CreateSoftmaxOpBuilder(const std::string& op_type, OpBuilderRegistrations& op_registrations) {
  op_registrations.builders.push_back(std::make_unique<SoftmaxOpBuilder>());
  op_registrations.op_builder_map.emplace(op_type, op_registrations.builders.back().get());
}

}  // namespace coreml
}  // namespace onnxruntime<|MERGE_RESOLUTION|>--- conflicted
+++ resolved
@@ -132,11 +132,7 @@
   return Status::OK();
 }
 
-<<<<<<< HEAD
-bool SoftmaxOpBuilder::IsOpSupportedImpl(const Node& node, const OpBuilderInputParams&,
-=======
 bool SoftmaxOpBuilder::IsOpSupportedImpl(const Node& node, const OpBuilderInputParams& /*input_params*/,
->>>>>>> 11f0a0a5
                                          const logging::Logger& logger) const {
   const auto& input_defs = node.InputDefs();
   std::vector<int64_t> input_shape;
