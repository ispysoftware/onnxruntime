--- conflicted
+++ resolved
@@ -4,24 +4,17 @@
 #include "precomp.h"
 #include "ExecutionContext.h"
 #include "CommandQueue.h"
-<<<<<<< HEAD
 #include "DmlGpuAllocator.h"
-=======
-#include "BucketizedBufferAllocator.h"
->>>>>>> 02604ff7
 
 namespace Dml
 {
     ExecutionContext::ExecutionContext(
-        ID3D12Device* d3d_device,
-        IDMLDevice* dml_device,
+        ID3D12Device* d3dDevice,
+        IDMLDevice* dmlDevice,
         ID3D12CommandQueue* queue)
-        : m_dmlDevice(dml_device)
-    {
-<<<<<<< HEAD
-        ORT_THROW_IF_FAILED(dmlDevice->GetParentDevice(IID_GRAPHICS_PPV_ARGS(m_d3dDevice.GetAddressOf())));
-=======
-        ORT_THROW_IF_FAILED(dml_device->CreateOperatorInitializer(0, nullptr, IID_PPV_ARGS(&m_initializer)));
+        : m_dmlDevice(dmlDevice)
+    {
+        ORT_THROW_IF_FAILED(dmlDevice->CreateOperatorInitializer(0, nullptr, IID_PPV_ARGS(&m_initializer)));
 
         dml_command_queue_ = std::make_shared<CommandQueue>(queue);
 
@@ -33,8 +26,8 @@
         uint32_t batch_flush_time_us = default_batch_flush_time_us;
 
         dml_command_list_ = std::make_shared<DmlCommandList>(
-            d3d_device,
-            dml_device,
+            d3dDevice,
+            dmlDevice,
             dml_command_queue_);
 
         execution_thread_ = std::thread(
@@ -44,7 +37,6 @@
             dml_command_queue_,
             batch_flush_size,
             batch_flush_time_us);
->>>>>>> 02604ff7
     }
 
     void ExecutionContext::SetAllocator(std::weak_ptr<DmlGpuAllocator> allocator)
@@ -67,13 +59,13 @@
     }
 
     GpuEvent ExecutionContext::CopyBufferRegionRaw(
-        ID3D12Resource* dst_buffer,
-        uint64_t dst_offset,
-        D3D12_RESOURCE_STATES dst_state,
-        ID3D12Resource* src_buffer,
-        uint64_t src_offset,
-        D3D12_RESOURCE_STATES src_state,
-        uint64_t byte_count)
+        ID3D12Resource* dstBuffer,
+        uint64_t dstOffset,
+        D3D12_RESOURCE_STATES dstState,
+        ID3D12Resource* srcBuffer,
+        uint64_t srcOffset,
+        D3D12_RESOURCE_STATES srcState,
+        uint64_t byteCount)
     {
         std::unique_lock<std::mutex> lock(batch_state_->mutex);
 
@@ -81,13 +73,13 @@
             [=](DmlCommandList& command_list)
             {
                 command_list.CopyBufferRegion(
-                    dst_buffer,
-                    dst_offset,
-                    dst_state,
-                    src_buffer,
-                    src_offset,
-                    src_state,
-                    byte_count);
+                    dstBuffer,
+                    dstOffset,
+                    dstState,
+                    srcBuffer,
+                    srcOffset,
+                    srcState,
+                    byteCount);
             });
 
         batch_state_->command_added.notify_all();
@@ -96,22 +88,22 @@
     }
 
     GpuEvent ExecutionContext::CopyBufferRegion(
-        ID3D12Resource* dst_buffer,
-        uint64_t dst_offset,
-        D3D12_RESOURCE_STATES dst_state,
-        ID3D12Resource* src_buffer,
-        uint64_t src_offset,
-        D3D12_RESOURCE_STATES src_state,
-        uint64_t byte_count)
+        ID3D12Resource* dstBuffer,
+        uint64_t dstOffset,
+        D3D12_RESOURCE_STATES dstState,
+        ID3D12Resource* srcBuffer,
+        uint64_t srcOffset,
+        D3D12_RESOURCE_STATES srcState,
+        uint64_t byteCount)
     {
         return CopyBufferRegionRaw(
-            dst_buffer,
-            dst_offset,
-            dst_state,
-            src_buffer,
-            src_offset,
-            src_state,
-            byte_count);
+            dstBuffer,
+            dstOffset,
+            dstState,
+            srcBuffer,
+            srcOffset,
+            srcState,
+            byteCount);
     }
 
     GpuEvent ExecutionContext::FillBufferWithPatternRaw(
@@ -122,18 +114,6 @@
     {
         std::unique_lock<std::mutex> lock(batch_state_->mutex);
 
-<<<<<<< HEAD
-        // Reset barrier state
-        for (auto& barrier : barriers)
-        {
-            std::swap(barrier.Transition.StateBefore, barrier.Transition.StateAfter);
-        }
-
-        // Since this copy may write to GPU memory, we also need to perform an
-        // aliasing barrier
-        barriers.push_back(CD3DX12_RESOURCE_BARRIER::Aliasing(nullptr, nullptr));
-        m_dmlRecorder.ResourceBarrier(barriers);
-=======
         absl::InlinedVector<std::byte, 16> value_copy(value.begin(), value.end());
         batch_state_->WriteBatch().emplace_back(
             [=, value = std::move(value_copy)](DmlCommandList& command_list)
@@ -148,7 +128,6 @@
         batch_state_->command_added.notify_all();
 
         return batch_state_->next_flush_event;
->>>>>>> 02604ff7
     }
 
     GpuEvent ExecutionContext::FillBufferWithPattern(
@@ -156,27 +135,17 @@
         uint64_t offset,
         gsl::span<const std::byte> value /* Data type agnostic value, treated as raw bits */)
     {
-<<<<<<< HEAD
-        SetCommandRecorder(&m_dmlRecorder);
-        m_dmlRecorder.FillBufferWithPattern(dstBuffer, offset, value);
-=======
         return FillBufferWithPatternRaw(
             dstBuffer,
             0,
             dstBuffer->GetDesc().Width,
             value);
->>>>>>> 02604ff7
     }
 
     void ExecutionContext::ExecuteCommandList(
         ID3D12GraphicsCommandList* commandList,
         _Outptr_ ID3D12Fence** fence,
-<<<<<<< HEAD
-        _Out_ uint64_t* completionValue
-        )
-=======
         _Out_ uint64_t* completionValue)
->>>>>>> 02604ff7
     {
         std::unique_lock<std::mutex> lock(batch_state_->mutex);
 
@@ -200,11 +169,7 @@
         dml_command_queue_->ExecuteCommandList(commandList);
     }
 
-<<<<<<< HEAD
-    void ExecutionContext::InitializeOperator(
-=======
     GpuEvent ExecutionContext::InitializeOperator(
->>>>>>> 02604ff7
         IDMLCompiledOperator* op,
         const DML_BINDING_DESC& persistentResourceBinding,
         const DML_BINDING_DESC& inputArrayBinding)
@@ -238,17 +203,10 @@
 
             // Allocate and immediately free a temporary buffer. The buffer resource will still be
             // alive (managed by the pool); freeing allows the resource to be shared with other operators.
-            void* tempResourceHandle = allocator->Alloc(static_cast<size_t>(temporaryResourceSize), AllocatorRoundingMode::Enabled);
-            if (!tempResourceHandle)
-            {
-                ORT_THROW_HR(E_OUTOFMEMORY);
-            }
-
-            ID3D12Resource* buffer = allocator->DecodeDataHandle(tempResourceHandle)->GetResource();
-            allocator->Free(tempResourceHandle);
+            auto buffer = allocator->AllocateDefaultBuffer(temporaryResourceSize);
 
             // Bind the temporary resource.
-            DML_BUFFER_BINDING bufferBinding = { buffer, 0, temporaryResourceSize };
+            DML_BUFFER_BINDING bufferBinding = buffer.GetBufferBinding();
             DML_BINDING_DESC bindingDesc = { DML_BINDING_TYPE_BUFFER, &bufferBinding };
             bindingTable->BindTemporaryResource(&bindingDesc);
         }
@@ -318,17 +276,10 @@
 
             // Allocate and immediately free a temporary buffer. The buffer resource will still be
             // alive (managed by the pool); freeing allows the resource to be shared with other operators.
-            void* tempResourceHandle = allocator->Alloc(static_cast<size_t>(temporaryResourceSize), AllocatorRoundingMode::Enabled);
-            if (!tempResourceHandle)
-            {
-                ORT_THROW_HR(E_OUTOFMEMORY);
-            }
-
-            ID3D12Resource* buffer = allocator->DecodeDataHandle(tempResourceHandle)->GetResource();
-            allocator->Free(tempResourceHandle);
+            auto buffer = allocator->AllocateDefaultBuffer(temporaryResourceSize);
 
             // Bind the temporary resource.
-            DML_BUFFER_BINDING bufferBinding = { buffer, 0, temporaryResourceSize };
+            DML_BUFFER_BINDING bufferBinding = buffer.GetBufferBinding();
             DML_BINDING_DESC bindingDesc = { DML_BINDING_TYPE_BUFFER, &bufferBinding };
             bindingTable->BindTemporaryResource(&bindingDesc);
         }
@@ -343,12 +294,6 @@
 
         std::unique_lock<std::mutex> lock(batch_state_->mutex);
 
-<<<<<<< HEAD
-    void ExecutionContext::AddUAVBarrier()
-    {
-        assert(!m_closed);
-        SetCommandRecorder(&m_dmlRecorder);
-=======
         batch_state_->WriteBatch().emplace_back(
             [=, bindingTable = std::move(bindingTable)](
                 DmlCommandList& command_list) {
@@ -357,7 +302,6 @@
                     bindingTable.Get(),
                     descriptorRange.heap);
             });
->>>>>>> 02604ff7
 
         batch_state_->command_added.notify_all();
 
@@ -436,36 +380,15 @@
 
     void ExecutionContext::QueueReference(IUnknown* object)
     {
-<<<<<<< HEAD
-        assert(!m_closed);
-        // If something has been recorded into a command list but not submitted yet, it means that the *next* fence
-        // value is the one to signal completion.
-        bool waitForUnsubmittedWork = (m_currentRecorder != nullptr);
-        m_queue->QueueReference(object, waitForUnsubmittedWork);
-=======
         dml_command_queue_->QueueReference(object, true);
->>>>>>> 02604ff7
     }
 
     void ExecutionContext::ReleaseCompletedReferences()
     {
-<<<<<<< HEAD
-        assert(!m_closed);
-
-        // Discard unflushed work and clear queued references.  This prevents the circular reference:
-        // Kernel --> ProviderImpl -->  Context --> QueuedRefs --> Kernel
-        m_queue->Close();
-        m_currentRecorder = nullptr;
-        m_closed = true;
-    }
-
-    GpuEvent ExecutionContext::GetCurrentCompletionEvent()
-=======
         dml_command_queue_->ReleaseCompletedReferences();
     }
 
     void ExecutionContext::GetCommandListForRecordingAndInvalidateState(ID3D12GraphicsCommandList** commandList)
->>>>>>> 02604ff7
     {
         // Ensure the descriptor heap is reset to D3D as something external may change it before recording
         dml_command_list_->InvalidateDescriptorHeap();
