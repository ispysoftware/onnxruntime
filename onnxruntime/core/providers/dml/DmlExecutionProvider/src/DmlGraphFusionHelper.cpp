#pragma once

#include "DmlGraphFusionHelper.h"
<<<<<<< HEAD
#include "DmlBufferRegion.h"
#include "DmlTaggedPointer.h"
#include "DmlAllocationInfo.h"
=======
#include "DmlRuntimeFusedGraphKernel.h"
>>>>>>> 05acfb90

using namespace Windows::AI::MachineLearning::Adapter;

namespace Dml
{
namespace DmlGraphFusionHelper
{
    Microsoft::WRL::ComPtr<ID3D12Resource>
    CreateResource(
        const ExecutionProviderImpl* provider,
        const std::byte* tensorPtr,
        size_t tensorByteSize)
    {
        Microsoft::WRL::ComPtr<ID3D12Resource> buffer;

        D3D12_HEAP_PROPERTIES heapProperties = {
            D3D12_HEAP_TYPE_DEFAULT, D3D12_CPU_PAGE_PROPERTY_UNKNOWN, D3D12_MEMORY_POOL_UNKNOWN, 0, 0};

        D3D12_RESOURCE_DESC resourceDesc = {D3D12_RESOURCE_DIMENSION_BUFFER,
                                            0,
                                            static_cast<uint64_t>((tensorByteSize + 3) & ~3),
                                            1,
                                            1,
                                            1,
                                            DXGI_FORMAT_UNKNOWN,
                                            {1, 0},
                                            D3D12_TEXTURE_LAYOUT_ROW_MAJOR,
                                            D3D12_RESOURCE_FLAG_ALLOW_UNORDERED_ACCESS};

        Microsoft::WRL::ComPtr<ID3D12Device> d3dDevice;
        ORT_THROW_IF_FAILED(provider->GetD3DDevice(d3dDevice.GetAddressOf()));

        ORT_THROW_IF_FAILED(d3dDevice->CreateCommittedResource(
            &heapProperties,
            D3D12_HEAP_FLAG_NONE,
            &resourceDesc,
            D3D12_RESOURCE_STATE_COMMON,
            nullptr,
            IID_GRAPHICS_PPV_ARGS(buffer.GetAddressOf())));

        ORT_THROW_IF_FAILED(provider->UploadToResource(buffer.Get(), tensorPtr, tensorByteSize));

        return buffer;
    }

    Microsoft::WRL::ComPtr<ID3D12Resource>
    CreateCpuResource(
        const ExecutionProviderImpl* provider,
        const std::byte* tensorPtr,
        size_t tensorByteSize)
    {
        Microsoft::WRL::ComPtr<ID3D12Resource> buffer;

        D3D12_HEAP_PROPERTIES heapProperties = {
            D3D12_HEAP_TYPE_CUSTOM, D3D12_CPU_PAGE_PROPERTY_WRITE_COMBINE, D3D12_MEMORY_POOL_L0, 0, 0};

        D3D12_RESOURCE_DESC resourceDesc = {D3D12_RESOURCE_DIMENSION_BUFFER,
                                            0,
                                            static_cast<uint64_t>((tensorByteSize + 3) & ~3),
                                            1,
                                            1,
                                            1,
                                            DXGI_FORMAT_UNKNOWN,
                                            {1, 0},
                                            D3D12_TEXTURE_LAYOUT_ROW_MAJOR,
                                            D3D12_RESOURCE_FLAG_ALLOW_UNORDERED_ACCESS};

        Microsoft::WRL::ComPtr<ID3D12Device> d3dDevice;
        ORT_THROW_IF_FAILED(provider->GetD3DDevice(d3dDevice.GetAddressOf()));

        ORT_THROW_IF_FAILED(d3dDevice->CreateCommittedResource(
            &heapProperties,
            D3D12_HEAP_FLAG_NONE,
            &resourceDesc,
            D3D12_RESOURCE_STATE_COMMON,
            nullptr,
            IID_GRAPHICS_PPV_ARGS(buffer.GetAddressOf())));

        // Map the buffer and copy the data
        void* bufferData = nullptr;
        D3D12_RANGE range = {0, tensorByteSize};
        ORT_THROW_IF_FAILED(buffer->Map(0, &range, &bufferData));
        memcpy(bufferData, tensorPtr, tensorByteSize);
        buffer->Unmap(0, &range);

        return buffer;
    }

    D3D12BufferRegion UnwrapTensor(
        Windows::AI::MachineLearning::Adapter::IWinmlExecutionProvider* winmlProvider,
        const onnxruntime::Tensor* tensor,
        uint64_t* allocId)
    {
<<<<<<< HEAD
        void* opaqueData = const_cast<void*>(tensor->DataRaw());

        if (tensor->Location().device.MemType() == OrtDevice::MemType::DML_EXTERNAL)
        {
            // The allocation is not pooled
            auto allocInfo = static_cast<AllocationInfo*>(opaqueData);
            *allocId = 0;
            return D3D12BufferRegion(0, allocInfo->GetD3D12Resource()->GetDesc().Width, allocInfo->GetD3D12Resource());
        }

        *allocId = winmlProvider->GetUniqueId(opaqueData);
        return winmlProvider->GetBufferRegion(opaqueData, tensor->SizeInBytes());
=======
        IUnknown* allocationUnknown = static_cast<IUnknown*>(const_cast<void*>(tensor->DataRaw()));
        Microsoft::WRL::ComPtr<IUnknown> resourceUnknown;
        winmlProvider->GetABIDataInterface(false, allocationUnknown, &resourceUnknown);

        *allocId = winmlProvider->TryGetPooledAllocationId(allocationUnknown, 0);

        ORT_THROW_IF_FAILED(resourceUnknown->QueryInterface(resource));
    }

    std::tuple<std::unique_ptr<std::byte[]>, std::vector<uint8_t>, std::byte*, size_t> UnpackInitializer(
        const onnxruntime::Graph& graph,
        const ONNX_NAMESPACE::TensorProto* initializer)
    {
        std::unique_ptr<std::byte[]> unpackedTensor;
        std::vector<uint8_t> unpackedExternalTensor;
        std::byte* tensorPtr = nullptr;
        size_t tensorByteSize = 0;

        // The tensor may be stored as raw data or in typed fields.
        if (initializer->data_location() == onnx::TensorProto_DataLocation_EXTERNAL)
        {
            THROW_IF_NOT_OK(onnxruntime::utils::UnpackInitializerData(*initializer, graph.ModelPath(), unpackedExternalTensor));
            tensorPtr = reinterpret_cast<std::byte*>(unpackedExternalTensor.data());
            tensorByteSize = unpackedExternalTensor.size();
        }
        else if (initializer->has_raw_data())
        {
            tensorPtr = (std::byte*)(initializer->raw_data().c_str());
            tensorByteSize = initializer->raw_data().size();
        }
        else
        {
            std::tie(unpackedTensor, tensorByteSize) = Windows::AI::MachineLearning::Adapter::UnpackTensor(*initializer, graph.ModelPath());
            tensorPtr = unpackedTensor.get();
        }

        return std::make_tuple(std::move(unpackedTensor), std::move(unpackedExternalTensor), tensorPtr, tensorByteSize);
>>>>>>> 05acfb90
    }

    void ProcessInputData(
        const ExecutionProviderImpl* providerImpl,
        const bool graphSerializationEnabled,
        const std::vector<uint8_t>& isInputsUploadedByDmlEP,
        const std::unordered_map<uint32_t, uint32_t>* serializedGraphInputIndexToSubgraphInputIndex,
        const std::unordered_map<std::string_view, uint32_t>* serializedGraphLargeConstantNameToSubgraphInputIndex,
        const gsl::span<const std::string> subGraphInputArgNames,
        const std::unordered_map<std::string, std::pair<const ONNX_NAMESPACE::TensorProto*, bool>>& initializerNameToInitializerMap,
        onnxruntime::Graph& graph,
        _Out_ std::vector<bool>& inputsUsed,
        _Inout_ std::vector<DML_BUFFER_BINDING>& initInputBindings,
        _Inout_ std::vector<ComPtr<ID3D12Resource>>& nonOwnedGraphInputsFromInitializers,
        _Inout_ std::vector<ComPtr<ID3D12Resource>>& initializeResourceRefs,
        _Inout_opt_ std::vector<std::vector<std::byte>>* inputRawData)
    {

        const uint32_t fusedNodeInputCount = gsl::narrow_cast<uint32_t>(subGraphInputArgNames.size());

        // Determine the last input which uses an initializer, so initializers can be freed incrementally
        // while processing each input in order.
        std::map<const onnx::TensorProto*, uint32_t> initializerToLastInputIndexMap;
        for (uint32_t i = 0; i < fusedNodeInputCount; i++)
        {
            auto iter = initializerNameToInitializerMap.find(subGraphInputArgNames[i]);
            if (iter != initializerNameToInitializerMap.end()) {
                initializerToLastInputIndexMap[iter->second.first] = i;
            }
        }

        // Walk through each graph edge and mark used inputs
        inputsUsed.assign(fusedNodeInputCount, false);
        for (auto it = serializedGraphInputIndexToSubgraphInputIndex->begin(); it != serializedGraphInputIndexToSubgraphInputIndex->end(); it++) {
            inputsUsed[it->second] = true;
        }
        for (auto it = serializedGraphLargeConstantNameToSubgraphInputIndex->begin(); it != serializedGraphLargeConstantNameToSubgraphInputIndex->end(); it++) {
            inputsUsed[it->second] = true;
        }

        std::wstring modelName;
        if (graphSerializationEnabled)
        {
            modelName = GetModelName(graph.ModelPath());
        }

        for (uint32_t i = 0; i < initInputBindings.size(); i++)
        {
            bool isInitializerAlreadyRemoved = false;
            // If the input isn't actually used by the graph, nothing ever needs to be bound (either for
            // initialization or execution). So just throw away the transferred initializer and skip this input.
            if (!inputsUsed[i])
            {
                auto iter = initializerNameToInitializerMap.find(subGraphInputArgNames[i]);
                if(iter != initializerNameToInitializerMap.end() && iter->second.second)
                {
                    graph.RemoveInitializedTensor(subGraphInputArgNames[i]);
                }

                if (inputRawData)
                {
                    inputRawData->push_back(std::vector<std::byte>());
                }

                continue;
            }

            // Look for the initializer among those transferred from the graph during partitioning
            auto iter = initializerNameToInitializerMap.find(subGraphInputArgNames[i]);
            if (iter != initializerNameToInitializerMap.end())
            {
                auto* initializer = iter->second.first;
                auto [unpackedTensor, unpackedExternalTensor, tensorPtr, tensorByteSize] = UnpackInitializer(graph, initializer);

                if (initializer->data_location() != onnx::TensorProto_DataLocation_EXTERNAL && !initializer->has_raw_data())
                {
                    // Free the initializer if this is the last usage of it.
                    if (initializerToLastInputIndexMap[initializer] == i)
                    {
                        if (iter->second.second)
                        {
                            graph.RemoveInitializedTensor(subGraphInputArgNames[i]);
                            isInitializerAlreadyRemoved = true;
                        }
                    }
                }

                // Tensor sizes in DML must be a multiple of 4 bytes large.
                tensorByteSize = AlignToPow2<size_t>(tensorByteSize, 4);
                if(graphSerializationEnabled)
                {
                    WriteToFile(modelName, ConvertToWString(iter->first) + L".bin", reinterpret_cast<uint8_t*>(tensorPtr), tensorByteSize);
                }

                if (inputRawData)
                {
                    inputRawData->push_back(std::vector<std::byte>(tensorPtr, tensorPtr + tensorByteSize));
                }

                if (!isInputsUploadedByDmlEP[i])
                {
                    // Store the resource to use during execution
                    ComPtr<ID3D12Resource> defaultBuffer = CreateResource(providerImpl, tensorPtr, tensorByteSize);
                    nonOwnedGraphInputsFromInitializers[i] = defaultBuffer;
                    initializeResourceRefs.push_back(std::move(defaultBuffer));
                }
                else
                {
                    ComPtr<ID3D12Resource> initializeInputBuffer;

                    if (!providerImpl->CustomHeapsSupported())
                    {
                        initializeInputBuffer = CreateResource(providerImpl, tensorPtr, tensorByteSize);
                    }
                    else
                    {
                        initializeInputBuffer = CreateCpuResource(providerImpl, tensorPtr, tensorByteSize);
                    }

                    // Set the binding for operator initialization to the buffer
                    initInputBindings[i].Buffer = initializeInputBuffer.Get();
                    initInputBindings[i].SizeInBytes = tensorByteSize;
                    initializeResourceRefs.push_back(std::move(initializeInputBuffer));
                }

                // Free the initializer if this is the last usage of it.
                if (!isInitializerAlreadyRemoved && initializerToLastInputIndexMap[initializer] == i)
                {
                    if (iter->second.second)
                    {
                        graph.RemoveInitializedTensor(subGraphInputArgNames[i]);
                    }
                }
            }
            else if (inputRawData)
            {
                inputRawData->push_back(std::vector<std::byte>());
            }
        }
    }

    std::unordered_map<const onnx::TensorProto*, std::vector<uint32_t>>
    GetInitializerToPartitionMap(
        const onnxruntime::GraphViewer& graph,
        gsl::span<std::unique_ptr<GraphPartition>> partitions
    )
    {
        std::unordered_map<const onnx::TensorProto*, std::vector<uint32_t>> initializerPartitionMap;
        for (uint32_t partitionIndex = 0; partitionIndex < gsl::narrow_cast<uint32_t>(partitions.size()); ++partitionIndex)
        {
            auto& partition = partitions[partitionIndex];

            // Skip partitions which have been merged into other partitions
            if (partition->GetRootMergedPartition() != partition.get())
            {
                continue;
            }

            for (const std::string& input : partition->GetInputs())
            {
                const onnx::TensorProto* tensor = nullptr;
                if (graph.GetInitializedTensor(input, tensor))
                {
                    initializerPartitionMap[tensor].push_back(partitionIndex);
                }
            }
        }

        return initializerPartitionMap;
    }

    inline uint32_t GetConstantNodeGraphInputIndex(
        const std::string& constantName,
        const std::unordered_map<std::string_view, uint32_t>* serializedGraphConstantNameToMainGraphInputIndex,
        uint32_t& graphMaxInputIndex,
        std::unordered_map<std::string_view, uint32_t>& localConstantNameToIndexMap)
    {
        if (serializedGraphConstantNameToMainGraphInputIndex == nullptr)
        {
            if (localConstantNameToIndexMap.find(constantName) == localConstantNameToIndexMap.end())
            {
                localConstantNameToIndexMap[constantName] = ++graphMaxInputIndex;
            }
            return localConstantNameToIndexMap[constantName];
        }
        else
        {
            graphMaxInputIndex = std::max(graphMaxInputIndex, serializedGraphConstantNameToMainGraphInputIndex->at(constantName));
            return serializedGraphConstantNameToMainGraphInputIndex->at(constantName);
        }
    }

    template <size_t AllocatorSize>
    void ConvertGraphDesc(
        const Dml::GraphDescBuilder::GraphDesc& graphDesc,
        const uint32_t inputCount,
        const uint32_t outputCount,
        IDMLDevice* device,
        StackAllocator<AllocatorSize>& allocator,
        const std::unordered_map<uint32_t, uint32_t>* serializedGraphInputIndexToSubgraphInputIndex,
        const std::unordered_map<std::string_view, uint32_t>* serializedGraphLargeConstantNameToSubgraphInputIndex,
        _Out_ DML_GRAPH_DESC& dmlGraphDesc,
        _Inout_ std::vector<ComPtr<IDMLOperator>>& dmlOperators,
        _Inout_ std::vector<DML_GRAPH_NODE_DESC>& dmlGraphNodes,
        _Inout_ std::vector<DML_GRAPH_EDGE_DESC>& dmlInputEdges,
        _Inout_ std::vector<DML_GRAPH_EDGE_DESC>& dmlOutputEdges,
        _Inout_ std::vector<DML_GRAPH_EDGE_DESC>& dmlIntermediateEdges)
    {
        std::unordered_map<uint32_t, uint32_t> oldNodeIndexToNewNodeIndexMap;
        for (uint32_t index = 0; index < static_cast<uint32_t>(graphDesc.Nodes.size()); index++)
        {
            const DmlSerializedGraphNode& node = graphDesc.Nodes[index];
            if (std::holds_alternative<AbstractOperatorDesc>(node.Desc))
            {
                oldNodeIndexToNewNodeIndexMap[index] = static_cast<uint32_t>(dmlGraphNodes.size());
                DML_OPERATOR_DESC dmlDesc = SchemaHelpers::ConvertOperatorDesc<AllocatorSize>(std::get<AbstractOperatorDesc>(node.Desc), &allocator);
                ComPtr<IDMLOperator> op;
                ORT_THROW_IF_FAILED(device->CreateOperator(&dmlDesc, IID_PPV_ARGS(&op)));
                dmlOperators.push_back(op);
                DML_OPERATOR_GRAPH_NODE_DESC* dmlOperatorGraphNode = allocator.template Allocate<DML_OPERATOR_GRAPH_NODE_DESC>();
                dmlOperatorGraphNode->Name = node.Name.data();
                dmlOperatorGraphNode->Operator = op.Get();
                dmlGraphNodes.push_back(DML_GRAPH_NODE_DESC{DML_GRAPH_NODE_TYPE_OPERATOR, dmlOperatorGraphNode});
            }
            else
            {
                auto& constantNodeVariant = std::get<DmlSerializedGraphNodeConstantVariant>(node.Desc);
                if (std::holds_alternative<ConstantData>(constantNodeVariant))
                {
                    oldNodeIndexToNewNodeIndexMap[index] = static_cast<uint32_t>(dmlGraphNodes.size());

                    auto& constantData = std::get<ConstantData>(constantNodeVariant);

                    DML_CONSTANT_DATA_GRAPH_NODE_DESC* constantNode = allocator.template Allocate<DML_CONSTANT_DATA_GRAPH_NODE_DESC>();
                    constantNode->Name = node.Name.data();
                    constantNode->DataSize = gsl::narrow_cast<size_t>(constantData.dataSize);
                    constantNode->Data = constantData.data;
                    dmlGraphNodes.push_back(DML_GRAPH_NODE_DESC{DML_GRAPH_NODE_TYPE_CONSTANT, constantNode});
                }
            }
        }

        uint32_t graphMaxInputIndex = 0;

        for (size_t i = 0; i < graphDesc.InputEdges.size(); ++i)
        {
            DML_INPUT_GRAPH_EDGE_DESC* edge = allocator.template Allocate<DML_INPUT_GRAPH_EDGE_DESC>();
            // 1. If serializedGraphInputIndexToMainGraphInputIndex is not null:
            //      then use the corresponding main graph input index, because the caller will use corresponding
            //      main graph input index for extracting the actual input tensor from the main graph and
            //      the caller does not own the creation of dml bindings directly.
            //      Use Case: When the caller is ORT (DML EP) or DmlEngine.
            //
            // 2. If serializedGraphInputIndexToMainGraphInputIndex is null:
            //      then assign the sequential graph input index, because it owns the creation of dml bindings
            //      directly.
            edge->GraphInputIndex = serializedGraphInputIndexToSubgraphInputIndex == nullptr ?
                graphDesc.InputEdges[i].GraphInputIndex :
                serializedGraphInputIndexToSubgraphInputIndex->at(graphDesc.InputEdges[i].GraphInputIndex);
            edge->ToNodeIndex = oldNodeIndexToNewNodeIndexMap[graphDesc.InputEdges[i].ToNodeIndex];
            edge->ToNodeInputIndex = graphDesc.InputEdges[i].ToNodeInputIndex;
            edge->Name = graphDesc.InputEdges[i].Name.data();

            graphMaxInputIndex = std::max(graphMaxInputIndex, edge->GraphInputIndex);
            dmlInputEdges.push_back(DML_GRAPH_EDGE_DESC{DML_GRAPH_EDGE_TYPE_INPUT, edge});
        }

        for (size_t i = 0; i < graphDesc.OutputEdges.size(); ++i)
        {
            DML_OUTPUT_GRAPH_EDGE_DESC* edge = allocator.template Allocate<DML_OUTPUT_GRAPH_EDGE_DESC>();
            edge->GraphOutputIndex = graphDesc.OutputEdges[i].GraphOutputIndex;
            edge->FromNodeIndex = oldNodeIndexToNewNodeIndexMap[graphDesc.OutputEdges[i].FromNodeIndex];
            edge->FromNodeOutputIndex = graphDesc.OutputEdges[i].FromNodeOutputIndex;
            edge->Name = graphDesc.OutputEdges[i].Name.data();

            dmlOutputEdges.push_back(DML_GRAPH_EDGE_DESC{DML_GRAPH_EDGE_TYPE_OUTPUT, edge});
        }

        std::unordered_map<std::string_view, uint32_t> localConstantNameToIndexMap;
        for (uint32_t i = 0; i < static_cast<uint32_t>(graphDesc.IntermediateEdges.size()); ++i)
        {
            DmlSerializedGraphNodeDescVariant descVariant = graphDesc.Nodes[graphDesc.IntermediateEdges[i].FromNodeIndex].Desc;
            bool isConstantEdge = std::holds_alternative<DmlSerializedGraphNodeConstantVariant>(descVariant);
            if (isConstantEdge)
            {
                auto& constantNodeVariant = std::get<DmlSerializedGraphNodeConstantVariant>(descVariant);
                if (std::holds_alternative<ConstantData>(constantNodeVariant))
                {
                    DML_INTERMEDIATE_GRAPH_EDGE_DESC* edge = allocator.template Allocate<DML_INTERMEDIATE_GRAPH_EDGE_DESC>();
                    edge->FromNodeIndex = oldNodeIndexToNewNodeIndexMap[graphDesc.IntermediateEdges[i].FromNodeIndex];
                    edge->FromNodeOutputIndex = graphDesc.IntermediateEdges[i].FromNodeOutputIndex;
                    edge->ToNodeIndex = oldNodeIndexToNewNodeIndexMap[graphDesc.IntermediateEdges[i].ToNodeIndex];
                    edge->ToNodeInputIndex = graphDesc.IntermediateEdges[i].ToNodeInputIndex;
                    edge->Name = graphDesc.IntermediateEdges[i].Name.data();
                    dmlIntermediateEdges.push_back(DML_GRAPH_EDGE_DESC{DML_GRAPH_EDGE_TYPE_INTERMEDIATE, edge});
                }
                else
                {
                    const std::string& constantName = graphDesc.Nodes[graphDesc.IntermediateEdges[i].FromNodeIndex].Name;

                    DML_INPUT_GRAPH_EDGE_DESC* edge = allocator.template Allocate<DML_INPUT_GRAPH_EDGE_DESC>();
                    edge->GraphInputIndex = GetConstantNodeGraphInputIndex(
                        constantName,
                        serializedGraphLargeConstantNameToSubgraphInputIndex,
                        graphMaxInputIndex,
                        localConstantNameToIndexMap);
                    edge->ToNodeIndex = oldNodeIndexToNewNodeIndexMap[graphDesc.IntermediateEdges[i].ToNodeIndex];
                    edge->ToNodeInputIndex = graphDesc.IntermediateEdges[i].ToNodeInputIndex;
                    edge->Name = graphDesc.IntermediateEdges[i].Name.data();

                    dmlInputEdges.push_back({DML_GRAPH_EDGE_TYPE_INPUT, edge});
                }
            }
            else
            {
                DML_INTERMEDIATE_GRAPH_EDGE_DESC* edge = allocator.template Allocate<DML_INTERMEDIATE_GRAPH_EDGE_DESC>();
                edge->FromNodeIndex = oldNodeIndexToNewNodeIndexMap[graphDesc.IntermediateEdges[i].FromNodeIndex];
                edge->FromNodeOutputIndex = graphDesc.IntermediateEdges[i].FromNodeOutputIndex;
                edge->ToNodeIndex = oldNodeIndexToNewNodeIndexMap[graphDesc.IntermediateEdges[i].ToNodeIndex];
                edge->ToNodeInputIndex = graphDesc.IntermediateEdges[i].ToNodeInputIndex;
                edge->Name = graphDesc.IntermediateEdges[i].Name.data();
                dmlIntermediateEdges.push_back(DML_GRAPH_EDGE_DESC{DML_GRAPH_EDGE_TYPE_INTERMEDIATE, edge});
            }
        }

        dmlGraphDesc.InputCount = inputCount;
        dmlGraphDesc.OutputCount = outputCount;
        dmlGraphDesc.NodeCount = gsl::narrow_cast<uint32_t>(dmlGraphNodes.size());
        dmlGraphDesc.Nodes = dmlGraphNodes.data();
        dmlGraphDesc.InputEdgeCount = gsl::narrow_cast<uint32_t>(dmlInputEdges.size());
        dmlGraphDesc.InputEdges = dmlInputEdges.data();
        dmlGraphDesc.OutputEdgeCount = gsl::narrow_cast<uint32_t>(dmlOutputEdges.size());
        dmlGraphDesc.OutputEdges = dmlOutputEdges.data();
        dmlGraphDesc.IntermediateEdgeCount = gsl::narrow_cast<uint32_t>(dmlIntermediateEdges.size());
        dmlGraphDesc.IntermediateEdges = dmlIntermediateEdges.data();
    }

    onnxruntime::IndexedSubGraph CreateIndexedSubGraph(
        GraphPartition* partition,
        uint32_t partitionIndex,
        const std::string& partitionKernelPrefix)
    {
        assert(partition->IsDmlGraphPartition());

        onnxruntime::IndexedSubGraph indexedSubGraph;
        // Create a definition for the node.  The name must be unique.
        auto def = std::make_unique<onnxruntime::IndexedSubGraph::MetaDef>();
        def->name = DmlGraphFusionTransformer::DML_GRAPH_FUSION_NODE_NAME_PREFIX + partitionKernelPrefix + std::to_string(partitionIndex);
        def->domain = DmlGraphFusionTransformer::DML_GRAPH_FUSION_NODE_DOMAIN;
        def->since_version = 1;
        def->inputs.insert(def->inputs.begin(), partition->GetInputs().begin(), partition->GetInputs().end());
        def->outputs.insert(def->outputs.begin(), partition->GetOutputs().begin(), partition->GetOutputs().end());

        indexedSubGraph.SetMetaDef(std::move(def));
        indexedSubGraph.nodes = std::move(partition->GetNodeIndices());

        return indexedSubGraph;
    }

    std::unordered_map<std::string, GraphNodeProperties> CreatePartitionNodePropsMap(
        const onnxruntime::Graph& graph,
        const onnxruntime::IndexedSubGraph& indexedSubGraph,
        std::unordered_map<const onnxruntime::Node*, GraphNodeProperties>&& graphNodePropertyMap)
    {
        // Populate properties which will be passed to OpKernel for this graph via the function below
        std::unordered_map<std::string, GraphNodeProperties> partitionNodePropsMap;
        for (auto nodeIndex : indexedSubGraph.nodes)
        {
            const onnxruntime::Node* node = graph.GetNode(nodeIndex);

#ifdef PRINT_PARTITON_INFO
            printf("Partition %u\t%s\n", partitionIndex, GraphDescBuilder::GetUniqueNodeName(*node).c_str());
#endif
            partitionNodePropsMap.insert(std::make_pair(
                GraphDescBuilder::GetUniqueNodeName(*node), std::move(graphNodePropertyMap[node])));
        }

#ifdef PRINT_PARTITON_INFO
        printf("\n");
#endif

        return partitionNodePropsMap;
    }

    Microsoft::WRL::ComPtr<IDMLCompiledOperator> TryCreateCompiledOperator(
        const GraphDescBuilder::GraphDesc& graphDesc,
        const onnxruntime::IndexedSubGraph& indexedSubGraph,
        const ExecutionProviderImpl* providerImpl,
        const std::unordered_map<uint32_t, uint32_t>* serializedGraphInputIndexToSubgraphInputIndex,
        const std::unordered_map<std::string_view, uint32_t>* serializedGraphLargeConstantNameToSubgraphInputIndex)
    {
        const uint32_t fusedNodeInputCount = gsl::narrow_cast<uint32_t>(indexedSubGraph.GetMetaDef()->inputs.size());
        const uint32_t fusedNodeOutputCount = gsl::narrow_cast<uint32_t>(indexedSubGraph.GetMetaDef()->outputs.size());

        // convert DML EP GraphDesc into DML_GRAPH_DESC and create IDMLCompiledOperator
        ComPtr<IDMLDevice> device;
        ORT_THROW_IF_FAILED(providerImpl->GetDmlDevice(device.GetAddressOf()));

        StackAllocator<1024> allocator;
        DML_GRAPH_DESC dmlGraphDesc = {};
        std::vector<ComPtr<IDMLOperator>> dmlOperators;
        std::vector<DML_GRAPH_NODE_DESC> dmlGraphNodes;
        std::vector<DML_GRAPH_EDGE_DESC> dmlInputEdges;
        std::vector<DML_GRAPH_EDGE_DESC> dmlOutputEdges;
        std::vector<DML_GRAPH_EDGE_DESC> dmlIntermediateEdges;
        ConvertGraphDesc(
            graphDesc,
            fusedNodeInputCount,
            fusedNodeOutputCount,
            device.Get(),
            allocator,
            serializedGraphInputIndexToSubgraphInputIndex,
            serializedGraphLargeConstantNameToSubgraphInputIndex,
            dmlGraphDesc,
            dmlOperators,
            dmlGraphNodes,
            dmlInputEdges,
            dmlOutputEdges,
            dmlIntermediateEdges);

        DML_EXECUTION_FLAGS executionFlags = DML_EXECUTION_FLAG_NONE;
        if (graphDesc.reuseCommandList)
        {
            executionFlags |= DML_EXECUTION_FLAG_DESCRIPTORS_VOLATILE;
        }

        // Query DML execution provider to see if metacommands is enabled
        if (!providerImpl->MetacommandsEnabled())
        {
            executionFlags |= DML_EXECUTION_FLAG_DISABLE_META_COMMANDS;
        }


        ComPtr<IDMLDevice1> device1;
        ORT_THROW_IF_FAILED(device.As(&device1));

        ComPtr<IDMLCompiledOperator> compiledExecutionPlanOperator;
        ORT_THROW_IF_FAILED(device1->CompileGraph(
            &dmlGraphDesc,
            executionFlags,
            IID_PPV_ARGS(&compiledExecutionPlanOperator)));

        // UINT32_MAX is currently the maximum number of bytes allowed by D3D12 for the offset of a view over a resource
        if (compiledExecutionPlanOperator->GetBindingProperties().PersistentResourceSize > UINT32_MAX)
        {
            return nullptr;
        }

        return compiledExecutionPlanOperator;
    }

    void FusePartitionAndRegisterKernel(
        const uint32_t partitionIndex,
        onnxruntime::Graph& graph,
        onnxruntime::KernelRegistry* registryForPartitionKernels,
        const std::unordered_map<std::string, std::pair<const ONNX_NAMESPACE::TensorProto*, bool>>& initializerNameToInitializerMap,
        const ExecutionProviderImpl* providerImpl,
        const onnxruntime::IndexedSubGraph& indexedSubGraph,
        std::vector<uint8_t>&& isInputsUploadedByDmlEP,
        const GraphDescBuilder::GraphDesc& graphDesc,
        Microsoft::WRL::ComPtr<IDMLCompiledOperator> compiledExecutionPlanOperator,
        const bool graphSerializationEnabled,
        const std::unordered_map<uint32_t, uint32_t>* serializedGraphInputIndexToSubgraphInputIndex,
        const std::unordered_map<std::string_view, uint32_t>* serializedGraphLargeConstantNameToSubgraphInputIndex)
    {
        if (graphSerializationEnabled)
        {

          const std::wstring modelName = GetModelName(graph.ModelPath());
          auto buffer = SerializeDmlGraph(graphDesc);

          const std::wstring partitionName =
              L"Partition_" +
              std::to_wstring(partitionIndex) +
              L".bin";
          WriteToFile(modelName, partitionName, buffer.data(), buffer.size());

          std::vector<std::unique_ptr<std::byte[]>> rawData;
          DmlSerializedGraphDesc deserializedGraphDesc = DeserializeDmlGraph(buffer.data(), rawData);
          GraphDescBuilder::GraphDesc deserializedDmlGraphDesc = {};
          deserializedDmlGraphDesc.InputCount = deserializedGraphDesc.InputCount;
          deserializedDmlGraphDesc.InputEdges = std::move(deserializedGraphDesc.InputEdges);
          deserializedDmlGraphDesc.IntermediateEdges = std::move(deserializedGraphDesc.IntermediateEdges);
          deserializedDmlGraphDesc.Nodes = std::move(deserializedGraphDesc.Nodes);
          deserializedDmlGraphDesc.OutputCount = deserializedGraphDesc.OutputCount;
          deserializedDmlGraphDesc.OutputEdges = std::move(deserializedGraphDesc.OutputEdges);
          deserializedDmlGraphDesc.reuseCommandList = graphDesc.reuseCommandList;
          deserializedDmlGraphDesc.outputShapes = graphDesc.outputShapes;

          compiledExecutionPlanOperator = DmlGraphFusionHelper::TryCreateCompiledOperator(
                          deserializedDmlGraphDesc,
                          indexedSubGraph,
                          providerImpl,
                          serializedGraphInputIndexToSubgraphInputIndex,
                          serializedGraphLargeConstantNameToSubgraphInputIndex);
        }

        auto& fusedNode = graph.BeginFuseSubGraph(indexedSubGraph, indexedSubGraph.GetMetaDef()->name);
        fusedNode.SetExecutionProviderType(onnxruntime::kDmlExecutionProvider);

        const uint32_t fusedNodeInputCount = gsl::narrow_cast<uint32_t>(indexedSubGraph.GetMetaDef()->inputs.size());

        // Populate input bindings for operator initialization
        std::vector<Microsoft::WRL::ComPtr<ID3D12Resource>> initializeResourceRefs; // For lifetime control
        std::vector<DML_BUFFER_BINDING> initInputBindings(fusedNodeInputCount);
        std::vector<ComPtr<ID3D12Resource>> nonOwnedGraphInputsFromInitializers(fusedNodeInputCount);

        std::vector<bool> inputsUsed;
        ProcessInputData(
            providerImpl,
            graphSerializationEnabled,
            isInputsUploadedByDmlEP,
            serializedGraphInputIndexToSubgraphInputIndex,
            serializedGraphLargeConstantNameToSubgraphInputIndex,
            indexedSubGraph.GetMetaDef()->inputs,
            initializerNameToInitializerMap,
            graph,
            inputsUsed,
            initInputBindings,
            nonOwnedGraphInputsFromInitializers,
            initializeResourceRefs,
            nullptr);

        // lamda captures for the kernel registration
        Windows::AI::MachineLearning::Adapter::EdgeShapes outputShapes;
        ORT_THROW_HR_IF(E_UNEXPECTED, !TryGetStaticOutputShapes(fusedNode, outputShapes));
        bool resuableCommandList = graphDesc.reuseCommandList;
        auto fused_kernel_func = [compiledExecutionPlanOperator,
                                  outputShapes,
                                  resuableCommandList,
                                  nonOwnedGraphInputsFromInitializers,
                                  initializeResourceRefs,
                                  initInputBindings,
                                  isInputsUploadedByDmlEP = std::move(isInputsUploadedByDmlEP),
                                  inputsUsed = std::move(inputsUsed)]
                    (onnxruntime::FuncManager& func_mgr, const onnxruntime::OpKernelInfo& info, std::unique_ptr<onnxruntime::OpKernel>& out) mutable ->onnxruntime::Status
        {
            out.reset(CreateFusedGraphKernel(info,
                                             compiledExecutionPlanOperator,
                                             outputShapes,
                                             resuableCommandList,
                                             nonOwnedGraphInputsFromInitializers,
                                             initializeResourceRefs,
                                             initInputBindings,
                                             std::move(isInputsUploadedByDmlEP),
                                             std::move(inputsUsed)));
            return Status::OK();
        };

        // build the kernel definition on the fly, and register it to the fused_kernel_regisitry.
        onnxruntime::KernelDefBuilder builder;
        builder.SetName(indexedSubGraph.GetMetaDef()->name)
            .SetDomain(indexedSubGraph.GetMetaDef()->domain)
            .SinceVersion(indexedSubGraph.GetMetaDef()->since_version)
            .Provider(onnxruntime::kDmlExecutionProvider);
        ORT_THROW_IF_ERROR(registryForPartitionKernels->Register(builder, fused_kernel_func));

        graph.FinalizeFuseSubGraph(indexedSubGraph, fusedNode);
    }

    void RegisterDynamicKernel(
        onnxruntime::Graph& graph,
        onnxruntime::KernelRegistry* registryForPartitionKernels,
        const ExecutionProviderImpl* providerImpl,
        std::unordered_map<const onnxruntime::Node*, GraphNodeProperties> graphNodePropertyMap,
        const std::unordered_set<std::string>& dynamicCpuInputMap,
        std::shared_ptr<const onnxruntime::IndexedSubGraph> indexedSubGraph,
        std::unordered_map<std::string, std::pair<const ONNX_NAMESPACE::TensorProto*, bool>>&& isInitializerTransferable)
    {
        struct NodeInfo
        {
            std::string name;
            std::string opType;
            std::string description;
            std::string domain;
            onnxruntime::NodeAttributes attributes;
            std::vector<onnxruntime::NodeArg*> inputDefPointers;
            std::vector<onnxruntime::NodeArg*> outputDefPointers;
        };

        auto partitionNodePropsMap = DmlGraphFusionHelper::CreatePartitionNodePropsMap(
            graph,
            *indexedSubGraph,
            std::move(graphNodePropertyMap));

        auto modelPath = graph.ModelPath();

        const gsl::span<const std::string> subGraphInputArgNames = indexedSubGraph->GetMetaDef()->inputs;
        const gsl::span<const std::string> subGraphOutputArgNames = indexedSubGraph->GetMetaDef()->outputs;

        std::vector<NodeInfo> nodesInfo;
        nodesInfo.reserve(indexedSubGraph->nodes.size());

        std::vector<const onnxruntime::NodeArg*> subgraphInputs;
        subgraphInputs.reserve(subGraphInputArgNames.size());

        std::vector<const onnxruntime::NodeArg*> subgraphOutputs;
        subgraphOutputs.reserve(subGraphOutputArgNames.size());

        std::vector<onnxruntime::NodeAttributes> nodeAttributes;
        nodeAttributes.reserve(indexedSubGraph->nodes.size());

        std::vector<std::shared_ptr<onnxruntime::NodeArg>> intermediateNodeArgs;

        for (size_t sortedNodeIndex : indexedSubGraph->nodes)
        {
            auto node = graph.GetNode(sortedNodeIndex);

            nodeAttributes.push_back(node->GetAttributes());

            NodeInfo nodeInfo{};
            nodeInfo.name = node->Name();
            nodeInfo.opType = node->OpType();
            nodeInfo.description = node->Description();
            nodeInfo.domain = node->Domain();
            nodeInfo.attributes = node->GetAttributes();
            nodeInfo.inputDefPointers.reserve(node->InputDefs().size());
            nodeInfo.outputDefPointers.reserve(node->OutputDefs().size());

            for (const onnxruntime::NodeArg* inputDef : node->InputDefs())
            {
                intermediateNodeArgs.emplace_back(std::make_shared<onnxruntime::NodeArg>(inputDef->Name(), inputDef->TypeAsProto()));
                nodeInfo.inputDefPointers.push_back(intermediateNodeArgs.back().get());
            }

            for (const onnxruntime::NodeArg* outputDef : node->OutputDefs())
            {
                intermediateNodeArgs.emplace_back(std::make_shared<onnxruntime::NodeArg>(outputDef->Name(), outputDef->TypeAsProto()));
                nodeInfo.outputDefPointers.push_back(intermediateNodeArgs.back().get());
            }

            nodesInfo.push_back(std::move(nodeInfo));
        }

        for (const std::string& graphInputName : subGraphInputArgNames)
        {
            subgraphInputs.push_back(graph.GetNodeArg(graphInputName));
        }

        for (const std::string& graphOutputName : subGraphOutputArgNames)
        {
            subgraphOutputs.push_back(graph.GetNodeArg(graphOutputName));
        }

        // We need to keep the initializers alive since they will be freed once the nodes are removed from the graph
        std::vector<ONNX_NAMESPACE::TensorProto> ownedInitializers;
        ownedInitializers.reserve(isInitializerTransferable.size());

        for (auto& kvp : isInitializerTransferable)
        {
            auto [unpackedTensor, unpackedExternalTensor, tensorPtr, tensorByteSize] = UnpackInitializer(graph, kvp.second.first);

            ONNX_NAMESPACE::TensorProto tensorProto;
            tensorProto.set_data_type(kvp.second.first->data_type());
            tensorProto.set_raw_data(tensorPtr, tensorByteSize);
            tensorProto.set_name(kvp.second.first->name());

            for (int i = 0; i < kvp.second.first->dims_size(); ++i)
            {
                tensorProto.add_dims(kvp.second.first->dims(i));
            }
            ownedInitializers.push_back(std::move(tensorProto));
            kvp.second.first = &ownedInitializers.back();
        }

        // lamda captures for the kernel registration
        auto fused_kernel_func = [
            indexedSubGraph,
            &modelPath,
            nodesInfo = std::move(nodesInfo),
            intermediateNodeArgs = std::move(intermediateNodeArgs),
            subgraphInputs = std::move(subgraphInputs),
            subgraphOutputs = std::move(subgraphOutputs),
            partitionNodePropsMap = std::move(partitionNodePropsMap),
            ownedInitializers = std::move(ownedInitializers)] (onnxruntime::FuncManager& func_mgr, const onnxruntime::OpKernelInfo& info, std::unique_ptr<onnxruntime::OpKernel>& out) mutable ->onnxruntime::Status
        {
            std::vector<std::shared_ptr<onnxruntime::Node>> subgraphNodes;
            subgraphNodes.reserve(nodesInfo.size());

            for (const NodeInfo& nodeInfo : nodesInfo)
            {
                subgraphNodes.emplace_back(std::make_shared<onnxruntime::Node>(
                    nodeInfo.name,
                    nodeInfo.opType,
                    nodeInfo.description,
                    nodeInfo.inputDefPointers,
                    nodeInfo.outputDefPointers,
                    &nodeInfo.attributes,
                    nodeInfo.domain));
            }

            out.reset(CreateRuntimeFusedGraphKernel(
                info,
                indexedSubGraph,
                modelPath,
                std::move(subgraphNodes),
                std::move(subgraphInputs),
                std::move(subgraphOutputs),
                std::move(intermediateNodeArgs),
                std::move(partitionNodePropsMap),
                std::move(ownedInitializers)));
            return Status::OK();
        };

        // build the kernel definition on the fly, and register it to the fused_kernel_regisitry.
        onnxruntime::KernelDefBuilder builder;
        builder.SetName(indexedSubGraph->GetMetaDef()->name)
            .SetDomain(indexedSubGraph->GetMetaDef()->domain)
            .SinceVersion(indexedSubGraph->GetMetaDef()->since_version)
            .Provider(onnxruntime::kDmlExecutionProvider);

        // Force the CPU inputs to be allocated on the CPU
        for (size_t i = 0; i < subGraphInputArgNames.size(); ++i)
        {
            if (dynamicCpuInputMap.find(subGraphInputArgNames[i]) != dynamicCpuInputMap.end())
            {
                builder.InputMemoryType(OrtMemTypeCPUInput, static_cast<int>(i));
            }
        }

        ORT_THROW_IF_ERROR(registryForPartitionKernels->Register(builder, fused_kernel_func));

        auto& fusedNode = graph.BeginFuseSubGraph(*indexedSubGraph, indexedSubGraph->GetMetaDef()->name);
        fusedNode.SetExecutionProviderType(onnxruntime::kDmlExecutionProvider);

        graph.FinalizeFuseSubGraph(*indexedSubGraph, fusedNode);
    }

    std::unique_ptr<DmlReusedCommandListState> BuildReusableCommandList(
        IExecutionProvider* provider,
        IDMLCompiledOperator* compiledExecutionPlanOperator,
        ID3D12Resource* persistentResource,
        std::optional<DML_BUFFER_BINDING> persistentResourceBinding)
    {
        auto commandListState = std::make_unique<DmlReusedCommandListState>();

        ComPtr<IDMLDevice> device;
        ORT_THROW_IF_FAILED(provider->GetDmlDevice(device.GetAddressOf()));

        DML_BINDING_PROPERTIES execBindingProps = compiledExecutionPlanOperator->GetBindingProperties();

        D3D12_DESCRIPTOR_HEAP_DESC desc = {};
        desc.Flags = D3D12_DESCRIPTOR_HEAP_FLAG_SHADER_VISIBLE;
        desc.NumDescriptors = execBindingProps.RequiredDescriptorCount;
        desc.Type = D3D12_DESCRIPTOR_HEAP_TYPE_CBV_SRV_UAV;

        ComPtr<ID3D12Device> d3dDevice;
        ORT_THROW_IF_FAILED(provider->GetD3DDevice(d3dDevice.GetAddressOf()));

        ORT_THROW_IF_FAILED(d3dDevice->CreateDescriptorHeap(&desc, IID_GRAPHICS_PPV_ARGS(commandListState->heap.ReleaseAndGetAddressOf())));

        // Create a binding table for execution.
        DML_BINDING_TABLE_DESC bindingTableDesc = {};
        bindingTableDesc.Dispatchable = compiledExecutionPlanOperator;
        bindingTableDesc.CPUDescriptorHandle = commandListState->heap->GetCPUDescriptorHandleForHeapStart();
        bindingTableDesc.GPUDescriptorHandle = commandListState->heap->GetGPUDescriptorHandleForHeapStart();
        bindingTableDesc.SizeInDescriptors = execBindingProps.RequiredDescriptorCount;

        ORT_THROW_IF_FAILED(device->CreateBindingTable(&bindingTableDesc, IID_PPV_ARGS(&commandListState->bindingTable)));

        ORT_THROW_IF_FAILED(d3dDevice->CreateCommandAllocator(
            provider->GetCommandListTypeForQueue(),
            IID_GRAPHICS_PPV_ARGS(commandListState->commandAllocator.ReleaseAndGetAddressOf())));

        ORT_THROW_IF_FAILED(d3dDevice->CreateCommandList(
            0,
            provider->GetCommandListTypeForQueue(),
            commandListState->commandAllocator.Get(),
            nullptr,
            IID_GRAPHICS_PPV_ARGS(commandListState->graphicsCommandList.ReleaseAndGetAddressOf())));

        if (persistentResource)
        {
            DML_BINDING_DESC persistentResourceBindingDesc =
                { DML_BINDING_TYPE_BUFFER, persistentResourceBinding ? &*persistentResourceBinding : nullptr };
            commandListState->bindingTable->BindPersistentResource(&persistentResourceBindingDesc);
        }

        ID3D12DescriptorHeap* descriptorHeaps[] = { commandListState->heap.Get() };
        commandListState->graphicsCommandList->SetDescriptorHeaps(ARRAYSIZE(descriptorHeaps), descriptorHeaps);

        ComPtr<IDMLCommandRecorder> recorder;
        ORT_THROW_IF_FAILED(device->CreateCommandRecorder(IID_PPV_ARGS(recorder.GetAddressOf())));

        recorder->RecordDispatch(commandListState->graphicsCommandList.Get(), compiledExecutionPlanOperator, commandListState->bindingTable.Get());

        ORT_THROW_IF_FAILED(commandListState->graphicsCommandList->Close());

        return commandListState;
    }

    void ExecuteReusableCommandList(
        onnxruntime::OpKernelContext* kernelContext,
        DmlReusedCommandListState& commandListState,
        IDMLCompiledOperator* compiledExecutionPlanOperator,
        const onnxruntime::OpKernelInfo& kernelInfo,
        gsl::span<const uint8_t> isInputsUploadedByDmlEP,
        const std::vector<bool>& inputsUsed,
        gsl::span<const ComPtr<ID3D12Resource>> nonOwnedGraphInputsFromInitializers,
        const Windows::AI::MachineLearning::Adapter::EdgeShapes& outputShapes,
        IWinmlExecutionProvider* winmlProvider,
        IExecutionProvider* provider,
        IUnknown* persistentResourceAllocatorUnknown,
        bool keepTemporaryResourceAlive)
    {
        DML_BINDING_PROPERTIES execBindingProps = compiledExecutionPlanOperator->GetBindingProperties();

        std::vector<DML_BUFFER_BINDING> inputBindings(kernelContext->InputCount());
        std::vector<DML_BINDING_DESC> inputBindingDescs(kernelContext->InputCount());

        OpKernelContextWrapper contextWrapper(
            kernelContext,
            kernelInfo.GetExecutionProvider(),
            true,
            nullptr);

        // Populate input bindings, excluding those which were specified as owned by DML and provided
        // at initialization instead.
        commandListState.inputBindingAllocIds.resize(inputBindings.size());
        bool inputBindingsChanged = false;

        for (uint32_t i = 0; i < inputBindings.size(); ++i)
        {
            if (!isInputsUploadedByDmlEP[i] && inputsUsed[i])
            {
                if (nonOwnedGraphInputsFromInitializers[i])
                {
                    inputBindings[i].Buffer = nonOwnedGraphInputsFromInitializers[i].Get();
                    inputBindings[i].SizeInBytes = nonOwnedGraphInputsFromInitializers[i]->GetDesc().Width;
                    inputBindingDescs[i] = {DML_BINDING_TYPE_BUFFER, &inputBindings[i]};
                }
                else
                {
                    assert(kernelContext->InputType(gsl::narrow_cast<int>(i))->IsTensorType());
                    const onnxruntime::Tensor* tensor = kernelContext->Input<onnxruntime::Tensor>(gsl::narrow_cast<int>(i));

                    uint64_t allocId;
                    DmlGraphFusionHelper::UnwrapTensor(winmlProvider, tensor, &inputBindings[i].Buffer, &allocId);
                    inputBindingsChanged = inputBindingsChanged || (!allocId || commandListState.inputBindingAllocIds[i] != allocId);
                    inputBindings[i].Buffer->Release(); // Avoid holding an additional reference
                    inputBindings[i].SizeInBytes = DmlGraphFusionHelper::AlignToPow2<size_t>(tensor->SizeInBytes(), 4);
                    inputBindingDescs[i] = {DML_BINDING_TYPE_BUFFER, &inputBindings[i]};
                    commandListState.inputBindingAllocIds[i] = allocId;
                }
            }
        }

        if (inputBindingsChanged)
        {
            commandListState.bindingTable->BindInputs(gsl::narrow_cast<uint32_t>(inputBindingDescs.size()), inputBindingDescs.data());
        }

        // Populate Output bindings
        std::vector<DML_BUFFER_BINDING> outputBindings(kernelContext->OutputCount());
        std::vector<DML_BINDING_DESC> outputBindingDescs(kernelContext->OutputCount());

        commandListState.outputBindingAllocIds.resize(outputBindings.size());
        bool outputBindingsChanged = false;

        for (uint32_t i = 0; i < outputBindings.size(); ++i)
        {
            std::vector<int64_t> outputDims;
            outputDims.reserve(outputShapes.GetShape(i).size());
            for (uint32_t dimSize : outputShapes.GetShape(i))
            {
                outputDims.push_back(dimSize);
            }

            onnxruntime::Tensor* tensor = kernelContext->Output(
                static_cast<int>(i),
                onnxruntime::TensorShape::FromExistingBuffer(outputDims)
                );

            uint64_t allocId;
            DmlGraphFusionHelper::UnwrapTensor(winmlProvider, tensor, &outputBindings[i].Buffer, &allocId);
            outputBindingsChanged = outputBindingsChanged || (!allocId || commandListState.outputBindingAllocIds[i] != allocId);
            outputBindings[i].Buffer->Release(); // Avoid holding an additional reference
            outputBindings[i].SizeInBytes = DmlGraphFusionHelper::AlignToPow2<size_t>(tensor->SizeInBytes(), 4);
            outputBindingDescs[i] = {DML_BINDING_TYPE_BUFFER, &outputBindings[i]};
            commandListState.outputBindingAllocIds[i] = allocId;
        }

        if (outputBindingsChanged)
        {
            commandListState.bindingTable->BindOutputs(gsl::narrow_cast<uint32_t>(outputBindingDescs.size()), outputBindingDescs.data());
        }

        if (execBindingProps.TemporaryResourceSize > 0)
        {
            // Allocate temporary data which will automatically be freed when the GPU work
            // which is scheduled up to the point that this method returns has completed.
            ComPtr<IUnknown> tempAlloc;
            uint64_t tempAllocId = 0;
            ORT_THROW_IF_FAILED(contextWrapper.AllocateTemporaryData(static_cast<size_t>(execBindingProps.TemporaryResourceSize), tempAlloc.GetAddressOf(), &tempAllocId));

            ComPtr<IUnknown> tempResourceUnknown;
            winmlProvider->GetABIDataInterface(false, tempAlloc.Get(), &tempResourceUnknown);

            // Bind the temporary resource.
            ComPtr<ID3D12Resource> tempResource;
            ORT_THROW_IF_FAILED(tempResourceUnknown->QueryInterface(tempResource.GetAddressOf()));
            DML_BUFFER_BINDING tempBufferBinding = {tempResource.Get(), 0, execBindingProps.TemporaryResourceSize};
            DML_BINDING_DESC tempBindingDesc = { DML_BINDING_TYPE_BUFFER, &tempBufferBinding };

            if (!tempAllocId || commandListState.tempBindingAllocId != tempAllocId)
            {
                commandListState.bindingTable->BindTemporaryResource(&tempBindingDesc);
            }

            commandListState.tempBindingAllocId = tempAllocId;

            if (keepTemporaryResourceAlive)
            {
                commandListState.temporaryResource = std::move(tempResource);
            }
        }

        // Execute the command list and if it succeeds, update the fence value at which this command may be
        // re-used.
        ComPtr<ID3D12Fence> fence;
        uint64_t completionValue;
        HRESULT hr = provider->ExecuteCommandList(commandListState.graphicsCommandList.Get(), fence.GetAddressOf(), &completionValue);

        if (hr == DXGI_ERROR_DEVICE_REMOVED)
        {
            ComPtr<ID3D12Device> device;
            ORT_THROW_IF_FAILED(provider->GetD3DDevice(&device));
            ORT_THROW_IF_FAILED(device->GetDeviceRemovedReason());
        }

        ORT_THROW_IF_FAILED(hr);
        commandListState.fence = fence;
        commandListState.completionValue = completionValue;

        // Queue references to objects which must be kept alive until resulting GPU work completes
        winmlProvider->QueueReference(WRAP_GRAPHICS_UNKNOWN(commandListState.graphicsCommandList).Get());
        winmlProvider->QueueReference(WRAP_GRAPHICS_UNKNOWN(commandListState.heap).Get());
        winmlProvider->QueueReference(commandListState.bindingTable.Get());
        winmlProvider->QueueReference(persistentResourceAllocatorUnknown);
    }
}
}<|MERGE_RESOLUTION|>--- conflicted
+++ resolved
@@ -1,13 +1,10 @@
 #pragma once
 
 #include "DmlGraphFusionHelper.h"
-<<<<<<< HEAD
 #include "DmlBufferRegion.h"
 #include "DmlTaggedPointer.h"
 #include "DmlAllocationInfo.h"
-=======
 #include "DmlRuntimeFusedGraphKernel.h"
->>>>>>> 05acfb90
 
 using namespace Windows::AI::MachineLearning::Adapter;
 
@@ -101,7 +98,6 @@
         const onnxruntime::Tensor* tensor,
         uint64_t* allocId)
     {
-<<<<<<< HEAD
         void* opaqueData = const_cast<void*>(tensor->DataRaw());
 
         if (tensor->Location().device.MemType() == OrtDevice::MemType::DML_EXTERNAL)
@@ -114,14 +110,6 @@
 
         *allocId = winmlProvider->GetUniqueId(opaqueData);
         return winmlProvider->GetBufferRegion(opaqueData, tensor->SizeInBytes());
-=======
-        IUnknown* allocationUnknown = static_cast<IUnknown*>(const_cast<void*>(tensor->DataRaw()));
-        Microsoft::WRL::ComPtr<IUnknown> resourceUnknown;
-        winmlProvider->GetABIDataInterface(false, allocationUnknown, &resourceUnknown);
-
-        *allocId = winmlProvider->TryGetPooledAllocationId(allocationUnknown, 0);
-
-        ORT_THROW_IF_FAILED(resourceUnknown->QueryInterface(resource));
     }
 
     std::tuple<std::unique_ptr<std::byte[]>, std::vector<uint8_t>, std::byte*, size_t> UnpackInitializer(
@@ -152,7 +140,6 @@
         }
 
         return std::make_tuple(std::move(unpackedTensor), std::move(unpackedExternalTensor), tensorPtr, tensorByteSize);
->>>>>>> 05acfb90
     }
 
     void ProcessInputData(
@@ -955,7 +942,6 @@
         const Windows::AI::MachineLearning::Adapter::EdgeShapes& outputShapes,
         IWinmlExecutionProvider* winmlProvider,
         IExecutionProvider* provider,
-        IUnknown* persistentResourceAllocatorUnknown,
         bool keepTemporaryResourceAlive)
     {
         DML_BINDING_PROPERTIES execBindingProps = compiledExecutionPlanOperator->GetBindingProperties();
@@ -990,10 +976,9 @@
                     const onnxruntime::Tensor* tensor = kernelContext->Input<onnxruntime::Tensor>(gsl::narrow_cast<int>(i));
 
                     uint64_t allocId;
-                    DmlGraphFusionHelper::UnwrapTensor(winmlProvider, tensor, &inputBindings[i].Buffer, &allocId);
+                    auto bufferRegion = DmlGraphFusionHelper::UnwrapTensor(winmlProvider, tensor, &allocId);
+                    inputBindings[i] = bufferRegion.GetBufferBinding();
                     inputBindingsChanged = inputBindingsChanged || (!allocId || commandListState.inputBindingAllocIds[i] != allocId);
-                    inputBindings[i].Buffer->Release(); // Avoid holding an additional reference
-                    inputBindings[i].SizeInBytes = DmlGraphFusionHelper::AlignToPow2<size_t>(tensor->SizeInBytes(), 4);
                     inputBindingDescs[i] = {DML_BINDING_TYPE_BUFFER, &inputBindings[i]};
                     commandListState.inputBindingAllocIds[i] = allocId;
                 }
@@ -1027,10 +1012,9 @@
                 );
 
             uint64_t allocId;
-            DmlGraphFusionHelper::UnwrapTensor(winmlProvider, tensor, &outputBindings[i].Buffer, &allocId);
+            auto bufferRegion = DmlGraphFusionHelper::UnwrapTensor(winmlProvider, tensor, &allocId);
+            outputBindings[i] = bufferRegion.GetBufferBinding();
             outputBindingsChanged = outputBindingsChanged || (!allocId || commandListState.outputBindingAllocIds[i] != allocId);
-            outputBindings[i].Buffer->Release(); // Avoid holding an additional reference
-            outputBindings[i].SizeInBytes = DmlGraphFusionHelper::AlignToPow2<size_t>(tensor->SizeInBytes(), 4);
             outputBindingDescs[i] = {DML_BINDING_TYPE_BUFFER, &outputBindings[i]};
             commandListState.outputBindingAllocIds[i] = allocId;
         }
@@ -1042,23 +1026,14 @@
 
         if (execBindingProps.TemporaryResourceSize > 0)
         {
-            // Allocate temporary data which will automatically be freed when the GPU work
-            // which is scheduled up to the point that this method returns has completed.
-            ComPtr<IUnknown> tempAlloc;
+            // TODO (pavignol): Handle alloc ID
             uint64_t tempAllocId = 0;
-            ORT_THROW_IF_FAILED(contextWrapper.AllocateTemporaryData(static_cast<size_t>(execBindingProps.TemporaryResourceSize), tempAlloc.GetAddressOf(), &tempAllocId));
-
-            ComPtr<IUnknown> tempResourceUnknown;
-            winmlProvider->GetABIDataInterface(false, tempAlloc.Get(), &tempResourceUnknown);
-
-            // Bind the temporary resource.
-            ComPtr<ID3D12Resource> tempResource;
-            ORT_THROW_IF_FAILED(tempResourceUnknown->QueryInterface(tempResource.GetAddressOf()));
-            DML_BUFFER_BINDING tempBufferBinding = {tempResource.Get(), 0, execBindingProps.TemporaryResourceSize};
-            DML_BINDING_DESC tempBindingDesc = { DML_BINDING_TYPE_BUFFER, &tempBufferBinding };
+            auto buffer = provider->AllocatePooledResource(execBindingProps.TemporaryResourceSize, AllocatorRoundingMode::Enabled);
 
             if (!tempAllocId || commandListState.tempBindingAllocId != tempAllocId)
             {
+                DML_BUFFER_BINDING tempBufferBinding = buffer.GetBufferBinding();
+                DML_BINDING_DESC tempBindingDesc = { DML_BINDING_TYPE_BUFFER, &tempBufferBinding };
                 commandListState.bindingTable->BindTemporaryResource(&tempBindingDesc);
             }
 
@@ -1066,7 +1041,7 @@
 
             if (keepTemporaryResourceAlive)
             {
-                commandListState.temporaryResource = std::move(tempResource);
+                commandListState.temporaryBuffer = std::move(buffer);
             }
         }
 
@@ -1091,7 +1066,6 @@
         winmlProvider->QueueReference(WRAP_GRAPHICS_UNKNOWN(commandListState.graphicsCommandList).Get());
         winmlProvider->QueueReference(WRAP_GRAPHICS_UNKNOWN(commandListState.heap).Get());
         winmlProvider->QueueReference(commandListState.bindingTable.Get());
-        winmlProvider->QueueReference(persistentResourceAllocatorUnknown);
     }
 }
 }