--- conflicted
+++ resolved
@@ -73,14 +73,6 @@
         bool enableMetacommands,
         bool enableGraphCapture,
         bool enableSyncSpinning,
-<<<<<<< HEAD
-        bool disableMemoryArena) : IExecutionProvider(onnxruntime::kDmlExecutionProvider, OrtDevice(OrtDevice::DML, OrtDevice::MemType::DEFAULT, 0)) {
-      D3D12_COMMAND_LIST_TYPE queueType = executionContext->GetCommandListTypeForQueue();
-      if (queueType != D3D12_COMMAND_LIST_TYPE_DIRECT && queueType != D3D12_COMMAND_LIST_TYPE_COMPUTE) {
-        // DML requires either DIRECT or COMPUTE command queues.
-        ORT_THROW_HR(E_INVALIDARG);
-      }
-=======
         bool disableMemoryArena) :
             IExecutionProvider(onnxruntime::kDmlExecutionProvider, OrtDevice(OrtDevice::DML, OrtDevice::MemType::DEFAULT, 0))
     {
@@ -90,12 +82,11 @@
             // DML requires either DIRECT or COMPUTE command queues.
             ORT_THROW_HR(E_INVALIDARG);
         }
->>>>>>> 9daf7664
-
-      ComPtr<ID3D12Device> device;
-      GRAPHICS_THROW_IF_FAILED(dmlDevice->GetParentDevice(IID_GRAPHICS_PPV_ARGS(device.GetAddressOf())));
-
-      m_impl = wil::MakeOrThrow<ExecutionProviderImpl>(dmlDevice, device.Get(), executionContext, enableMetacommands, enableGraphCapture, enableSyncSpinning, disableMemoryArena);
+
+        ComPtr<ID3D12Device> device;
+        GRAPHICS_THROW_IF_FAILED(dmlDevice->GetParentDevice(IID_GRAPHICS_PPV_ARGS(device.GetAddressOf())));
+
+        m_impl = wil::MakeOrThrow<ExecutionProviderImpl>(dmlDevice, device.Get(), executionContext, enableMetacommands, enableGraphCapture, enableSyncSpinning, disableMemoryArena);
     }
 
     std::vector<std::unique_ptr<onnxruntime::ComputeCapability>>
