--- conflicted
+++ resolved
@@ -63,11 +63,7 @@
       << "    let pInf = x_value_t(1.0/0.0);\n"
       << "    let nInf = x_value_t(-1.0/0.0);\n"
       << "    if (all(row_sum_shared == zero) || all(row_sum_shared == pInf) || all(row_sum_shared == nInf)) {\n"
-<<<<<<< HEAD
       << "      value = x_value_t(0.0);\n" // handle NaN case
-=======
-      << "      value = x_element_t(0.0);\n"  // handle NaN case
->>>>>>> fb8db931
       << "    } else {\n"
       << "      value = value / row_sum_shared;\n"
       << "    }\n";
