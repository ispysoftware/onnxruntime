// Copyright (c) Microsoft Corporation. All rights reserved.
// Licensed under the MIT License.

#include "contrib_ops/webgpu/webgpu_contrib_kernels.h"

#include "core/framework/op_kernel.h"

namespace onnxruntime {
namespace contrib {
namespace webgpu {

class ONNX_OPERATOR_KERNEL_CLASS_NAME(kWebGpuExecutionProvider, kMSDomain, 1, Attention);
class ONNX_OPERATOR_KERNEL_CLASS_NAME(kWebGpuExecutionProvider, kMSDomain, 1, BiasAdd);
class ONNX_OPERATOR_KERNEL_CLASS_NAME(kWebGpuExecutionProvider, kMSDomain, 1, BiasSplitGelu);
class ONNX_OPERATOR_KERNEL_CLASS_NAME(kWebGpuExecutionProvider, kMSDomain, 1, FastGelu);
class ONNX_OPERATOR_KERNEL_CLASS_NAME(kWebGpuExecutionProvider, kMSDomain, 1, FusedConv);
class ONNX_OPERATOR_KERNEL_CLASS_NAME(kWebGpuExecutionProvider, kMSDomain, 1, Gelu);
class ONNX_OPERATOR_KERNEL_CLASS_NAME(kWebGpuExecutionProvider, kMSDomain, 1, GroupQueryAttention);
// LayerNormalization used to be a contrib op that (incorrectly) used kOnnxDomain so we need to version it
class ONNX_OPERATOR_VERSIONED_KERNEL_CLASS_NAME(kWebGpuExecutionProvider, kOnnxDomain, 1, 16, LayerNormalization);
class ONNX_OPERATOR_KERNEL_CLASS_NAME(kWebGpuExecutionProvider, kMSDomain, 1, MatMulNBits);
class ONNX_OPERATOR_KERNEL_CLASS_NAME(kWebGpuExecutionProvider, kMSDomain, 1, MultiHeadAttention);
class ONNX_OPERATOR_KERNEL_CLASS_NAME(kWebGpuExecutionProvider, kMSDomain, 1, QuickGelu);
class ONNX_OPERATOR_KERNEL_CLASS_NAME(kWebGpuExecutionProvider, kMSDomain, 1, RotaryEmbedding);
class ONNX_OPERATOR_KERNEL_CLASS_NAME(kWebGpuExecutionProvider, kOnnxDomain, 1, SimplifiedLayerNormalization);
class ONNX_OPERATOR_KERNEL_CLASS_NAME(kWebGpuExecutionProvider, kMSDomain, 1, SkipLayerNormalization);
class ONNX_OPERATOR_KERNEL_CLASS_NAME(kWebGpuExecutionProvider, kOnnxDomain, 1, SimplifiedLayerNormalization);
class ONNX_OPERATOR_KERNEL_CLASS_NAME(kWebGpuExecutionProvider, kMSDomain, 1, SkipSimplifiedLayerNormalization);

template <>
KernelCreateInfo BuildKernelCreateInfo<void>() {
  KernelCreateInfo info;
  return info;
}

Status RegisterWebGpuContribKernels(KernelRegistry& kernel_registry) {
  static const BuildKernelCreateInfoFn function_table[] = {
      BuildKernelCreateInfo<void>,  // default entry to avoid the list become empty after ops-reducing
                                    // BuildKernelCreateInfo<ONNX_OPERATOR_KERNEL_CLASS_NAME(kWebGpuExecutionProvider, kMSDomain, 1, Attention)>,
<<<<<<< HEAD
      // BuildKernelCreateInfo<ONNX_OPERATOR_KERNEL_CLASS_NAME(kWebGpuExecutionProvider, kMSDomain, 1, BiasAdd)>,
      BuildKernelCreateInfo<ONNX_OPERATOR_KERNEL_CLASS_NAME(kWebGpuExecutionProvider, kMSDomain, 1, BiasSplitGelu)>,
=======
      BuildKernelCreateInfo<ONNX_OPERATOR_KERNEL_CLASS_NAME(kWebGpuExecutionProvider, kMSDomain, 1, BiasAdd)>,
      // BuildKernelCreateInfo<ONNX_OPERATOR_KERNEL_CLASS_NAME(kWebGpuExecutionProvider, kMSDomain, 1, BiasSplitGelu)>,
>>>>>>> cfb0a72f
      BuildKernelCreateInfo<ONNX_OPERATOR_KERNEL_CLASS_NAME(kWebGpuExecutionProvider, kMSDomain, 1, FastGelu)>,
      // BuildKernelCreateInfo<ONNX_OPERATOR_KERNEL_CLASS_NAME(kWebGpuExecutionProvider, kMSDomain, 1, FusedConv)>,
      BuildKernelCreateInfo<ONNX_OPERATOR_KERNEL_CLASS_NAME(kWebGpuExecutionProvider, kMSDomain, 1, Gelu)>,
      BuildKernelCreateInfo<ONNX_OPERATOR_KERNEL_CLASS_NAME(kWebGpuExecutionProvider, kMSDomain, 1, GroupQueryAttention)>,
      BuildKernelCreateInfo<ONNX_OPERATOR_KERNEL_CLASS_NAME(kWebGpuExecutionProvider, kMSDomain, 1, MatMulNBits)>,
      BuildKernelCreateInfo<ONNX_OPERATOR_KERNEL_CLASS_NAME(kWebGpuExecutionProvider, kMSDomain, 1, MultiHeadAttention)>,
      BuildKernelCreateInfo<ONNX_OPERATOR_KERNEL_CLASS_NAME(kWebGpuExecutionProvider, kMSDomain, 1, QuickGelu)>,
      BuildKernelCreateInfo<ONNX_OPERATOR_KERNEL_CLASS_NAME(kWebGpuExecutionProvider, kMSDomain, 1, RotaryEmbedding)>,
      BuildKernelCreateInfo<ONNX_OPERATOR_KERNEL_CLASS_NAME(kWebGpuExecutionProvider, kMSDomain, 1, SkipLayerNormalization)>,
      // LayerNormalization used to be a contrib op that (incorrectly) used kOnnxDomain so we need to version it
      BuildKernelCreateInfo<ONNX_OPERATOR_VERSIONED_KERNEL_CLASS_NAME(kWebGpuExecutionProvider, kOnnxDomain, 1, 16, LayerNormalization)>,
      BuildKernelCreateInfo<ONNX_OPERATOR_KERNEL_CLASS_NAME(kWebGpuExecutionProvider, kOnnxDomain, 1, SimplifiedLayerNormalization)>,
      BuildKernelCreateInfo<ONNX_OPERATOR_KERNEL_CLASS_NAME(kWebGpuExecutionProvider, kMSDomain, 1, SkipSimplifiedLayerNormalization)>};

  for (auto& function_table_entry : function_table) {
    KernelCreateInfo info = function_table_entry();
    if (info.kernel_def != nullptr) {  // filter disabled entries where type is void
      ORT_RETURN_IF_ERROR(kernel_registry.Register(std::move(info)));
    }
  }
  return Status::OK();
}

}  // namespace webgpu
}  // namespace contrib
}  // namespace onnxruntime<|MERGE_RESOLUTION|>--- conflicted
+++ resolved
@@ -37,13 +37,8 @@
   static const BuildKernelCreateInfoFn function_table[] = {
       BuildKernelCreateInfo<void>,  // default entry to avoid the list become empty after ops-reducing
                                     // BuildKernelCreateInfo<ONNX_OPERATOR_KERNEL_CLASS_NAME(kWebGpuExecutionProvider, kMSDomain, 1, Attention)>,
-<<<<<<< HEAD
-      // BuildKernelCreateInfo<ONNX_OPERATOR_KERNEL_CLASS_NAME(kWebGpuExecutionProvider, kMSDomain, 1, BiasAdd)>,
+      BuildKernelCreateInfo<ONNX_OPERATOR_KERNEL_CLASS_NAME(kWebGpuExecutionProvider, kMSDomain, 1, BiasAdd)>,
       BuildKernelCreateInfo<ONNX_OPERATOR_KERNEL_CLASS_NAME(kWebGpuExecutionProvider, kMSDomain, 1, BiasSplitGelu)>,
-=======
-      BuildKernelCreateInfo<ONNX_OPERATOR_KERNEL_CLASS_NAME(kWebGpuExecutionProvider, kMSDomain, 1, BiasAdd)>,
-      // BuildKernelCreateInfo<ONNX_OPERATOR_KERNEL_CLASS_NAME(kWebGpuExecutionProvider, kMSDomain, 1, BiasSplitGelu)>,
->>>>>>> cfb0a72f
       BuildKernelCreateInfo<ONNX_OPERATOR_KERNEL_CLASS_NAME(kWebGpuExecutionProvider, kMSDomain, 1, FastGelu)>,
       // BuildKernelCreateInfo<ONNX_OPERATOR_KERNEL_CLASS_NAME(kWebGpuExecutionProvider, kMSDomain, 1, FusedConv)>,
       BuildKernelCreateInfo<ONNX_OPERATOR_KERNEL_CLASS_NAME(kWebGpuExecutionProvider, kMSDomain, 1, Gelu)>,
