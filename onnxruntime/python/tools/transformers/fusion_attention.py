--- conflicted
+++ resolved
@@ -894,26 +894,8 @@
                 past_kv = self.concat_kv(past_k, past_v)
                 attention_inputs.append(past_kv)
 
-<<<<<<< HEAD
             if add_qk_str is not None:
                 mask_output_name = self.reshape_add_qk(add_qk_str)
-=======
-            if add_qk_str:
-                # Convert 4d mask from (B,1,M,M) to (B,N,M,M)
-                # B = batch size, M = max sequence length, N = num heads
-                concat_node_name = self.model.create_node_name("Concat")
-                mask_output_name = add_qk_str + "_mask"
-                concat_add_qk_fp32 = helper.make_node(
-                    "Concat",
-                    inputs=[add_qk_str for _ in range(num_heads)],
-                    outputs=[mask_output_name],
-                    name=concat_node_name,
-                    axis=1,
-                )
-                # Add new nodes to graph
-                self.nodes_to_add.append(concat_add_qk_fp32)
-                self.node_name_to_graph_name[concat_node_name] = self.this_graph_name
->>>>>>> 705f8a37
 
                 # Add attention mask to attention node
                 if not past_exists:
