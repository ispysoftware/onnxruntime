# Copyright (c) Microsoft Corporation. All rights reserved.
# Licensed under the MIT License.

set(TEST_SRC_DIR ${ONNXRUNTIME_ROOT}/test)
set(TEST_INC_DIR ${ONNXRUNTIME_ROOT})
if (onnxruntime_ENABLE_TRAINING)
  list(APPEND TEST_INC_DIR ${ORTTRAINING_ROOT})
endif()
if (onnxruntime_USE_TVM)
  list(APPEND TEST_INC_DIR ${TVM_INCLUDES})
endif()

if (onnxruntime_USE_OPENVINO)
    list(APPEND TEST_INC_DIR ${OPENVINO_INCLUDE_DIR})
endif()

set(disabled_warnings)
function(AddTest)
  cmake_parse_arguments(_UT "DYN" "TARGET" "LIBS;SOURCES;DEPENDS" ${ARGN})
  if(_UT_LIBS)
    list(REMOVE_DUPLICATES _UT_LIBS)
  endif()
  list(REMOVE_DUPLICATES _UT_SOURCES)

  if (_UT_DEPENDS)
    list(REMOVE_DUPLICATES _UT_DEPENDS)
  endif(_UT_DEPENDS)

  add_executable(${_UT_TARGET} ${_UT_SOURCES})

  source_group(TREE ${REPO_ROOT} FILES ${_UT_SOURCES})
  if (MSVC AND NOT CMAKE_SIZEOF_VOID_P EQUAL 8)
    #TODO: fix the warnings, they are dangerous
    target_compile_options(${_UT_TARGET} PRIVATE "/wd4244")
  endif()
  #source_group(TREE ${TEST_SRC_DIR} FILES ${_UT_SOURCES})
  set_target_properties(${_UT_TARGET} PROPERTIES FOLDER "ONNXRuntimeTest")

  if (_UT_DEPENDS)
    add_dependencies(${_UT_TARGET} ${_UT_DEPENDS})
  endif(_UT_DEPENDS)
  if(_UT_DYN)
    target_link_libraries(${_UT_TARGET} PRIVATE ${_UT_LIBS} GTest::gtest GTest::gmock onnxruntime ${CMAKE_DL_LIBS}
            Threads::Threads)
    target_compile_definitions(${_UT_TARGET} PRIVATE -DUSE_ONNXRUNTIME_DLL)
  else()
    target_link_libraries(${_UT_TARGET} PRIVATE ${_UT_LIBS} GTest::gtest GTest::gmock ${onnxruntime_EXTERNAL_LIBRARIES})
  endif()
  onnxruntime_add_include_to_target(${_UT_TARGET} date_interface safeint_interface)
  target_include_directories(${_UT_TARGET} PRIVATE ${TEST_INC_DIR})
  if (onnxruntime_USE_CUDA)
    target_include_directories(${_UT_TARGET} PRIVATE ${CUDA_INCLUDE_DIRS} ${onnxruntime_CUDNN_HOME}/include)
  endif()
  if (onnxruntime_ENABLE_LANGUAGE_INTEROP_OPS AND onnxruntime_ENABLE_PYTHON)
    target_compile_definitions(${_UT_TARGET} PRIVATE ENABLE_LANGUAGE_INTEROP_OPS)
  endif()
  if(MSVC)
    target_compile_options(${_UT_TARGET} PRIVATE "$<$<COMPILE_LANGUAGE:CUDA>:SHELL:--compiler-options /utf-8>"
            "$<$<NOT:$<COMPILE_LANGUAGE:CUDA>>:/utf-8>")
  endif()
  if (WIN32)
    if (onnxruntime_USE_CUDA)
      # disable a warning from the CUDA headers about unreferenced local functions
      if (MSVC)
        target_compile_options(${_UT_TARGET} PRIVATE "$<$<COMPILE_LANGUAGE:CUDA>:-Xcompiler /wd4505>"
                "$<$<NOT:$<COMPILE_LANGUAGE:CUDA>>:/wd4505>")
      endif()
    endif()
    target_compile_options(${_UT_TARGET} PRIVATE ${disabled_warnings})
  else()
    target_compile_options(${_UT_TARGET} PRIVATE ${DISABLED_WARNINGS_FOR_TVM})
    target_compile_options(${_UT_TARGET} PRIVATE "$<$<COMPILE_LANGUAGE:CUDA>:SHELL:-Xcompiler -Wno-error=sign-compare>"
            "$<$<NOT:$<COMPILE_LANGUAGE:CUDA>>:-Wno-error=sign-compare>")
  endif()

  set(TEST_ARGS)
  if (onnxruntime_GENERATE_TEST_REPORTS)
    # generate a report file next to the test program
    list(APPEND TEST_ARGS
      "--gtest_output=xml:$<SHELL_PATH:$<TARGET_FILE:${_UT_TARGET}>.$<CONFIG>.results.xml>")
  endif(onnxruntime_GENERATE_TEST_REPORTS)

  add_test(NAME ${_UT_TARGET}
    COMMAND ${_UT_TARGET} ${TEST_ARGS}
    WORKING_DIRECTORY $<TARGET_FILE_DIR:${_UT_TARGET}>
  )
endfunction(AddTest)

#Do not add '${TEST_SRC_DIR}/util/include' to your include directories directly
#Use onnxruntime_add_include_to_target or target_link_libraries, so that compile definitions
#can propagate correctly.

file(GLOB onnxruntime_test_utils_src CONFIGURE_DEPENDS
  "${TEST_SRC_DIR}/util/include/*.h"
  "${TEST_SRC_DIR}/util/*.cc"
)

file(GLOB onnxruntime_test_common_src CONFIGURE_DEPENDS
  "${TEST_SRC_DIR}/common/*.cc"
  "${TEST_SRC_DIR}/common/*.h"
  "${TEST_SRC_DIR}/common/logging/*.cc"
  "${TEST_SRC_DIR}/common/logging/*.h"
  )

file(GLOB onnxruntime_test_ir_src CONFIGURE_DEPENDS
  "${TEST_SRC_DIR}/ir/*.cc"
  "${TEST_SRC_DIR}/ir/*.h"
  )

file(GLOB onnxruntime_test_optimizer_src CONFIGURE_DEPENDS
  "${TEST_SRC_DIR}/optimizer/*.cc"
  "${TEST_SRC_DIR}/optimizer/*.h"
  )

set(onnxruntime_test_framework_src_patterns
  "${TEST_SRC_DIR}/framework/*.cc"
  "${TEST_SRC_DIR}/framework/*.h"
  "${TEST_SRC_DIR}/platform/*.cc"
  )

file(GLOB onnxruntime_test_training_src
  "${ORTTRAINING_SOURCE_DIR}/test/model/*.cc"
  "${ORTTRAINING_SOURCE_DIR}/test/gradient/*.cc"
  "${ORTTRAINING_SOURCE_DIR}/test/graph/*.cc"
  "${ORTTRAINING_SOURCE_DIR}/test/optimizer/*.cc"
  "${ORTTRAINING_SOURCE_DIR}/test/framework/*.cc"
  )

if(WIN32)
  list(APPEND onnxruntime_test_framework_src_patterns
    "${TEST_SRC_DIR}/platform/windows/*.cc"
    "${TEST_SRC_DIR}/platform/windows/logging/*.cc" )
endif()

if(onnxruntime_USE_CUDA)
  list(APPEND onnxruntime_test_framework_src_patterns  ${TEST_SRC_DIR}/framework/cuda/*)
endif()

set(onnxruntime_test_providers_src_patterns
  "${TEST_SRC_DIR}/providers/*.h"
  "${TEST_SRC_DIR}/providers/*.cc"
  "${TEST_SRC_DIR}/opaque_api/test_opaque_api.cc"
  "${TEST_SRC_DIR}/framework/TestAllocatorManager.cc"
  "${TEST_SRC_DIR}/framework/TestAllocatorManager.h"
  "${TEST_SRC_DIR}/framework/test_utils.cc"
  "${TEST_SRC_DIR}/framework/test_utils.h"
  )
if(NOT onnxruntime_DISABLE_CONTRIB_OPS)
  list(APPEND onnxruntime_test_providers_src_patterns
    "${TEST_SRC_DIR}/contrib_ops/*.h"
    "${TEST_SRC_DIR}/contrib_ops/*.cc")
endif()

if(onnxruntime_USE_FEATURIZERS)
  list(APPEND onnxruntime_test_providers_src_patterns
    "${TEST_SRC_DIR}/featurizers_ops/*.h"
    "${TEST_SRC_DIR}/featurizers_ops/*.cc")
endif()

file(GLOB onnxruntime_test_providers_src CONFIGURE_DEPENDS
  ${onnxruntime_test_providers_src_patterns})
file(GLOB_RECURSE onnxruntime_test_providers_cpu_src CONFIGURE_DEPENDS
  "${TEST_SRC_DIR}/providers/cpu/*"
  )
list(APPEND onnxruntime_test_providers_src ${onnxruntime_test_providers_cpu_src})

<<<<<<< HEAD
if (onnxruntime_USE_CUDA)
  file(GLOB_RECURSE onnxruntime_test_providers_cuda_src CONFIGURE_DEPENDS
    "${TEST_SRC_DIR}/providers/cuda/*"
    )
  list(APPEND onnxruntime_test_providers_src ${onnxruntime_test_providers_cuda_src})
endif()

if (onnxruntime_ENABLE_TRAINING)
  file(GLOB_RECURSE orttraining_test_trainingops_cpu_src CONFIGURE_DEPENDS
    "${ORTTRAINING_SOURCE_DIR}/test/training_ops/compare_provider_test_utils.cc"
    "${ORTTRAINING_SOURCE_DIR}/test/training_ops/function_op_test_utils.cc"
    "${ORTTRAINING_SOURCE_DIR}/test/training_ops/cpu/*"
    )
  list(APPEND onnxruntime_test_providers_src ${orttraining_test_trainingops_cpu_src})

  if (onnxruntime_USE_CUDA)
    file(GLOB_RECURSE orttraining_test_trainingops_cuda_src CONFIGURE_DEPENDS
      "${ORTTRAINING_SOURCE_DIR}/test/training_ops/cuda/*"
      )
    list(APPEND onnxruntime_test_providers_src ${orttraining_test_trainingops_cuda_src})
  endif()
=======
if (onnxruntime_USE_DNNL)
  file(GLOB_RECURSE onnxruntime_test_providers_dnnl_src CONFIGURE_DEPENDS
    "${TEST_SRC_DIR}/providers/dnnl/*"
    )
  list(APPEND onnxruntime_test_providers_src ${onnxruntime_test_providers_dnnl_src})
>>>>>>> 4d71958c
endif()

if (onnxruntime_USE_NGRAPH)
  file(GLOB_RECURSE onnxruntime_test_providers_ngraph_src CONFIGURE_DEPENDS
    "${TEST_SRC_DIR}/providers/ngraph/*"
    )
  list(APPEND onnxruntime_test_providers_src ${onnxruntime_test_providers_ngraph_src})
endif()

if (onnxruntime_USE_NNAPI)
  file(GLOB_RECURSE onnxruntime_test_providers_nnapi_src CONFIGURE_DEPENDS
    "${TEST_SRC_DIR}/providers/nnapi/*"
    )
  list(APPEND onnxruntime_test_providers_src ${onnxruntime_test_providers_nnapi_src})
endif()

set (ONNXRUNTIME_SHARED_LIB_TEST_SRC_DIR "${ONNXRUNTIME_ROOT}/test/shared_lib")
set (ONNXRUNTIME_GLOBAL_THREAD_POOLS_TEST_SRC_DIR "${ONNXRUNTIME_ROOT}/test/global_thread_pools")

set (onnxruntime_shared_lib_test_SRC
          ${ONNXRUNTIME_SHARED_LIB_TEST_SRC_DIR}/test_fixture.h
          ${ONNXRUNTIME_SHARED_LIB_TEST_SRC_DIR}/test_inference.cc
          ${ONNXRUNTIME_SHARED_LIB_TEST_SRC_DIR}/test_session_options.cc
          ${ONNXRUNTIME_SHARED_LIB_TEST_SRC_DIR}/test_run_options.cc
          ${ONNXRUNTIME_SHARED_LIB_TEST_SRC_DIR}/test_allocator.cc
          ${ONNXRUNTIME_SHARED_LIB_TEST_SRC_DIR}/test_nontensor_types.cc
          ${ONNXRUNTIME_SHARED_LIB_TEST_SRC_DIR}/test_model_loading.cc)
if(onnxruntime_RUN_ONNX_TESTS)
  list(APPEND onnxruntime_shared_lib_test_SRC ${ONNXRUNTIME_SHARED_LIB_TEST_SRC_DIR}/test_io_types.cc)
endif()

set (onnxruntime_global_thread_pools_test_SRC
          ${ONNXRUNTIME_SHARED_LIB_TEST_SRC_DIR}/test_fixture.h
          ${ONNXRUNTIME_GLOBAL_THREAD_POOLS_TEST_SRC_DIR}/test_main.cc
          ${ONNXRUNTIME_GLOBAL_THREAD_POOLS_TEST_SRC_DIR}/test_inference.cc)

# tests from lowest level library up.
# the order of libraries should be maintained, with higher libraries being added first in the list

set(onnxruntime_test_common_libs
  onnxruntime_test_utils
  onnxruntime_common
)

set(onnxruntime_test_ir_libs
  onnxruntime_test_utils
  onnxruntime_graph
  onnxruntime_common
)

set(onnxruntime_test_optimizer_libs
  onnxruntime_test_utils
  onnxruntime_framework
  onnxruntime_util
  onnxruntime_graph
  onnxruntime_common
)

set(onnxruntime_test_framework_libs
  onnxruntime_test_utils
  onnxruntime_framework
  onnxruntime_util
  onnxruntime_graph
  onnxruntime_common
  onnxruntime_mlas
  )

set(onnxruntime_test_server_libs
  onnxruntime_test_utils
  onnxruntime_test_utils_for_server
)

if(WIN32)
    list(APPEND onnxruntime_test_framework_libs Advapi32)
endif()

set (onnxruntime_test_providers_dependencies ${onnxruntime_EXTERNAL_DEPENDENCIES})

if(onnxruntime_USE_CUDA)
  list(APPEND onnxruntime_test_providers_dependencies onnxruntime_providers_cuda)
endif()

if(onnxruntime_USE_DNNL)
  list(APPEND onnxruntime_test_providers_dependencies onnxruntime_providers_dnnl)
endif()

if(onnxruntime_USE_NGRAPH)
  list(APPEND onnxruntime_test_providers_dependencies onnxruntime_providers_ngraph)
endif()

if(onnxruntime_USE_OPENVINO)
  list(APPEND onnxruntime_test_providers_dependencies onnxruntime_providers_openvino)
endif()

if(onnxruntime_USE_NNAPI)
  list(APPEND onnxruntime_test_providers_dependencies onnxruntime_providers_nnapi)
endif()

if(onnxruntime_USE_FEATURIZERS)
   list(APPEND onnxruntime_test_providers_dependencies onnxruntime_featurizers)
   list(APPEND onnxruntime_test_providers_libs onnxruntime_featurizers re2)
   list(APPEND TEST_INC_DIR ${RE2_INCLUDE_DIR})
endif()

if(onnxruntime_USE_DML)
  list(APPEND onnxruntime_test_providers_dependencies onnxruntime_providers_dml)
endif()

file(GLOB_RECURSE onnxruntime_test_tvm_src CONFIGURE_DEPENDS
  "${ONNXRUNTIME_ROOT}/test/tvm/*.h"
  "${ONNXRUNTIME_ROOT}/test/tvm/*.cc"
  )

file(GLOB_RECURSE onnxruntime_test_openvino_src
  "${ONNXRUNTIME_ROOT}/test/openvino/*.h"
  "${ONNXRUNTIME_ROOT}/test/openvino/*.cc"
 )

if(onnxruntime_USE_NUPHAR)
  list(APPEND onnxruntime_test_framework_src_patterns  ${TEST_SRC_DIR}/framework/nuphar/*)
  list(APPEND onnxruntime_test_framework_libs onnxruntime_providers_nuphar)
  list(APPEND onnxruntime_test_providers_dependencies onnxruntime_providers_nuphar)
  list(APPEND onnxruntime_test_providers_libs onnxruntime_providers_nuphar)
endif()

if(onnxruntime_USE_ACL)
  list(APPEND onnxruntime_test_providers_dependencies onnxruntime_providers_acl)
endif()

if (onnxruntime_ENABLE_LANGUAGE_INTEROP_OPS)
  set(ONNXRUNTIME_INTEROP_TEST_LIBS PRIVATE onnxruntime_language_interop onnxruntime_pyop)
endif()

set(ONNXRUNTIME_TEST_LIBS
    onnxruntime_session
    ${ONNXRUNTIME_INTEROP_TEST_LIBS}
    ${onnxruntime_libs}
    ${PROVIDERS_CUDA}
    ${PROVIDERS_DNNL}
    ${PROVIDERS_TENSORRT}
    ${PROVIDERS_NGRAPH}
    ${PROVIDERS_OPENVINO}
    ${PROVIDERS_NUPHAR}
    ${PROVIDERS_NNAPI}
    ${PROVIDERS_DML}
    ${PROVIDERS_ACL}
    onnxruntime_optimizer
    onnxruntime_providers
    onnxruntime_util
    ${onnxruntime_tvm_libs}
    onnxruntime_framework
    onnxruntime_util
    onnxruntime_graph
    onnxruntime_common
    onnxruntime_mlas
)

if (onnxruntime_ENABLE_TRAINING)
  set(ONNXRUNTIME_TEST_LIBS onnxruntime_training_runner onnxruntime_training ${ONNXRUNTIME_TEST_LIBS})
endif()

set(onnxruntime_test_providers_libs
    onnxruntime_test_utils
    ${ONNXRUNTIME_TEST_LIBS}
  )

if(onnxruntime_USE_TENSORRT)
  list(APPEND onnxruntime_test_framework_src_patterns  ${TEST_SRC_DIR}/providers/tensorrt/*)
  list(APPEND onnxruntime_test_framework_libs onnxruntime_providers_tensorrt)
  list(APPEND onnxruntime_test_providers_dependencies onnxruntime_providers_tensorrt)
  list(APPEND onnxruntime_test_providers_libs onnxruntime_providers_tensorrt)
endif()

if(onnxruntime_USE_NNAPI)
  list(APPEND onnxruntime_test_framework_src_patterns  ${TEST_SRC_DIR}/providers/nnapi/*)
  list(APPEND onnxruntime_test_framework_libs onnxruntime_providers_nnapi)
  list(APPEND onnxruntime_test_providers_dependencies onnxruntime_providers_nnapi)
  list(APPEND onnxruntime_test_providers_libs onnxruntime_providers_nnapi)
endif()

if(WIN32)
  if (onnxruntime_USE_TVM)
    list(APPEND disabled_warnings ${DISABLED_WARNINGS_FOR_TVM})
  endif()
endif()

file(GLOB onnxruntime_test_framework_src CONFIGURE_DEPENDS
  ${onnxruntime_test_framework_src_patterns}
  )

#without auto initialize onnxruntime
add_library(onnxruntime_test_utils ${onnxruntime_test_utils_src})
if(MSVC)
  target_compile_options(onnxruntime_test_utils PRIVATE "$<$<COMPILE_LANGUAGE:CUDA>:SHELL:--compiler-options /utf-8>"
          "$<$<NOT:$<COMPILE_LANGUAGE:CUDA>>:/utf-8>")
else()
  target_compile_definitions(onnxruntime_test_utils PUBLIC -DNSYNC_ATOMIC_CPP11)
  target_include_directories(onnxruntime_test_utils PRIVATE ${CMAKE_CURRENT_BINARY_DIR} ${ONNXRUNTIME_ROOT}
          "${CMAKE_CURRENT_SOURCE_DIR}/external/nsync/public")
endif()
onnxruntime_add_include_to_target(onnxruntime_test_utils onnxruntime_framework GTest::gtest onnx onnx_proto)

if (onnxruntime_USE_DNNL)
  target_compile_definitions(onnxruntime_test_utils PUBLIC USE_DNNL=1)
endif()
if (onnxruntime_USE_DML)
  target_add_dml(onnxruntime_test_utils)
endif()
add_dependencies(onnxruntime_test_utils ${onnxruntime_EXTERNAL_DEPENDENCIES})
target_include_directories(onnxruntime_test_utils PUBLIC "${TEST_SRC_DIR}/util/include" PRIVATE
        ${eigen_INCLUDE_DIRS} ${ONNXRUNTIME_ROOT})
set_target_properties(onnxruntime_test_utils PROPERTIES FOLDER "ONNXRuntimeTest")

set(all_tests ${onnxruntime_test_common_src} ${onnxruntime_test_ir_src} ${onnxruntime_test_optimizer_src}
        ${onnxruntime_test_framework_src} ${onnxruntime_test_providers_src})
if(NOT TARGET onnxruntime)
  list(APPEND all_tests ${onnxruntime_shared_lib_test_SRC})
endif()
set(all_dependencies ${onnxruntime_test_providers_dependencies} )

  if (onnxruntime_ENABLE_TRAINING)
    list(APPEND all_tests ${onnxruntime_test_training_src})
  endif()

  if (onnxruntime_USE_TVM)
    list(APPEND all_tests ${onnxruntime_test_tvm_src})
  endif()
  if (onnxruntime_USE_OPENVINO)
    list(APPEND all_tests ${onnxruntime_test_openvino_src})
  endif()
  # we can only have one 'main', so remove them all and add back the providers test_main as it sets
  # up everything we need for all tests
  file(GLOB_RECURSE test_mains CONFIGURE_DEPENDS
    "${TEST_SRC_DIR}/*/test_main.cc"
    )
  list(REMOVE_ITEM all_tests ${test_mains})
  list(APPEND all_tests "${TEST_SRC_DIR}/providers/test_main.cc")

  # this is only added to onnxruntime_test_framework_libs above, but we use onnxruntime_test_providers_libs for the onnxruntime_test_all target.
  # for now, add it here. better is probably to have onnxruntime_test_providers_libs use the full onnxruntime_test_framework_libs
  # list given it's built on top of that library and needs all the same dependencies.
  if(WIN32)
    list(APPEND onnxruntime_test_providers_libs Advapi32)
  endif()

  AddTest(
    TARGET onnxruntime_test_all
    SOURCES ${all_tests}
    LIBS ${onnxruntime_test_providers_libs} ${onnxruntime_test_common_libs}
    DEPENDS ${all_dependencies}
  )

  # the default logger tests conflict with the need to have an overall default logger
  # so skip in this type of
  target_compile_definitions(onnxruntime_test_all PUBLIC -DSKIP_DEFAULT_LOGGER_TESTS)
  if (onnxruntime_USE_FEATURIZERS)
    target_include_directories(onnxruntime_test_all PRIVATE ${CMAKE_CURRENT_SOURCE_DIR}/external/FeaturizersLibrary/src)
  endif()

  if (onnxruntime_ENABLE_LANGUAGE_INTEROP_OPS)
    target_link_libraries(onnxruntime_test_all PRIVATE onnxruntime_language_interop onnxruntime_pyop)
  endif()

  set(test_data_target onnxruntime_test_all)


#
# onnxruntime_ir_graph test data
#
set(TEST_DATA_SRC ${TEST_SRC_DIR}/testdata)
set(TEST_DATA_DES $<TARGET_FILE_DIR:${test_data_target}>/testdata)

# Copy test data from source to destination.
add_custom_command(
  TARGET ${test_data_target} POST_BUILD
  COMMAND ${CMAKE_COMMAND} -E copy_directory
  ${TEST_DATA_SRC}
  ${TEST_DATA_DES})
if(WIN32)
  if (onnxruntime_USE_DNNL)
    list(APPEND onnx_test_libs dnnl)
    add_custom_command(
      TARGET ${test_data_target} POST_BUILD
      COMMAND ${CMAKE_COMMAND} -E copy ${DNNL_DLL_PATH} $<TARGET_FILE_DIR:${test_data_target}>
      )
  endif()
  if (onnxruntime_USE_MKLML)
    add_custom_command(
      TARGET ${test_data_target} POST_BUILD
      COMMAND ${CMAKE_COMMAND} -E copy
      ${MKLML_LIB_DIR}/${MKLML_SHARED_LIB} ${MKLML_LIB_DIR}/${IOMP5MD_SHARED_LIB}
      $<TARGET_FILE_DIR:${test_data_target}>
    )
  endif()
  if (onnxruntime_USE_OPENVINO)
    add_custom_command(
      TARGET ${test_data_target} POST_BUILD
      COMMAND ${CMAKE_COMMAND} -E copy
      ${OPENVINO_CPU_EXTENSION_DIR}/${OPENVINO_CPU_EXTENSION_LIB}
      $<TARGET_FILE_DIR:${test_data_target}>
    )
  endif()
  if (onnxruntime_USE_NGRAPH)
    add_custom_command(
      TARGET ${test_data_target} POST_BUILD
      COMMAND ${CMAKE_COMMAND} -E copy_directory
      ${ngraph_LIBRARIES}/
      $<TARGET_FILE_DIR:${test_data_target}>
    )
  endif()
  if (onnxruntime_USE_TVM)
    add_custom_command(
      TARGET ${test_data_target} POST_BUILD
      COMMAND ${CMAKE_COMMAND} -E copy $<TARGET_FILE:tvm> $<TARGET_FILE_DIR:${test_data_target}>
      )
  endif()
endif()

add_library(onnx_test_data_proto ${TEST_SRC_DIR}/proto/tml.proto)
add_dependencies(onnx_test_data_proto onnx_proto ${onnxruntime_EXTERNAL_DEPENDENCIES})

if(WIN32)
  target_compile_options(onnx_test_data_proto PRIVATE "/wd4125" "/wd4456" "/wd4100" "/wd4267")
else()
  if(HAS_UNUSED_PARAMETER)
    target_compile_options(onnx_test_data_proto PRIVATE "-Wno-unused-parameter")
  endif()
  if(HAS_UNUSED_VARIABLE)
    target_compile_options(onnx_test_data_proto PRIVATE "-Wno-unused-variable")
  endif()
  if(HAS_UNUSED_BUT_SET_VARIABLE)
    target_compile_options(onnx_test_data_proto PRIVATE "-Wno-unused-but-set-variable")
  endif()
endif()
add_dependencies(onnx_test_data_proto onnx_proto ${onnxruntime_EXTERNAL_DEPENDENCIES})

onnxruntime_add_include_to_target(onnx_test_data_proto onnx_proto)
target_include_directories(onnx_test_data_proto PRIVATE ${CMAKE_CURRENT_BINARY_DIR} ${CMAKE_CURRENT_BINARY_DIR}/onnx)
set_target_properties(onnx_test_data_proto PROPERTIES FOLDER "ONNXRuntimeTest")
onnxruntime_protobuf_generate(APPEND_PATH IMPORT_DIRS ${ONNXRUNTIME_ROOT}/core/protobuf TARGET onnx_test_data_proto)

set(onnx_test_runner_src_dir ${TEST_SRC_DIR}/onnx)
set(onnx_test_runner_common_srcs
  ${onnx_test_runner_src_dir}/TestResultStat.cc
  ${onnx_test_runner_src_dir}/TestResultStat.h
  ${onnx_test_runner_src_dir}/testenv.h
  ${onnx_test_runner_src_dir}/FixedCountFinishCallback.h
  ${onnx_test_runner_src_dir}/TestCaseResult.cc
  ${onnx_test_runner_src_dir}/TestCaseResult.h
  ${onnx_test_runner_src_dir}/testenv.cc
  ${onnx_test_runner_src_dir}/heap_buffer.h
  ${onnx_test_runner_src_dir}/heap_buffer.cc
  ${onnx_test_runner_src_dir}/OrtValueList.h
  ${onnx_test_runner_src_dir}/runner.h
  ${onnx_test_runner_src_dir}/runner.cc
  ${onnx_test_runner_src_dir}/TestCase.cc
  ${onnx_test_runner_src_dir}/TestCase.h
  ${onnx_test_runner_src_dir}/onnxruntime_event.h
  ${onnx_test_runner_src_dir}/sync_api.h
  ${onnx_test_runner_src_dir}/sync_api.cc
  ${onnx_test_runner_src_dir}/callback.h
  ${onnx_test_runner_src_dir}/callback.cc
  ${onnx_test_runner_src_dir}/pb_helper.h
  ${onnx_test_runner_src_dir}/pb_helper.cc
  ${onnx_test_runner_src_dir}/mem_buffer.h
  ${onnx_test_runner_src_dir}/tensorprotoutils.h
  ${onnx_test_runner_src_dir}/tensorprotoutils.cc)

if(WIN32)
  set(wide_get_opt_src_dir ${TEST_SRC_DIR}/win_getopt/wide)
  add_library(win_getopt_wide ${wide_get_opt_src_dir}/getopt.cc ${wide_get_opt_src_dir}/include/getopt.h)
  target_include_directories(win_getopt_wide INTERFACE ${wide_get_opt_src_dir}/include)
  set_target_properties(win_getopt_wide PROPERTIES FOLDER "ONNXRuntimeTest")
  set(onnx_test_runner_common_srcs ${onnx_test_runner_common_srcs})
  set(GETOPT_LIB_WIDE win_getopt_wide)
endif()

add_library(onnx_test_runner_common ${onnx_test_runner_common_srcs})
if(MSVC)
  target_compile_options(onnx_test_runner_common PRIVATE "$<$<COMPILE_LANGUAGE:CUDA>:SHELL:--compiler-options /utf-8>"
          "$<$<NOT:$<COMPILE_LANGUAGE:CUDA>>:/utf-8>")
else()
  target_compile_definitions(onnx_test_runner_common PUBLIC -DNSYNC_ATOMIC_CPP11)
  target_include_directories(onnx_test_runner_common PRIVATE ${CMAKE_CURRENT_BINARY_DIR} ${ONNXRUNTIME_ROOT}
          "${CMAKE_CURRENT_SOURCE_DIR}/external/nsync/public")
endif()
if (MSVC AND NOT CMAKE_SIZEOF_VOID_P EQUAL 8)
    #TODO: fix the warnings, they are dangerous
    target_compile_options(onnx_test_runner_common PRIVATE "/wd4244")
endif()
onnxruntime_add_include_to_target(onnx_test_runner_common onnxruntime_common onnxruntime_framework
        onnxruntime_test_utils onnx onnx_proto re2::re2 safeint_interface)

add_dependencies(onnx_test_runner_common onnx_test_data_proto ${onnxruntime_EXTERNAL_DEPENDENCIES})
target_include_directories(onnx_test_runner_common PRIVATE ${eigen_INCLUDE_DIRS} ${RE2_INCLUDE_DIR}
        ${CMAKE_CURRENT_BINARY_DIR} ${CMAKE_CURRENT_BINARY_DIR}/onnx ${ONNXRUNTIME_ROOT})

set_target_properties(onnx_test_runner_common PROPERTIES FOLDER "ONNXRuntimeTest")

set(onnx_test_libs
  onnxruntime_test_utils
  ${ONNXRUNTIME_TEST_LIBS}
  onnx_test_data_proto
  ${onnxruntime_EXTERNAL_LIBRARIES})

if (onnxruntime_ENABLE_LANGUAGE_INTEROP_OPS)
  list(APPEND onnx_test_libs onnxruntime_language_interop onnxruntime_pyop)
endif()

add_executable(onnx_test_runner ${onnx_test_runner_src_dir}/main.cc)
if(MSVC)
  target_compile_options(onnx_test_runner PRIVATE "$<$<COMPILE_LANGUAGE:CUDA>:SHELL:--compiler-options /utf-8>"
          "$<$<NOT:$<COMPILE_LANGUAGE:CUDA>>:/utf-8>")
endif()
target_link_libraries(onnx_test_runner PRIVATE onnx_test_runner_common ${GETOPT_LIB_WIDE} ${onnx_test_libs})
target_include_directories(onnx_test_runner PRIVATE ${ONNXRUNTIME_ROOT})
set_target_properties(onnx_test_runner PROPERTIES FOLDER "ONNXRuntimeTest")

if (onnxruntime_USE_TVM)
  if (WIN32)
    target_link_options(onnx_test_runner PRIVATE "/STACK:4000000")
  endif()
endif()

install(TARGETS onnx_test_runner
        ARCHIVE  DESTINATION ${CMAKE_INSTALL_LIBDIR}
        LIBRARY  DESTINATION ${CMAKE_INSTALL_LIBDIR}
        RUNTIME  DESTINATION ${CMAKE_INSTALL_BINDIR})

if(onnxruntime_BUILD_BENCHMARKS)
  SET(BENCHMARK_DIR ${TEST_SRC_DIR}/onnx/microbenchmark)
  add_executable(onnxruntime_benchmark ${TEST_SRC_DIR}/onnx/microbenchmark/main.cc ${TEST_SRC_DIR}/onnx/microbenchmark/modeltest.cc)
  target_include_directories(onnxruntime_benchmark PRIVATE ${ONNXRUNTIME_ROOT} ${onnxruntime_graph_header} benchmark)
  if(WIN32)
    target_compile_options(onnxruntime_benchmark PRIVATE "$<$<COMPILE_LANGUAGE:CUDA>:-Xcompiler /wd4141>"
                      "$<$<NOT:$<COMPILE_LANGUAGE:CUDA>>:/wd4141>")
  endif()
  target_link_libraries(onnxruntime_benchmark PRIVATE onnx_test_runner_common benchmark ${onnx_test_libs})
  add_dependencies(onnxruntime_benchmark ${onnxruntime_EXTERNAL_DEPENDENCIES})
  set_target_properties(onnxruntime_benchmark PROPERTIES FOLDER "ONNXRuntimeTest")
endif()

if(WIN32)
  target_compile_options(onnx_test_runner_common PRIVATE -D_CRT_SECURE_NO_WARNINGS)
endif()

add_test(NAME onnx_test_pytorch_converted
  COMMAND onnx_test_runner ${PROJECT_SOURCE_DIR}/external/onnx/onnx/backend/test/data/pytorch-converted)
add_test(NAME onnx_test_pytorch_operator
  COMMAND onnx_test_runner ${PROJECT_SOURCE_DIR}/external/onnx/onnx/backend/test/data/pytorch-operator)

if (CMAKE_SYSTEM_NAME STREQUAL "Android")
    list(APPEND android_shared_libs log android)
    if (onnxruntime_USE_NNAPI)
        list(APPEND android_shared_libs neuralnetworks)
    endif()
endif()

#perf test runner
set(onnxruntime_perf_test_src_dir ${TEST_SRC_DIR}/perftest)
set(onnxruntime_perf_test_src_patterns
"${onnxruntime_perf_test_src_dir}/*.cc"
"${onnxruntime_perf_test_src_dir}/*.h")

if(WIN32)
  list(APPEND onnxruntime_perf_test_src_patterns
    "${onnxruntime_perf_test_src_dir}/windows/*.cc"
    "${onnxruntime_perf_test_src_dir}/windows/*.h" )
else ()
  list(APPEND onnxruntime_perf_test_src_patterns
    "${onnxruntime_perf_test_src_dir}/posix/*.cc"
    "${onnxruntime_perf_test_src_dir}/posix/*.h" )
endif()

file(GLOB onnxruntime_perf_test_src CONFIGURE_DEPENDS
  ${onnxruntime_perf_test_src_patterns}
  )
add_executable(onnxruntime_perf_test ${onnxruntime_perf_test_src} ${ONNXRUNTIME_ROOT}/core/platform/path_lib.cc)
if(MSVC)
  target_compile_options(onnxruntime_perf_test PRIVATE "$<$<COMPILE_LANGUAGE:CUDA>:SHELL:--compiler-options /utf-8>"
          "$<$<NOT:$<COMPILE_LANGUAGE:CUDA>>:/utf-8>")
endif()
target_include_directories(onnxruntime_perf_test PRIVATE ${onnx_test_runner_src_dir} ${ONNXRUNTIME_ROOT}
        ${eigen_INCLUDE_DIRS} ${onnxruntime_graph_header} ${onnxruntime_exec_src_dir}
        ${CMAKE_CURRENT_BINARY_DIR} ${CMAKE_CURRENT_BINARY_DIR}/onnx)
if (WIN32)
  target_compile_options(onnxruntime_perf_test PRIVATE ${disabled_warnings})
  SET(SYS_PATH_LIB shlwapi)
endif()

if (onnxruntime_BUILD_SHARED_LIB)
  set(onnxruntime_perf_test_libs onnxruntime_test_utils onnx_test_runner_common onnxruntime_common re2::re2
          onnx_test_data_proto onnx_proto ${PROTOBUF_LIB} ${GETOPT_LIB_WIDE} onnxruntime ${SYS_PATH_LIB}
          ${CMAKE_DL_LIBS})
  if(NOT WIN32)
    list(APPEND onnxruntime_perf_test_libs nsync_cpp)
  endif()
  if (CMAKE_SYSTEM_NAME STREQUAL "Android")
    list(APPEND onnxruntime_perf_test_libs ${android_shared_libs})
  endif()
  target_link_libraries(onnxruntime_perf_test PRIVATE ${onnxruntime_perf_test_libs} Threads::Threads)
  if(WIN32)
    target_link_libraries(onnxruntime_perf_test PRIVATE debug dbghelp advapi32)
  endif()
  if(tensorflow_C_PACKAGE_PATH)
    target_include_directories(onnxruntime_perf_test PRIVATE ${tensorflow_C_PACKAGE_PATH}/include)
    target_link_directories(onnxruntime_perf_test PRIVATE ${tensorflow_C_PACKAGE_PATH}/lib)
    target_link_libraries(onnxruntime_perf_test PRIVATE tensorflow)
    target_compile_definitions(onnxruntime_perf_test PRIVATE HAVE_TENSORFLOW)
  endif()
else()
  target_link_libraries(onnxruntime_perf_test PRIVATE onnx_test_runner_common ${GETOPT_LIB_WIDE} ${onnx_test_libs})
endif()
set_target_properties(onnxruntime_perf_test PROPERTIES FOLDER "ONNXRuntimeTest")

if (onnxruntime_ENABLE_LANGUAGE_INTEROP_OPS AND NOT onnxruntime_BUILD_SHARED_LIB)
  target_link_libraries(onnxruntime_perf_test PRIVATE onnxruntime_language_interop onnxruntime_pyop)
endif()

if (onnxruntime_USE_TVM)
  if (WIN32)
    target_link_options(onnxruntime_perf_test PRIVATE "/STACK:4000000")
  endif()
endif()


# shared lib
if (onnxruntime_BUILD_SHARED_LIB)
  add_library(onnxruntime_mocked_allocator ${ONNXRUNTIME_ROOT}/test/util/test_allocator.cc)
  target_include_directories(onnxruntime_mocked_allocator PUBLIC ${ONNXRUNTIME_ROOT}/test/util/include)
  set_target_properties(onnxruntime_mocked_allocator PROPERTIES FOLDER "ONNXRuntimeTest")

  #################################################################
  # test inference using shared lib
  set(onnxruntime_shared_lib_test_LIBS onnxruntime_mocked_allocator onnxruntime_test_utils onnxruntime_common onnx_proto)

  if(NOT WIN32)
    list(APPEND onnxruntime_shared_lib_test_LIBS nsync_cpp)
  endif()
  if (CMAKE_SYSTEM_NAME STREQUAL "Android")
    list(APPEND onnxruntime_shared_lib_test_LIBS ${android_shared_libs})
  endif()
  AddTest(DYN
          TARGET onnxruntime_shared_lib_test
          SOURCES ${onnxruntime_shared_lib_test_SRC} ${TEST_SRC_DIR}/providers/test_main.cc
          LIBS ${onnxruntime_shared_lib_test_LIBS}
          DEPENDS ${all_dependencies}
  )

  # test inference using global threadpools
  if (NOT CMAKE_SYSTEM_NAME STREQUAL "Android")
  AddTest(DYN
          TARGET onnxruntime_global_thread_pools_test
          SOURCES ${onnxruntime_global_thread_pools_test_SRC}
          LIBS ${onnxruntime_shared_lib_test_LIBS}
          DEPENDS ${all_dependencies}
  )
  endif()
endif()

#some ETW tools
if(WIN32 AND onnxruntime_ENABLE_INSTRUMENT)
    add_executable(generate_perf_report_from_etl ${ONNXRUNTIME_ROOT}/tool/etw/main.cc
            ${ONNXRUNTIME_ROOT}/tool/etw/eparser.h ${ONNXRUNTIME_ROOT}/tool/etw/eparser.cc
            ${ONNXRUNTIME_ROOT}/tool/etw/TraceSession.h ${ONNXRUNTIME_ROOT}/tool/etw/TraceSession.cc)
    target_compile_definitions(generate_perf_report_from_etl PRIVATE "_CONSOLE" "_UNICODE" "UNICODE")
    target_link_libraries(generate_perf_report_from_etl PRIVATE tdh Advapi32)

    add_executable(compare_two_sessions ${ONNXRUNTIME_ROOT}/tool/etw/compare_two_sessions.cc
            ${ONNXRUNTIME_ROOT}/tool/etw/eparser.h ${ONNXRUNTIME_ROOT}/tool/etw/eparser.cc
            ${ONNXRUNTIME_ROOT}/tool/etw/TraceSession.h ${ONNXRUNTIME_ROOT}/tool/etw/TraceSession.cc)
    target_compile_definitions(compare_two_sessions PRIVATE "_CONSOLE" "_UNICODE" "UNICODE")
    target_link_libraries(compare_two_sessions PRIVATE ${GETOPT_LIB_WIDE} tdh Advapi32)
endif()

add_executable(onnxruntime_mlas_test ${TEST_SRC_DIR}/mlas/unittest.cpp)
if(MSVC)
  target_compile_options(onnxruntime_mlas_test PRIVATE "$<$<COMPILE_LANGUAGE:CUDA>:SHELL:--compiler-options /utf-8>"
          "$<$<NOT:$<COMPILE_LANGUAGE:CUDA>>:/utf-8>")
endif()
target_include_directories(onnxruntime_mlas_test PRIVATE ${ONNXRUNTIME_ROOT}/core/mlas/inc ${ONNXRUNTIME_ROOT}
        ${CMAKE_CURRENT_BINARY_DIR})
set(onnxruntime_mlas_test_libs onnxruntime_mlas onnxruntime_common)
if(NOT WIN32)
  list(APPEND onnxruntime_mlas_test_libs nsync_cpp ${CMAKE_DL_LIBS})
endif()
list(APPEND onnxruntime_mlas_test_libs Threads::Threads)
target_link_libraries(onnxruntime_mlas_test PRIVATE ${onnxruntime_mlas_test_libs})
if(WIN32)
  target_link_libraries(onnxruntime_mlas_test PRIVATE debug Dbghelp)
endif()
set_target_properties(onnxruntime_mlas_test PROPERTIES FOLDER "ONNXRuntimeTest")

add_library(custom_op_library SHARED ${REPO_ROOT}/onnxruntime/test/testdata/custom_op_library/custom_op_library.cc)
target_include_directories(custom_op_library PRIVATE ${REPO_ROOT}/include)
if(UNIX)
  if (APPLE)
    set(ONNXRUNTIME_CUSTOM_OP_LIB_LINK_FLAG "-Xlinker -dead_strip")
  else()
    set(ONNXRUNTIME_CUSTOM_OP_LIB_LINK_FLAG "-Xlinker --no-undefined -Xlinker --gc-sections")
  endif()
else()
  set(ONNXRUNTIME_CUSTOM_OP_LIB_LINK_FLAG "-DEF:${REPO_ROOT}/onnxruntime/test/testdata/custom_op_library/custom_op_library.def")
endif()
set_property(TARGET custom_op_library APPEND_STRING PROPERTY LINK_FLAGS ${ONNXRUNTIME_CUSTOM_OP_LIB_LINK_FLAG})

if (onnxruntime_BUILD_JAVA)
    message(STATUS "Running Java tests")
    # delegate to gradle's test runner
    add_test(NAME onnxruntime4j_test COMMAND ${GRADLE_EXECUTABLE} cmakeCheck -DcmakeBuildDir=${CMAKE_CURRENT_BINARY_DIR}
            WORKING_DIRECTORY ${REPO_ROOT}/java)
    set_property(TEST onnxruntime4j_test APPEND PROPERTY DEPENDS onnxruntime4j_jni)
endif()<|MERGE_RESOLUTION|>--- conflicted
+++ resolved
@@ -164,7 +164,6 @@
   )
 list(APPEND onnxruntime_test_providers_src ${onnxruntime_test_providers_cpu_src})
 
-<<<<<<< HEAD
 if (onnxruntime_USE_CUDA)
   file(GLOB_RECURSE onnxruntime_test_providers_cuda_src CONFIGURE_DEPENDS
     "${TEST_SRC_DIR}/providers/cuda/*"
@@ -186,13 +185,11 @@
       )
     list(APPEND onnxruntime_test_providers_src ${orttraining_test_trainingops_cuda_src})
   endif()
-=======
 if (onnxruntime_USE_DNNL)
   file(GLOB_RECURSE onnxruntime_test_providers_dnnl_src CONFIGURE_DEPENDS
     "${TEST_SRC_DIR}/providers/dnnl/*"
     )
   list(APPEND onnxruntime_test_providers_src ${onnxruntime_test_providers_dnnl_src})
->>>>>>> 4d71958c
 endif()
 
 if (onnxruntime_USE_NGRAPH)
