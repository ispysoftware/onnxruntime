--- conflicted
+++ resolved
@@ -67,17 +67,6 @@
 else()
 
   ExternalProject_Add(rapidjson
-<<<<<<< HEAD
-	              GIT_REPOSITORY https://github.com/Tencent/rapidjson.git
-	              GIT_TAG f54b0e47a08782a6131cc3d60f94d038fa6e0a51
-		          PREFIX rapidjson
-	              CMAKE_ARGS -DRAPIDJSON_BUILD_TESTS=OFF -DRAPIDJSON_BUILD_DOC=OFF -DRAPIDJSON_BUILD_EXAMPLES=OFF)
-	 
-  ExternalProject_Get_Property(rapidjson source_dir)
-  set(RAPIDJSON_INCLUDE_DIR ${source_dir}/include)
-  include_directories(${RAPIDJSON_INCLUDE_DIR})
-  
-=======
                       GIT_REPOSITORY https://github.com/Tencent/rapidjson.git
                       GIT_TAG f54b0e47a08782a6131cc3d60f94d038fa6e0a51
                       PREFIX rapidjson
@@ -87,7 +76,6 @@
   set(RAPIDJSON_INCLUDE_DIR ${source_dir}/include)
   include_directories(${RAPIDJSON_INCLUDE_DIR})
 
->>>>>>> d18be4ab
   ExternalProject_Add(triton
                       GIT_REPOSITORY https://github.com/triton-inference-server/client.git
                       GIT_TAG r22.12
@@ -97,11 +85,7 @@
                       UPDATE_COMMAND "")
 
   add_dependencies(triton rapidjson)
-<<<<<<< HEAD
- 
-=======
 
->>>>>>> d18be4ab
 endif() #if (WIN32)
 
 ExternalProject_Get_Property(triton SOURCE_DIR)
