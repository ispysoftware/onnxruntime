message("Loading Dependencies URLs ...")

include(external/helper_functions.cmake)

file(STRINGS deps.txt ONNXRUNTIME_DEPS_LIST)
foreach(ONNXRUNTIME_DEP IN LISTS ONNXRUNTIME_DEPS_LIST)
  # Lines start with "#" are comments
  if(NOT ONNXRUNTIME_DEP MATCHES "^#")
    # The first column is name
    list(POP_FRONT ONNXRUNTIME_DEP ONNXRUNTIME_DEP_NAME)
    # The second column is URL
    # The URL below may be a local file path or an HTTPS URL
    list(POP_FRONT ONNXRUNTIME_DEP ONNXRUNTIME_DEP_URL)
    set(DEP_URL_${ONNXRUNTIME_DEP_NAME} ${ONNXRUNTIME_DEP_URL})
    # The third column is SHA1 hash value
    set(DEP_SHA1_${ONNXRUNTIME_DEP_NAME} ${ONNXRUNTIME_DEP})
  endif()
endforeach()

message("Loading Dependencies ...")
# ABSL should be included before protobuf because protobuf may use absl
if(NOT onnxruntime_DISABLE_ABSEIL)
  include(external/abseil-cpp.cmake)
endif()

set(RE2_BUILD_TESTING OFF CACHE BOOL "" FORCE)
FetchContent_Declare(
    re2
    URL ${DEP_URL_re2}
    URL_HASH SHA1=${DEP_SHA1_re2}
    FIND_PACKAGE_ARGS NAMES re2
)

if (onnxruntime_BUILD_UNIT_TESTS)
  # WebAssembly threading support in Node.js is still an experimental feature and
  # not working properly with googletest suite.
  if (CMAKE_SYSTEM_NAME STREQUAL "Emscripten")
    set(gtest_disable_pthreads ON)
  endif()
  set(INSTALL_GTEST OFF CACHE BOOL "" FORCE)
  if(NOT onnxruntime_DISABLE_ABSEIL)
    # It uses both ABSL and re2
    set(GTEST_HAS_ABSL OFF CACHE BOOL "" FORCE)
  endif()
  # gtest and gmock
  FetchContent_Declare(
    googletest
    URL ${DEP_URL_googletest}
    URL_HASH SHA1=${DEP_SHA1_googletest}
    OVERRIDE_FIND_PACKAGE
  )
endif()

if (onnxruntime_BUILD_BENCHMARKS)
  # We will not need to test benchmark lib itself.
  set(BENCHMARK_ENABLE_TESTING OFF CACHE BOOL "Disable benchmark testing as we don't need it.")
  # We will not need to install benchmark since we link it statically.
  set(BENCHMARK_ENABLE_INSTALL OFF CACHE BOOL "Disable benchmark install to avoid overwriting vendor install.")

  FetchContent_Declare(
    google_benchmark
    URL ${DEP_URL_google_benchmark}
    URL_HASH SHA1=${DEP_SHA1_google_benchmark}
  )
endif()

if (NOT WIN32)
    FetchContent_Declare(
    google_nsync
    URL ${DEP_URL_google_nsync}
    URL_HASH SHA1=${DEP_SHA1_google_nsync}
    FIND_PACKAGE_ARGS NAMES nsync
    )
endif()
list(APPEND CMAKE_MODULE_PATH ${PROJECT_SOURCE_DIR}/external)

FetchContent_Declare(
      mimalloc
      URL ${DEP_URL_mimalloc}
      URL_HASH SHA1=${DEP_SHA1_mimalloc}
)



# Flatbuffers
# We do not need to build flatc for iOS or Android Cross Compile
if (CMAKE_SYSTEM_NAME STREQUAL "iOS" OR CMAKE_SYSTEM_NAME STREQUAL "Android" OR CMAKE_SYSTEM_NAME STREQUAL "Emscripten")
  set(FLATBUFFERS_BUILD_FLATC OFF CACHE BOOL "FLATBUFFERS_BUILD_FLATC" FORCE)
endif()
set(FLATBUFFERS_BUILD_TESTS OFF CACHE BOOL "FLATBUFFERS_BUILD_TESTS" FORCE)
set(FLATBUFFERS_INSTALL OFF CACHE BOOL "FLATBUFFERS_INSTALL" FORCE)
set(FLATBUFFERS_BUILD_FLATHASH OFF CACHE BOOL "FLATBUFFERS_BUILD_FLATHASH" FORCE)
set(FLATBUFFERS_BUILD_FLATLIB ON CACHE BOOL "FLATBUFFERS_BUILD_FLATLIB" FORCE)
if(Patch_FOUND)
  set(ONNXRUNTIME_FLATBUFFERS_PATCH_COMMAND ${Patch_EXECUTABLE} --binary --ignore-whitespace -p1 < ${PROJECT_SOURCE_DIR}/patches/flatbuffers/flatbuffers.patch)
else()
 set(ONNXRUNTIME_FLATBUFFERS_PATCH_COMMAND "")
endif()

#flatbuffers 1.11.0 does not have flatbuffers::IsOutRange, therefore we require 1.12.0+
FetchContent_Declare(
    flatbuffers
    URL ${DEP_URL_flatbuffers}
    URL_HASH SHA1=${DEP_SHA1_flatbuffers}
    PATCH_COMMAND ${ONNXRUNTIME_FLATBUFFERS_PATCH_COMMAND}
    FIND_PACKAGE_ARGS 1.12.0...<2.0.0 NAMES Flatbuffers
)

# Download a protoc binary from Internet if needed
if(CMAKE_CROSSCOMPILING AND NOT ONNX_CUSTOM_PROTOC_EXECUTABLE)
  # This part of code is only for users' convenience. The code couldn't handle all cases. Users always can manually
  # download protoc from Protobuf's Github release page and pass the local path to the ONNX_CUSTOM_PROTOC_EXECUTABLE
  # variable.
  message("CMAKE_HOST_SYSTEM_NAME: ${CMAKE_HOST_SYSTEM_NAME}")
  if(CMAKE_HOST_SYSTEM_NAME STREQUAL "Windows")
    if(CMAKE_HOST_SYSTEM_PROCESSOR STREQUAL "AMD64")
      FetchContent_Declare(protoc_binary URL ${DEP_URL_protoc_win64} URL_HASH SHA1=${DEP_SHA1_protoc_win64})
      FetchContent_Populate(protoc_binary)
    elseif(CMAKE_HOST_SYSTEM_PROCESSOR STREQUAL "x86")
      FetchContent_Declare(protoc_binary URL ${DEP_URL_protoc_win32} URL_HASH SHA1=${DEP_SHA1_protoc_win32})
      FetchContent_Populate(protoc_binary)
    endif()
    if(protoc_binary_SOURCE_DIR)
      message("Use prebuilt protoc")
      set(ONNX_CUSTOM_PROTOC_EXECUTABLE ${protoc_binary_SOURCE_DIR}/bin/protoc.exe)
	  set(PROTOC_EXECUTABLE ${ONNX_CUSTOM_PROTOC_EXECUTABLE})
    endif()
  elseif(CMAKE_HOST_SYSTEM_NAME STREQUAL "Linux")
    if(CMAKE_HOST_SYSTEM_PROCESSOR MATCHES "^(x86_64|amd64)$")
      FetchContent_Declare(protoc_binary URL ${DEP_URL_protoc_linux_x64} URL_HASH SHA1=${DEP_SHA1_protoc_linux_x64})
      FetchContent_Populate(protoc_binary)
    elseif(CMAKE_SYSTEM_PROCESSOR MATCHES "^(i.86|x86?)$")
      FetchContent_Declare(protoc_binary URL ${DEP_URL_protoc_linux_x86} URL_HASH SHA1=${DEP_SHA1_protoc_linux_x86})
      FetchContent_Populate(protoc_binary)
    elseif(CMAKE_SYSTEM_PROCESSOR MATCHES "^aarch64.*")
      FetchContent_Declare(protoc_binary URL ${DEP_URL_protoc_linux_aarch64} URL_HASH SHA1=${DEP_SHA1_protoc_linux_aarch64})
      FetchContent_Populate(protoc_binary)
    endif()
    if(protoc_binary_SOURCE_DIR)
      message("Use prebuilt protoc")
      set(ONNX_CUSTOM_PROTOC_EXECUTABLE ${protoc_binary_SOURCE_DIR}/bin/protoc)
	  set(PROTOC_EXECUTABLE ${ONNX_CUSTOM_PROTOC_EXECUTABLE})
    endif()
  elseif ((CMAKE_SYSTEM_NAME STREQUAL "Emscripten" OR CMAKE_SYSTEM_NAME STREQUAL "Android" OR CMAKE_SYSTEM_NAME STREQUAL "iOS") AND CMAKE_HOST_SYSTEM_NAME STREQUAL "Darwin")
    FetchContent_Declare(protoc_binary URL ${DEP_URL_protoc_mac_universal} URL_HASH SHA1=${DEP_SHA1_protoc_mac_universal})
    FetchContent_Populate(protoc_binary)
    if(protoc_binary_SOURCE_DIR)
      message("Use prebuilt protoc")
      set(ONNX_CUSTOM_PROTOC_EXECUTABLE ${protoc_binary_SOURCE_DIR}/bin/protoc)
      set(PROTOC_EXECUTABLE ${ONNX_CUSTOM_PROTOC_EXECUTABLE})
    endif()
  endif()
endif()

#Here we support two build mode:
#1. if ONNX_CUSTOM_PROTOC_EXECUTABLE is set, build Protobuf from source, except protoc.exe. This mode is mainly
#   for cross-compiling
#2. if ONNX_CUSTOM_PROTOC_EXECUTABLE is not set, Compile everything(including protoc) from source code.
if(Patch_FOUND)
  set(ONNXRUNTIME_PROTOBUF_PATCH_COMMAND ${Patch_EXECUTABLE} --binary --ignore-whitespace -p1 < ${PROJECT_SOURCE_DIR}/patches/protobuf/protobuf_cmake.patch)
else()
 set(ONNXRUNTIME_PROTOBUF_PATCH_COMMAND "")
endif()
FetchContent_Declare(
  Protobuf
  URL ${DEP_URL_protobuf}
  URL_HASH SHA1=${DEP_SHA1_protobuf}
  PATCH_COMMAND ${ONNXRUNTIME_PROTOBUF_PATCH_COMMAND}
  FIND_PACKAGE_ARGS 3.21.12 NAMES Protobuf
)
set(protobuf_BUILD_TESTS OFF CACHE BOOL "Build protobuf tests" FORCE)
if (CMAKE_SYSTEM_NAME STREQUAL "Android")
  set(protobuf_BUILD_PROTOC_BINARIES OFF CACHE BOOL "Build protobuf tests" FORCE)
  set(protobuf_WITH_ZLIB OFF CACHE BOOL "Build with zlib support" FORCE)
endif()
if (onnxruntime_DISABLE_RTTI)
  set(protobuf_DISABLE_RTTI ON CACHE BOOL "Remove runtime type information in the binaries" FORCE)
endif()

include(protobuf_function)
#protobuf end

set(ENABLE_DATE_TESTING  OFF CACHE BOOL "" FORCE)
set(USE_SYSTEM_TZ_DB  ON CACHE BOOL "" FORCE)

FetchContent_Declare(
      date
      URL ${DEP_URL_date}
      URL_HASH SHA1=${DEP_SHA1_date}
    )
onnxruntime_fetchcontent_makeavailable(date)



FetchContent_Declare(
  mp11
  URL ${DEP_URL_mp11}
  URL_HASH SHA1=${DEP_SHA1_mp11}
)

set(JSON_BuildTests OFF CACHE INTERNAL "")
set(JSON_Install OFF CACHE INTERNAL "")
set(JSON_BuildTests OFF CACHE INTERNAL "")
set(JSON_Install OFF CACHE INTERNAL "")

FetchContent_Declare(
    nlohmann_json
    URL ${DEP_URL_json}
    URL_HASH SHA1=${DEP_SHA1_json}
    FIND_PACKAGE_ARGS 3.10 NAMES nlohmann_json
)

#TODO: include clog first
if (onnxruntime_ENABLE_CPUINFO)
  # Adding pytorch CPU info library
  # TODO!! need a better way to find out the supported architectures
  list(LENGTH CMAKE_OSX_ARCHITECTURES CMAKE_OSX_ARCHITECTURES_LEN)
  if (APPLE)
    if (CMAKE_OSX_ARCHITECTURES_LEN LESS_EQUAL 1)
      set(CPUINFO_SUPPORTED TRUE)
    elseif (onnxruntime_BUILD_APPLE_FRAMEWORK)
      # We stitch multiple static libraries together when onnxruntime_BUILD_APPLE_FRAMEWORK is true,
      # but that would not work for universal static libraries
      message(FATAL_ERROR "universal binary is not supported for apple framework")
    endif()
  else()
    # if xnnpack is enabled in a wasm build it needs clog from cpuinfo, but we won't internally use cpuinfo
    # so we don't set CPUINFO_SUPPORTED in the CXX flags below.
    if (CMAKE_SYSTEM_NAME STREQUAL "Emscripten" AND NOT onnxruntime_USE_XNNPACK)
      set(CPUINFO_SUPPORTED FALSE)
    else()
      set(CPUINFO_SUPPORTED TRUE)
    endif()
    if (WIN32)
      # Exclude Windows ARM build and Windows Store
      if (${onnxruntime_target_platform} MATCHES "^(ARM.*|arm.*)$" )
        message(WARNING "Cpuinfo not included for compilation problems with Windows ARM.")
        set(CPUINFO_SUPPORTED FALSE)
      elseif (WIN32 AND NOT CMAKE_CXX_STANDARD_LIBRARIES MATCHES kernel32.lib)
        message(WARNING "Cpuinfo not included non-Desktop builds")
        set(CPUINFO_SUPPORTED FALSE)
      endif()
    elseif (NOT ${onnxruntime_target_platform} MATCHES "^(i[3-6]86|AMD64|x86(_64)?|armv[5-8].*|aarch64|arm64)$")
      message(WARNING
        "Target processor architecture \"${onnxruntime_target_platform}\" is not supported in cpuinfo. "
        "cpuinfo not included."
      )
      set(CPUINFO_SUPPORTED FALSE)
    endif()
  endif()
else()
  set(CPUINFO_SUPPORTED FALSE)
endif()

if (CPUINFO_SUPPORTED)
  if (CMAKE_SYSTEM_NAME STREQUAL "iOS")
    set(IOS ON CACHE INTERNAL "")
    set(IOS_ARCH "${CMAKE_OSX_ARCHITECTURES}" CACHE INTERNAL "")
  endif()

  # if this is a wasm build with xnnpack (only type of wasm build where cpuinfo is involved)
  # we do not use cpuinfo in ORT code, so don't define CPUINFO_SUPPORTED.
  if (NOT CMAKE_SYSTEM_NAME STREQUAL "Emscripten")
    string(APPEND CMAKE_CXX_FLAGS " -DCPUINFO_SUPPORTED")
  endif()


  set(CPUINFO_BUILD_TOOLS OFF CACHE INTERNAL "")
  set(CPUINFO_BUILD_UNIT_TESTS OFF CACHE INTERNAL "")
  set(CPUINFO_BUILD_MOCK_TESTS OFF CACHE INTERNAL "")
  set(CPUINFO_BUILD_BENCHMARKS OFF CACHE INTERNAL "")

  FetchContent_Declare(
    pytorch_cpuinfo
    URL ${DEP_URL_pytorch_cpuinfo}
    URL_HASH SHA1=${DEP_SHA1_pytorch_cpuinfo}
    FIND_PACKAGE_ARGS NAMES cpuinfo
  )

endif()


if (onnxruntime_BUILD_BENCHMARKS)
  onnxruntime_fetchcontent_makeavailable(google_benchmark)
endif()

if (NOT WIN32)
  #nsync tests failed on Mac Build
  set(NSYNC_ENABLE_TESTS OFF CACHE BOOL "" FORCE)
  onnxruntime_fetchcontent_makeavailable(google_nsync)
  if (google_nsync_SOURCE_DIR)
    add_library(nsync::nsync_cpp ALIAS nsync_cpp)
    target_include_directories(nsync_cpp PUBLIC ${google_nsync_SOURCE_DIR}/public)
  endif()
endif()

if(onnxruntime_USE_CUDA)
  FetchContent_Declare(
    GSL
    URL ${DEP_URL_microsoft_gsl}
    URL_HASH SHA1=${DEP_SHA1_microsoft_gsl}
    PATCH_COMMAND ${Patch_EXECUTABLE} --binary --ignore-whitespace -p1 < ${PROJECT_SOURCE_DIR}/patches/gsl/1064.patch
  )
else()
  FetchContent_Declare(
    GSL
    URL ${DEP_URL_microsoft_gsl}
    URL_HASH SHA1=${DEP_SHA1_microsoft_gsl}
    FIND_PACKAGE_ARGS 4.0 NAMES Microsoft.GSL
  )
endif()

FetchContent_Declare(
    safeint
    URL ${DEP_URL_safeint}
    URL_HASH SHA1=${DEP_SHA1_safeint}
)

# The next line will generate an error message "fatal: not a git repository", but it is ok. It is from flatbuffers
onnxruntime_fetchcontent_makeavailable(Protobuf nlohmann_json mp11 re2 safeint GSL flatbuffers)
if(NOT flatbuffers_FOUND)
  if(NOT TARGET flatbuffers::flatbuffers)
    add_library(flatbuffers::flatbuffers ALIAS flatbuffers)
  endif()
  if(TARGET flatc AND NOT TARGET flatbuffers::flatc)
    add_executable(flatbuffers::flatc ALIAS flatc)
  endif()
  if (GDK_PLATFORM)
    # cstdlib only defines std::getenv when _CRT_USE_WINAPI_FAMILY_DESKTOP_APP is defined, which
    # is probably an oversight for GDK/Xbox builds (::getenv exists and works).
    file(WRITE ${CMAKE_BINARY_DIR}/gdk_cstdlib_wrapper.h [[
#pragma once
#ifdef __cplusplus
#include <cstdlib>
namespace std { using ::getenv; }
#endif
]])
    if(TARGET flatbuffers)
      target_compile_options(flatbuffers PRIVATE /FI${CMAKE_BINARY_DIR}/gdk_cstdlib_wrapper.h)
    endif()
    if(TARGET flatc)
      target_compile_options(flatc PRIVATE /FI${CMAKE_BINARY_DIR}/gdk_cstdlib_wrapper.h)
    endif()
  endif()
endif()

if (onnxruntime_BUILD_UNIT_TESTS)
  onnxruntime_fetchcontent_makeavailable(googletest)
endif()

if(Protobuf_FOUND)
  message("Protobuf version: ${Protobuf_VERSION}")
else()
  # Adjust warning flags
  if (TARGET libprotoc)
    if (NOT MSVC)
      target_compile_options(libprotoc PRIVATE "-w")
    endif()
  endif()
  if (TARGET protoc)
    add_executable(protobuf::protoc ALIAS protoc)
    if (UNIX AND onnxruntime_ENABLE_LTO)
      #https://github.com/protocolbuffers/protobuf/issues/5923
      target_link_options(protoc PRIVATE "-Wl,--no-as-needed")
    endif()
    if (NOT MSVC)
      target_compile_options(protoc PRIVATE "-w")
    endif()
    get_target_property(PROTOC_OSX_ARCH protoc OSX_ARCHITECTURES)
    if (PROTOC_OSX_ARCH)
      if (${CMAKE_HOST_SYSTEM_PROCESSOR} IN_LIST PROTOC_OSX_ARCH)
        message("protoc can run")
      else()
        list(APPEND PROTOC_OSX_ARCH ${CMAKE_HOST_SYSTEM_PROCESSOR})
        set_target_properties(protoc PROPERTIES OSX_ARCHITECTURES "${CMAKE_HOST_SYSTEM_PROCESSOR}")
        set_target_properties(libprotoc PROPERTIES OSX_ARCHITECTURES "${PROTOC_OSX_ARCH}")
        set_target_properties(libprotobuf PROPERTIES OSX_ARCHITECTURES "${PROTOC_OSX_ARCH}")
      endif()
    endif()
   endif()
  if (TARGET libprotobuf AND NOT MSVC)
    target_compile_options(libprotobuf PRIVATE "-w")
  endif()
  if (TARGET libprotobuf-lite AND NOT MSVC)
    target_compile_options(libprotobuf-lite PRIVATE "-w")
  endif()
endif()
if (onnxruntime_USE_FULL_PROTOBUF)
  set(PROTOBUF_LIB protobuf::libprotobuf)
else()
  set(PROTOBUF_LIB protobuf::libprotobuf-lite)
endif()


# ONNX
if (NOT onnxruntime_USE_FULL_PROTOBUF)
  set(ONNX_USE_LITE_PROTO ON CACHE BOOL "" FORCE)
else()
  set(ONNX_USE_LITE_PROTO OFF CACHE BOOL "" FORCE)
endif()

if(Patch_FOUND)
  set(ONNXRUNTIME_ONNX_PATCH_COMMAND ${Patch_EXECUTABLE} --binary --ignore-whitespace -p1 < ${PROJECT_SOURCE_DIR}/patches/onnx/onnx.patch)
else()
  set(ONNXRUNTIME_ONNX_PATCH_COMMAND "")
endif()

FetchContent_Declare(
  onnx
  URL ${DEP_URL_onnx}
  URL_HASH SHA1=${DEP_SHA1_onnx}
  PATCH_COMMAND ${ONNXRUNTIME_ONNX_PATCH_COMMAND}
)


if (CPUINFO_SUPPORTED)
  onnxruntime_fetchcontent_makeavailable(pytorch_cpuinfo)
  if (pytorch_cpuinfo_SOURCE_DIR)
    # shouldn't need to define these aliases after we use a version of cpuinfo with this commit:
    # https://github.com/pytorch/cpuinfo/commit/082deffc80ce517f81dc2f3aebe6ba671fcd09c9
    add_library(cpuinfo::cpuinfo ALIAS cpuinfo)
    add_library(cpuinfo::clog ALIAS clog)
  endif()
endif()



include(eigen)
include(wil)

if (NOT onnxruntime_MINIMAL_BUILD)
    onnxruntime_fetchcontent_makeavailable(onnx)
else()
  include(onnx_minimal)
endif()

set(GSL_TARGET "Microsoft.GSL::GSL")
set(GSL_INCLUDE_DIR "$<TARGET_PROPERTY:${GSL_TARGET},INTERFACE_INCLUDE_DIRECTORIES>")

add_library(safeint_interface INTERFACE)
target_include_directories(safeint_interface INTERFACE ${safeint_SOURCE_DIR})

# XNNPACK EP
if (onnxruntime_USE_XNNPACK)
  if (onnxruntime_DISABLE_CONTRIB_OPS)
    message(FATAL_ERROR "XNNPACK EP requires the internal NHWC contrib ops to be available "
                         "but onnxruntime_DISABLE_CONTRIB_OPS is ON")
  endif()
  include(xnnpack)
endif()

if (onnxruntime_USE_MIMALLOC)
  add_definitions(-DUSE_MIMALLOC)

  set(MI_OVERRIDE OFF CACHE BOOL "" FORCE)
  set(MI_BUILD_TESTS OFF CACHE BOOL "" FORCE)
  set(MI_DEBUG_FULL OFF CACHE BOOL "" FORCE)
  set(MI_BUILD_SHARED OFF CACHE BOOL "" FORCE)
  onnxruntime_fetchcontent_makeavailable(mimalloc)
endif()

#onnxruntime_EXTERNAL_LIBRARIES could contain onnx, onnx_proto,libprotobuf, cuda/cudnn,
# dnnl/mklml, onnxruntime_codegen_tvm, tvm and pthread
# pthread is always at the last
set(onnxruntime_EXTERNAL_LIBRARIES ${onnxruntime_EXTERNAL_LIBRARIES_XNNPACK} ${WIL_TARGET} nlohmann_json::nlohmann_json onnx onnx_proto ${PROTOBUF_LIB} re2::re2 Boost::mp11 safeint_interface flatbuffers::flatbuffers ${GSL_TARGET} ${ABSEIL_LIBS} date_interface)
# The source code of onnx_proto is generated, we must build this lib first before starting to compile the other source code that uses ONNX protobuf types.
# The other libs do not have the problem. All the sources are already there. We can compile them in any order.
set(onnxruntime_EXTERNAL_DEPENDENCIES onnx_proto flatbuffers::flatbuffers)

target_compile_definitions(onnx PUBLIC $<TARGET_PROPERTY:onnx_proto,INTERFACE_COMPILE_DEFINITIONS> PRIVATE "__ONNX_DISABLE_STATIC_REGISTRATION")
if (NOT onnxruntime_USE_FULL_PROTOBUF)
  target_compile_definitions(onnx PUBLIC "__ONNX_NO_DOC_STRINGS")
endif()

if (onnxruntime_RUN_ONNX_TESTS)
  add_definitions(-DORT_RUN_EXTERNAL_ONNX_TESTS)
endif()


if(onnxruntime_ENABLE_ATEN)
  message("Aten fallback is enabled.")
  FetchContent_Declare(
    dlpack
    URL ${DEP_URL_dlpack}
    URL_HASH SHA1=${DEP_SHA1_dlpack}
  )
  # We can't use onnxruntime_fetchcontent_makeavailable since some part of the the dlpack code is Linux only.
  # For example, dlpackcpp.h uses posix_memalign.
  FetchContent_Populate(dlpack)
endif()

if(onnxruntime_ENABLE_TRAINING OR (onnxruntime_ENABLE_TRAINING_APIS AND onnxruntime_BUILD_UNIT_TESTS))
  # Once code under orttraining/orttraining/models dir is removed "onnxruntime_ENABLE_TRAINING" should be removed from
  # this conditional
  FetchContent_Declare(
    cxxopts
    URL ${DEP_URL_cxxopts}
    URL_HASH SHA1=${DEP_SHA1_cxxopts}
  )
  set(CXXOPTS_BUILD_EXAMPLES OFF CACHE BOOL "" FORCE)
  set(CXXOPTS_BUILD_TESTS OFF CACHE BOOL "" FORCE)
  onnxruntime_fetchcontent_makeavailable(cxxopts)
endif()

message("Finished fetching external dependencies")


set(onnxruntime_LINK_DIRS )
if (onnxruntime_USE_CUDA)
      #TODO: combine onnxruntime_CUDNN_HOME and onnxruntime_CUDA_HOME, assume they are the same
      if (WIN32)
        if(onnxruntime_CUDNN_HOME)
          list(APPEND onnxruntime_LINK_DIRS ${onnxruntime_CUDNN_HOME}/lib ${onnxruntime_CUDNN_HOME}/lib/x64)
        endif()
        list(APPEND onnxruntime_LINK_DIRS ${onnxruntime_CUDA_HOME}/x64/lib64)
      else()
        if(onnxruntime_CUDNN_HOME)
          list(APPEND onnxruntime_LINK_DIRS  ${onnxruntime_CUDNN_HOME}/lib ${onnxruntime_CUDNN_HOME}/lib64)
        endif()
        list(APPEND onnxruntime_LINK_DIRS ${onnxruntime_CUDA_HOME}/lib64)
      endif()
endif()

if(onnxruntime_USE_SNPE)
    include(external/find_snpe.cmake)
    list(APPEND onnxruntime_EXTERNAL_LIBRARIES ${SNPE_NN_LIBS})
endif()

FILE(TO_NATIVE_PATH ${CMAKE_BINARY_DIR}  ORT_BINARY_DIR)
FILE(TO_NATIVE_PATH ${PROJECT_SOURCE_DIR}  ORT_SOURCE_DIR)
<<<<<<< HEAD

if (onnxruntime_USE_CLOUD)
    include(triton)
endif()

if (onnxruntime_USE_TBB)
    include(tbb)
endif()

if (onnxruntime_USE_OCT)
    include(oct)
endif()
=======
>>>>>>> 16cfcd05
<|MERGE_RESOLUTION|>--- conflicted
+++ resolved
@@ -528,11 +528,6 @@
 
 FILE(TO_NATIVE_PATH ${CMAKE_BINARY_DIR}  ORT_BINARY_DIR)
 FILE(TO_NATIVE_PATH ${PROJECT_SOURCE_DIR}  ORT_SOURCE_DIR)
-<<<<<<< HEAD
-
-if (onnxruntime_USE_CLOUD)
-    include(triton)
-endif()
 
 if (onnxruntime_USE_TBB)
     include(tbb)
@@ -540,6 +535,4 @@
 
 if (onnxruntime_USE_OCT)
     include(oct)
-endif()
-=======
->>>>>>> 16cfcd05
+endif()